
/* png.c - location for general purpose libpng functions
 *
 * Last changed in libpng 1.6.27 [(PENDING RELEASE)]
 * Copyright (c) 1998-2002,2004,2006-2016 Glenn Randers-Pehrson
 * (Version 0.96 Copyright (c) 1996, 1997 Andreas Dilger)
 * (Version 0.88 Copyright (c) 1995, 1996 Guy Eric Schalnat, Group 42, Inc.)
 *
 * This code is released under the libpng license.
 * For conditions of distribution and use, see the disclaimer
 * and license in png.h
 */

#include "pngpriv.h"

/* Generate a compiler error if there is an old png.h in the search path. */
typedef png_libpng_version_1_6_27rc01 Your_png_h_is_not_version_1_6_27rc01;

/* Tells libpng that we have already handled the first "num_bytes" bytes
 * of the PNG file signature.  If the PNG data is embedded into another
 * stream we can set num_bytes = 8 so that libpng will not attempt to read
 * or write any of the magic bytes before it starts on the IHDR.
 */

#ifdef PNG_READ_SUPPORTED
void PNGAPI
png_set_sig_bytes(png_structrp png_ptr, int num_bytes)
{
   unsigned int nb = (unsigned int)num_bytes;

   png_debug(1, "in png_set_sig_bytes");

   if (png_ptr == NULL)
      return;

   if (num_bytes < 0)
      nb = 0;

   if (nb > 8)
      png_error(png_ptr, "Too many bytes for PNG signature");

   png_ptr->sig_bytes = (png_byte)nb;
}

/* Checks whether the supplied bytes match the PNG signature.  We allow
 * checking less than the full 8-byte signature so that those apps that
 * already read the first few bytes of a file to determine the file type
 * can simply check the remaining bytes for extra assurance.  Returns
 * an integer less than, equal to, or greater than zero if sig is found,
 * respectively, to be less than, to match, or be greater than the correct
 * PNG signature (this is the same behavior as strcmp, memcmp, etc).
 */
int PNGAPI
png_sig_cmp(png_const_bytep sig, png_size_t start, png_size_t num_to_check)
{
   png_byte png_signature[8] = {137, 80, 78, 71, 13, 10, 26, 10};

   if (num_to_check > 8)
      num_to_check = 8;

   else if (num_to_check < 1)
      return (-1);

   if (start > 7)
      return (-1);

   if (start + num_to_check > 8)
      num_to_check = 8 - start;

   return ((int)(memcmp(&sig[start], &png_signature[start], num_to_check)));
}

#endif /* READ */

#if defined(PNG_READ_SUPPORTED) || defined(PNG_WRITE_SUPPORTED)
/* Function to allocate memory for zlib */
PNG_FUNCTION(voidpf /* PRIVATE */,
png_zalloc,(voidpf png_ptr, uInt items, uInt size),PNG_ALLOCATED)
{
   png_alloc_size_t num_bytes = size;

   if (png_ptr == NULL)
      return NULL;

   if (items >= (~(png_alloc_size_t)0)/size)
   {
      png_warning (png_voidcast(png_structrp, png_ptr),
          "Potential overflow in png_zalloc()");
      return NULL;
   }

   num_bytes *= items;
   return png_malloc_warn(png_voidcast(png_structrp, png_ptr), num_bytes);
}

/* Function to free memory for zlib */
void /* PRIVATE */
png_zfree(voidpf png_ptr, voidpf ptr)
{
   png_free(png_voidcast(png_const_structrp,png_ptr), ptr);
}

/* Reset the CRC variable to 32 bits of 1's.  Care must be taken
 * in case CRC is > 32 bits to leave the top bits 0.
 */
void /* PRIVATE */
png_reset_crc(png_structrp png_ptr)
{
   /* The cast is safe because the crc is a 32-bit value. */
   png_ptr->crc = (png_uint_32)crc32(0, Z_NULL, 0);
}

/* Calculate the CRC over a section of data.  We can only pass as
 * much data to this routine as the largest single buffer size.  We
 * also check that this data will actually be used before going to the
 * trouble of calculating it.
 */
void /* PRIVATE */
png_calculate_crc(png_structrp png_ptr, png_const_bytep ptr, png_size_t length)
{
   int need_crc = 1;

   if (PNG_CHUNK_ANCILLARY(png_ptr->chunk_name) != 0)
   {
      if ((png_ptr->flags & PNG_FLAG_CRC_ANCILLARY_MASK) ==
          (PNG_FLAG_CRC_ANCILLARY_USE | PNG_FLAG_CRC_ANCILLARY_NOWARN))
         need_crc = 0;
   }

   else /* critical */
   {
      if ((png_ptr->flags & PNG_FLAG_CRC_CRITICAL_IGNORE) != 0)
         need_crc = 0;
   }

   /* 'uLong' is defined in zlib.h as unsigned long; this means that on some
    * systems it is a 64-bit value.  crc32, however, returns 32 bits so the
    * following cast is safe.  'uInt' may be no more than 16 bits, so it is
    * necessary to perform a loop here.
    */
   if (need_crc != 0 && length > 0)
   {
      uLong crc = png_ptr->crc; /* Should never issue a warning */

      do
      {
         uInt safe_length = (uInt)length;
#ifndef __COVERITY__
         if (safe_length == 0)
            safe_length = (uInt)-1; /* evil, but safe */
#endif

         crc = crc32(crc, ptr, safe_length);

         /* The following should never issue compiler warnings; if they do the
          * target system has characteristics that will probably violate other
          * assumptions within the libpng code.
          */
         ptr += safe_length;
         length -= safe_length;
      }
      while (length > 0);

      /* And the following is always safe because the crc is only 32 bits. */
      png_ptr->crc = (png_uint_32)crc;
   }
}

/* Check a user supplied version number, called from both read and write
 * functions that create a png_struct.
 */
int
png_user_version_check(png_structrp png_ptr, png_const_charp user_png_ver)
{
   /* Libpng versions 1.0.0 and later are binary compatible if the version
    * string matches through the second '.'; we must recompile any
    * applications that use any older library version.
    */

   if (user_png_ver != NULL)
   {
      int i = -1;
      int found_dots = 0;

      do
      {
         i++;
         if (user_png_ver[i] != PNG_LIBPNG_VER_STRING[i])
            png_ptr->flags |= PNG_FLAG_LIBRARY_MISMATCH;
         if (user_png_ver[i] == '.')
            found_dots++;
      } while (found_dots < 2 && user_png_ver[i] != 0 &&
            PNG_LIBPNG_VER_STRING[i] != 0);
   }

   else
      png_ptr->flags |= PNG_FLAG_LIBRARY_MISMATCH;

   if ((png_ptr->flags & PNG_FLAG_LIBRARY_MISMATCH) != 0)
   {
#ifdef PNG_WARNINGS_SUPPORTED
      size_t pos = 0;
      char m[128];

      pos = png_safecat(m, (sizeof m), pos,
          "Application built with libpng-");
      pos = png_safecat(m, (sizeof m), pos, user_png_ver);
      pos = png_safecat(m, (sizeof m), pos, " but running with ");
      pos = png_safecat(m, (sizeof m), pos, PNG_LIBPNG_VER_STRING);
      PNG_UNUSED(pos)

      png_warning(png_ptr, m);
#endif

#ifdef PNG_ERROR_NUMBERS_SUPPORTED
      png_ptr->flags = 0;
#endif

      return 0;
   }

   /* Success return. */
   return 1;
}

/* Generic function to create a png_struct for either read or write - this
 * contains the common initialization.
 */
PNG_FUNCTION(png_structp /* PRIVATE */,
png_create_png_struct,(png_const_charp user_png_ver, png_voidp error_ptr,
    png_error_ptr error_fn, png_error_ptr warn_fn, png_voidp mem_ptr,
    png_malloc_ptr malloc_fn, png_free_ptr free_fn),PNG_ALLOCATED)
{
   png_struct create_struct;
#  ifdef PNG_SETJMP_SUPPORTED
      jmp_buf create_jmp_buf;
#  endif

   /* This temporary stack-allocated structure is used to provide a place to
    * build enough context to allow the user provided memory allocator (if any)
    * to be called.
    */
   memset(&create_struct, 0, (sizeof create_struct));

   /* Added at libpng-1.2.6 */
#  ifdef PNG_USER_LIMITS_SUPPORTED
      create_struct.user_width_max = PNG_USER_WIDTH_MAX;
      create_struct.user_height_max = PNG_USER_HEIGHT_MAX;

#     ifdef PNG_USER_CHUNK_CACHE_MAX
      /* Added at libpng-1.2.43 and 1.4.0 */
      create_struct.user_chunk_cache_max = PNG_USER_CHUNK_CACHE_MAX;
#     endif

#     ifdef PNG_USER_CHUNK_MALLOC_MAX
      /* Added at libpng-1.2.43 and 1.4.1, required only for read but exists
       * in png_struct regardless.
       */
      create_struct.user_chunk_malloc_max = PNG_USER_CHUNK_MALLOC_MAX;
#     endif
#  endif

   /* The following two API calls simply set fields in png_struct, so it is safe
    * to do them now even though error handling is not yet set up.
    */
#  ifdef PNG_USER_MEM_SUPPORTED
      png_set_mem_fn(&create_struct, mem_ptr, malloc_fn, free_fn);
#  else
      PNG_UNUSED(mem_ptr)
      PNG_UNUSED(malloc_fn)
      PNG_UNUSED(free_fn)
#  endif

   /* (*error_fn) can return control to the caller after the error_ptr is set,
    * this will result in a memory leak unless the error_fn does something
    * extremely sophisticated.  The design lacks merit but is implicit in the
    * API.
    */
   png_set_error_fn(&create_struct, error_ptr, error_fn, warn_fn);

#  ifdef PNG_SETJMP_SUPPORTED
      if (!setjmp(create_jmp_buf))
#  endif
      {
#  ifdef PNG_SETJMP_SUPPORTED
         /* Temporarily fake out the longjmp information until we have
          * successfully completed this function.  This only works if we have
          * setjmp() support compiled in, but it is safe - this stuff should
          * never happen.
          */
         create_struct.jmp_buf_ptr = &create_jmp_buf;
         create_struct.jmp_buf_size = 0; /*stack allocation*/
         create_struct.longjmp_fn = longjmp;
#  endif
         /* Call the general version checker (shared with read and write code):
          */
         if (png_user_version_check(&create_struct, user_png_ver) != 0)
         {
            png_structrp png_ptr = png_voidcast(png_structrp,
                png_malloc_warn(&create_struct, (sizeof *png_ptr)));

            if (png_ptr != NULL)
            {
               /* png_ptr->zstream holds a back-pointer to the png_struct, so
                * this can only be done now:
                */
               create_struct.zstream.zalloc = png_zalloc;
               create_struct.zstream.zfree = png_zfree;
               create_struct.zstream.opaque = png_ptr;

#              ifdef PNG_SETJMP_SUPPORTED
               /* Eliminate the local error handling: */
               create_struct.jmp_buf_ptr = NULL;
               create_struct.jmp_buf_size = 0;
               create_struct.longjmp_fn = 0;
#              endif

               *png_ptr = create_struct;

               /* This is the successful return point */
               return png_ptr;
            }
         }
      }

   /* A longjmp because of a bug in the application storage allocator or a
    * simple failure to allocate the png_struct.
    */
   return NULL;
}

/* Allocate the memory for an info_struct for the application. */
PNG_FUNCTION(png_infop,PNGAPI
png_create_info_struct,(png_const_structrp png_ptr),PNG_ALLOCATED)
{
   png_inforp info_ptr;

   png_debug(1, "in png_create_info_struct");

   if (png_ptr == NULL)
      return NULL;

   /* Use the internal API that does not (or at least should not) error out, so
    * that this call always returns ok.  The application typically sets up the
    * error handling *after* creating the info_struct because this is the way it
    * has always been done in 'example.c'.
    */
   info_ptr = png_voidcast(png_inforp, png_malloc_base(png_ptr,
       (sizeof *info_ptr)));

   if (info_ptr != NULL)
      memset(info_ptr, 0, (sizeof *info_ptr));

   return info_ptr;
}

/* This function frees the memory associated with a single info struct.
 * Normally, one would use either png_destroy_read_struct() or
 * png_destroy_write_struct() to free an info struct, but this may be
 * useful for some applications.  From libpng 1.6.0 this function is also used
 * internally to implement the png_info release part of the 'struct' destroy
 * APIs.  This ensures that all possible approaches free the same data (all of
 * it).
 */
void PNGAPI
png_destroy_info_struct(png_const_structrp png_ptr, png_infopp info_ptr_ptr)
{
   png_inforp info_ptr = NULL;

   png_debug(1, "in png_destroy_info_struct");

   if (png_ptr == NULL)
      return;

   if (info_ptr_ptr != NULL)
      info_ptr = *info_ptr_ptr;

   if (info_ptr != NULL)
   {
      /* Do this first in case of an error below; if the app implements its own
       * memory management this can lead to png_free calling png_error, which
       * will abort this routine and return control to the app error handler.
       * An infinite loop may result if it then tries to free the same info
       * ptr.
       */
      *info_ptr_ptr = NULL;

      png_free_data(png_ptr, info_ptr, PNG_FREE_ALL, -1);
      memset(info_ptr, 0, (sizeof *info_ptr));
      png_free(png_ptr, info_ptr);
   }
}

/* Initialize the info structure.  This is now an internal function (0.89)
 * and applications using it are urged to use png_create_info_struct()
 * instead.  Use deprecated in 1.6.0, internal use removed (used internally it
 * is just a memset).
 *
 * NOTE: it is almost inconceivable that this API is used because it bypasses
 * the user-memory mechanism and the user error handling/warning mechanisms in
 * those cases where it does anything other than a memset.
 */
PNG_FUNCTION(void,PNGAPI
png_info_init_3,(png_infopp ptr_ptr, png_size_t png_info_struct_size),
    PNG_DEPRECATED)
{
   png_inforp info_ptr = *ptr_ptr;

   png_debug(1, "in png_info_init_3");

   if (info_ptr == NULL)
      return;

   if ((sizeof (png_info)) > png_info_struct_size)
   {
      *ptr_ptr = NULL;
      /* The following line is why this API should not be used: */
      free(info_ptr);
      info_ptr = png_voidcast(png_inforp, png_malloc_base(NULL,
          (sizeof *info_ptr)));
      if (info_ptr == NULL)
         return;
      *ptr_ptr = info_ptr;
   }

   /* Set everything to 0 */
   memset(info_ptr, 0, (sizeof *info_ptr));
}

/* The following API is not called internally */
void PNGAPI
png_data_freer(png_const_structrp png_ptr, png_inforp info_ptr,
    int freer, png_uint_32 mask)
{
   png_debug(1, "in png_data_freer");

   if (png_ptr == NULL || info_ptr == NULL)
      return;

   if (freer == PNG_DESTROY_WILL_FREE_DATA)
      info_ptr->free_me |= mask;

   else if (freer == PNG_USER_WILL_FREE_DATA)
      info_ptr->free_me &= ~mask;

   else
      png_error(png_ptr, "Unknown freer parameter in png_data_freer");
}

void PNGAPI
png_free_data(png_const_structrp png_ptr, png_inforp info_ptr, png_uint_32 mask,
    int num)
{
   png_debug(1, "in png_free_data");

   if (png_ptr == NULL || info_ptr == NULL)
      return;

#ifdef PNG_TEXT_SUPPORTED
   /* Free text item num or (if num == -1) all text items */
   if (info_ptr->text != NULL &&
       ((mask & PNG_FREE_TEXT) & info_ptr->free_me) != 0)
   {
      if (num != -1)
      {
         png_free(png_ptr, info_ptr->text[num].key);
         info_ptr->text[num].key = NULL;
      }

      else
      {
         int i;

         for (i = 0; i < info_ptr->num_text; i++)
            png_free(png_ptr, info_ptr->text[i].key);

         png_free(png_ptr, info_ptr->text);
         info_ptr->text = NULL;
         info_ptr->num_text = 0;
      }
   }
#endif

#ifdef PNG_tRNS_SUPPORTED
   /* Free any tRNS entry */
   if (((mask & PNG_FREE_TRNS) & info_ptr->free_me) != 0)
   {
      info_ptr->valid &= ~PNG_INFO_tRNS;
      png_free(png_ptr, info_ptr->trans_alpha);
      info_ptr->trans_alpha = NULL;
      info_ptr->num_trans = 0;
   }
#endif

#ifdef PNG_sCAL_SUPPORTED
   /* Free any sCAL entry */
   if (((mask & PNG_FREE_SCAL) & info_ptr->free_me) != 0)
   {
      png_free(png_ptr, info_ptr->scal_s_width);
      png_free(png_ptr, info_ptr->scal_s_height);
      info_ptr->scal_s_width = NULL;
      info_ptr->scal_s_height = NULL;
      info_ptr->valid &= ~PNG_INFO_sCAL;
   }
#endif

#ifdef PNG_pCAL_SUPPORTED
   /* Free any pCAL entry */
   if (((mask & PNG_FREE_PCAL) & info_ptr->free_me) != 0)
   {
      png_free(png_ptr, info_ptr->pcal_purpose);
      png_free(png_ptr, info_ptr->pcal_units);
      info_ptr->pcal_purpose = NULL;
      info_ptr->pcal_units = NULL;

      if (info_ptr->pcal_params != NULL)
         {
            int i;

            for (i = 0; i < info_ptr->pcal_nparams; i++)
               png_free(png_ptr, info_ptr->pcal_params[i]);

            png_free(png_ptr, info_ptr->pcal_params);
            info_ptr->pcal_params = NULL;
         }
      info_ptr->valid &= ~PNG_INFO_pCAL;
   }
#endif

#ifdef PNG_iCCP_SUPPORTED
   /* Free any profile entry */
   if (((mask & PNG_FREE_ICCP) & info_ptr->free_me) != 0)
   {
      png_free(png_ptr, info_ptr->iccp_name);
      png_free(png_ptr, info_ptr->iccp_profile);
      info_ptr->iccp_name = NULL;
      info_ptr->iccp_profile = NULL;
      info_ptr->valid &= ~PNG_INFO_iCCP;
   }
#endif

#ifdef PNG_sPLT_SUPPORTED
   /* Free a given sPLT entry, or (if num == -1) all sPLT entries */
   if (info_ptr->splt_palettes != NULL &&
       ((mask & PNG_FREE_SPLT) & info_ptr->free_me) != 0)
   {
      if (num != -1)
      {
         png_free(png_ptr, info_ptr->splt_palettes[num].name);
         png_free(png_ptr, info_ptr->splt_palettes[num].entries);
         info_ptr->splt_palettes[num].name = NULL;
         info_ptr->splt_palettes[num].entries = NULL;
      }

      else
      {
         int i;

         for (i = 0; i < info_ptr->splt_palettes_num; i++)
         {
            png_free(png_ptr, info_ptr->splt_palettes[i].name);
            png_free(png_ptr, info_ptr->splt_palettes[i].entries);
         }

         png_free(png_ptr, info_ptr->splt_palettes);
         info_ptr->splt_palettes = NULL;
         info_ptr->splt_palettes_num = 0;
         info_ptr->valid &= ~PNG_INFO_sPLT;
      }
   }
#endif

#ifdef PNG_STORE_UNKNOWN_CHUNKS_SUPPORTED
   if (info_ptr->unknown_chunks != NULL &&
       ((mask & PNG_FREE_UNKN) & info_ptr->free_me) != 0)
   {
      if (num != -1)
      {
          png_free(png_ptr, info_ptr->unknown_chunks[num].data);
          info_ptr->unknown_chunks[num].data = NULL;
      }

      else
      {
         int i;

         for (i = 0; i < info_ptr->unknown_chunks_num; i++)
            png_free(png_ptr, info_ptr->unknown_chunks[i].data);

         png_free(png_ptr, info_ptr->unknown_chunks);
         info_ptr->unknown_chunks = NULL;
         info_ptr->unknown_chunks_num = 0;
      }
   }
#endif

#ifdef PNG_hIST_SUPPORTED
   /* Free any hIST entry */
   if (((mask & PNG_FREE_HIST) & info_ptr->free_me) != 0)
   {
      png_free(png_ptr, info_ptr->hist);
      info_ptr->hist = NULL;
      info_ptr->valid &= ~PNG_INFO_hIST;
   }
#endif

   /* Free any PLTE entry that was internally allocated */
   if (((mask & PNG_FREE_PLTE) & info_ptr->free_me) != 0)
   {
      png_free(png_ptr, info_ptr->palette);
      info_ptr->palette = NULL;
      info_ptr->valid &= ~PNG_INFO_PLTE;
      info_ptr->num_palette = 0;
   }

#ifdef PNG_INFO_IMAGE_SUPPORTED
   /* Free any image bits attached to the info structure */
   if (((mask & PNG_FREE_ROWS) & info_ptr->free_me) != 0)
   {
      if (info_ptr->row_pointers != NULL)
      {
         png_uint_32 row;
         for (row = 0; row < info_ptr->height; row++)
            png_free(png_ptr, info_ptr->row_pointers[row]);

         png_free(png_ptr, info_ptr->row_pointers);
         info_ptr->row_pointers = NULL;
      }
      info_ptr->valid &= ~PNG_INFO_IDAT;
   }
#endif

   if (num != -1)
      mask &= ~PNG_FREE_MUL;

   info_ptr->free_me &= ~mask;
}
#endif /* READ || WRITE */

/* This function returns a pointer to the io_ptr associated with the user
 * functions.  The application should free any memory associated with this
 * pointer before png_write_destroy() or png_read_destroy() are called.
 */
png_voidp PNGAPI
png_get_io_ptr(png_const_structrp png_ptr)
{
   if (png_ptr == NULL)
      return (NULL);

   return (png_ptr->io_ptr);
}

#if defined(PNG_READ_SUPPORTED) || defined(PNG_WRITE_SUPPORTED)
#  ifdef PNG_STDIO_SUPPORTED
/* Initialize the default input/output functions for the PNG file.  If you
 * use your own read or write routines, you can call either png_set_read_fn()
 * or png_set_write_fn() instead of png_init_io().  If you have defined
 * PNG_NO_STDIO or otherwise disabled PNG_STDIO_SUPPORTED, you must use a
 * function of your own because "FILE *" isn't necessarily available.
 */
void PNGAPI
png_init_io(png_structrp png_ptr, png_FILE_p fp)
{
   png_debug(1, "in png_init_io");

   if (png_ptr == NULL)
      return;

   png_ptr->io_ptr = (png_voidp)fp;
}
#  endif

#  ifdef PNG_SAVE_INT_32_SUPPORTED
/* PNG signed integers are saved in 32-bit 2's complement format.  ANSI C-90
 * defines a cast of a signed integer to an unsigned integer either to preserve
 * the value, if it is positive, or to calculate:
 *
 *     (UNSIGNED_MAX+1) + integer
 *
 * Where UNSIGNED_MAX is the appropriate maximum unsigned value, so when the
 * negative integral value is added the result will be an unsigned value
 * correspnding to the 2's complement representation.
 */
void PNGAPI
png_save_int_32(png_bytep buf, png_int_32 i)
{
   png_save_uint_32(buf, (png_uint_32)i);
}
#  endif

#  ifdef PNG_TIME_RFC1123_SUPPORTED
/* Convert the supplied time into an RFC 1123 string suitable for use in
 * a "Creation Time" or other text-based time string.
 */
int PNGAPI
png_convert_to_rfc1123_buffer(char out[29], png_const_timep ptime)
{
   static PNG_CONST char short_months[12][4] =
        {"Jan", "Feb", "Mar", "Apr", "May", "Jun",
         "Jul", "Aug", "Sep", "Oct", "Nov", "Dec"};

   if (out == NULL)
      return 0;

   if (ptime->year > 9999 /* RFC1123 limitation */ ||
       ptime->month == 0    ||  ptime->month > 12  ||
       ptime->day   == 0    ||  ptime->day   > 31  ||
       ptime->hour  > 23    ||  ptime->minute > 59 ||
       ptime->second > 60)
      return 0;

   {
      size_t pos = 0;
      char number_buf[5]; /* enough for a four-digit year */

#     define APPEND_STRING(string) pos = png_safecat(out, 29, pos, (string))
#     define APPEND_NUMBER(format, value)\
         APPEND_STRING(PNG_FORMAT_NUMBER(number_buf, format, (value)))
#     define APPEND(ch) if (pos < 28) out[pos++] = (ch)

      APPEND_NUMBER(PNG_NUMBER_FORMAT_u, (unsigned)ptime->day);
      APPEND(' ');
      APPEND_STRING(short_months[(ptime->month - 1)]);
      APPEND(' ');
      APPEND_NUMBER(PNG_NUMBER_FORMAT_u, ptime->year);
      APPEND(' ');
      APPEND_NUMBER(PNG_NUMBER_FORMAT_02u, (unsigned)ptime->hour);
      APPEND(':');
      APPEND_NUMBER(PNG_NUMBER_FORMAT_02u, (unsigned)ptime->minute);
      APPEND(':');
      APPEND_NUMBER(PNG_NUMBER_FORMAT_02u, (unsigned)ptime->second);
      APPEND_STRING(" +0000"); /* This reliably terminates the buffer */
      PNG_UNUSED (pos)

#     undef APPEND
#     undef APPEND_NUMBER
#     undef APPEND_STRING
   }

   return 1;
}

#    if PNG_LIBPNG_VER < 10700
/* To do: remove the following from libpng-1.7 */
/* Original API that uses a private buffer in png_struct.
 * Deprecated because it causes png_struct to carry a spurious temporary
 * buffer (png_struct::time_buffer), better to have the caller pass this in.
 */
png_const_charp PNGAPI
png_convert_to_rfc1123(png_structrp png_ptr, png_const_timep ptime)
{
   if (png_ptr != NULL)
   {
      /* The only failure above if png_ptr != NULL is from an invalid ptime */
      if (png_convert_to_rfc1123_buffer(png_ptr->time_buffer, ptime) == 0)
         png_warning(png_ptr, "Ignoring invalid time value");

      else
         return png_ptr->time_buffer;
   }

   return NULL;
}
#    endif /* LIBPNG_VER < 10700 */
#  endif /* TIME_RFC1123 */

#endif /* READ || WRITE */

png_const_charp PNGAPI
png_get_copyright(png_const_structrp png_ptr)
{
   PNG_UNUSED(png_ptr)  /* Silence compiler warning about unused png_ptr */
#ifdef PNG_STRING_COPYRIGHT
   return PNG_STRING_COPYRIGHT
#else
#  ifdef __STDC__
   return PNG_STRING_NEWLINE \
<<<<<<< HEAD
      "libpng version 1.6.27beta02 - December 26, 2016" PNG_STRING_NEWLINE \
=======
      "libpng version 1.6.27rc01 - December 27, 2016" PNG_STRING_NEWLINE \
>>>>>>> 61a9a054
      "Copyright (c) 1998-2002,2004,2006-2016 Glenn Randers-Pehrson" \
      PNG_STRING_NEWLINE \
      "Copyright (c) 1996-1997 Andreas Dilger" PNG_STRING_NEWLINE \
      "Copyright (c) 1995-1996 Guy Eric Schalnat, Group 42, Inc." \
      PNG_STRING_NEWLINE;
#  else
<<<<<<< HEAD
   return "libpng version 1.6.27beta02 - December 26, 2016\
=======
   return "libpng version 1.6.27rc01 - December 27, 2016\
>>>>>>> 61a9a054
      Copyright (c) 1998-2002,2004,2006-2016 Glenn Randers-Pehrson\
      Copyright (c) 1996-1997 Andreas Dilger\
      Copyright (c) 1995-1996 Guy Eric Schalnat, Group 42, Inc.";
#  endif
#endif
}

/* The following return the library version as a short string in the
 * format 1.0.0 through 99.99.99zz.  To get the version of *.h files
 * used with your application, print out PNG_LIBPNG_VER_STRING, which
 * is defined in png.h.
 * Note: now there is no difference between png_get_libpng_ver() and
 * png_get_header_ver().  Due to the version_nn_nn_nn typedef guard,
 * it is guaranteed that png.c uses the correct version of png.h.
 */
png_const_charp PNGAPI
png_get_libpng_ver(png_const_structrp png_ptr)
{
   /* Version of *.c files used when building libpng */
   return png_get_header_ver(png_ptr);
}

png_const_charp PNGAPI
png_get_header_ver(png_const_structrp png_ptr)
{
   /* Version of *.h files used when building libpng */
   PNG_UNUSED(png_ptr)  /* Silence compiler warning about unused png_ptr */
   return PNG_LIBPNG_VER_STRING;
}

png_const_charp PNGAPI
png_get_header_version(png_const_structrp png_ptr)
{
   /* Returns longer string containing both version and date */
   PNG_UNUSED(png_ptr)  /* Silence compiler warning about unused png_ptr */
#ifdef __STDC__
   return PNG_HEADER_VERSION_STRING
#  ifndef PNG_READ_SUPPORTED
      " (NO READ SUPPORT)"
#  endif
      PNG_STRING_NEWLINE;
#else
   return PNG_HEADER_VERSION_STRING;
#endif
}

#ifdef PNG_BUILD_GRAYSCALE_PALETTE_SUPPORTED
/* NOTE: this routine is not used internally! */
/* Build a grayscale palette.  Palette is assumed to be 1 << bit_depth
 * large of png_color.  This lets grayscale images be treated as
 * paletted.  Most useful for gamma correction and simplification
 * of code.  This API is not used internally.
 */
void PNGAPI
png_build_grayscale_palette(int bit_depth, png_colorp palette)
{
   int num_palette;
   int color_inc;
   int i;
   int v;

   png_debug(1, "in png_do_build_grayscale_palette");

   if (palette == NULL)
      return;

   switch (bit_depth)
   {
      case 1:
         num_palette = 2;
         color_inc = 0xff;
         break;

      case 2:
         num_palette = 4;
         color_inc = 0x55;
         break;

      case 4:
         num_palette = 16;
         color_inc = 0x11;
         break;

      case 8:
         num_palette = 256;
         color_inc = 1;
         break;

      default:
         num_palette = 0;
         color_inc = 0;
         break;
   }

   for (i = 0, v = 0; i < num_palette; i++, v += color_inc)
   {
      palette[i].red = (png_byte)(v & 0xff);
      palette[i].green = (png_byte)(v & 0xff);
      palette[i].blue = (png_byte)(v & 0xff);
   }
}
#endif

#ifdef PNG_SET_UNKNOWN_CHUNKS_SUPPORTED
int PNGAPI
png_handle_as_unknown(png_const_structrp png_ptr, png_const_bytep chunk_name)
{
   /* Check chunk_name and return "keep" value if it's on the list, else 0 */
   png_const_bytep p, p_end;

   if (png_ptr == NULL || chunk_name == NULL || png_ptr->num_chunk_list == 0)
      return PNG_HANDLE_CHUNK_AS_DEFAULT;

   p_end = png_ptr->chunk_list;
   p = p_end + png_ptr->num_chunk_list*5; /* beyond end */

   /* The code is the fifth byte after each four byte string.  Historically this
    * code was always searched from the end of the list, this is no longer
    * necessary because the 'set' routine handles duplicate entries correcty.
    */
   do /* num_chunk_list > 0, so at least one */
   {
      p -= 5;

      if (memcmp(chunk_name, p, 4) == 0)
         return p[4];
   }
   while (p > p_end);

   /* This means that known chunks should be processed and unknown chunks should
    * be handled according to the value of png_ptr->unknown_default; this can be
    * confusing because, as a result, there are two levels of defaulting for
    * unknown chunks.
    */
   return PNG_HANDLE_CHUNK_AS_DEFAULT;
}

#if defined(PNG_READ_UNKNOWN_CHUNKS_SUPPORTED) ||\
   defined(PNG_HANDLE_AS_UNKNOWN_SUPPORTED)
int /* PRIVATE */
png_chunk_unknown_handling(png_const_structrp png_ptr, png_uint_32 chunk_name)
{
   png_byte chunk_string[5];

   PNG_CSTRING_FROM_CHUNK(chunk_string, chunk_name);
   return png_handle_as_unknown(png_ptr, chunk_string);
}
#endif /* READ_UNKNOWN_CHUNKS || HANDLE_AS_UNKNOWN */
#endif /* SET_UNKNOWN_CHUNKS */

#ifdef PNG_READ_SUPPORTED
/* This function, added to libpng-1.0.6g, is untested. */
int PNGAPI
png_reset_zstream(png_structrp png_ptr)
{
   if (png_ptr == NULL)
      return Z_STREAM_ERROR;

   /* WARNING: this resets the window bits to the maximum! */
   return (inflateReset(&png_ptr->zstream));
}
#endif /* READ */

/* This function was added to libpng-1.0.7 */
png_uint_32 PNGAPI
png_access_version_number(void)
{
   /* Version of *.c files used when building libpng */
   return((png_uint_32)PNG_LIBPNG_VER);
}

#if defined(PNG_READ_SUPPORTED) || defined(PNG_WRITE_SUPPORTED)
/* Ensure that png_ptr->zstream.msg holds some appropriate error message string.
 * If it doesn't 'ret' is used to set it to something appropriate, even in cases
 * like Z_OK or Z_STREAM_END where the error code is apparently a success code.
 */
void /* PRIVATE */
png_zstream_error(png_structrp png_ptr, int ret)
{
   /* Translate 'ret' into an appropriate error string, priority is given to the
    * one in zstream if set.  This always returns a string, even in cases like
    * Z_OK or Z_STREAM_END where the error code is a success code.
    */
   if (png_ptr->zstream.msg == NULL) switch (ret)
   {
      default:
      case Z_OK:
         png_ptr->zstream.msg = PNGZ_MSG_CAST("unexpected zlib return code");
         break;

      case Z_STREAM_END:
         /* Normal exit */
         png_ptr->zstream.msg = PNGZ_MSG_CAST("unexpected end of LZ stream");
         break;

      case Z_NEED_DICT:
         /* This means the deflate stream did not have a dictionary; this
          * indicates a bogus PNG.
          */
         png_ptr->zstream.msg = PNGZ_MSG_CAST("missing LZ dictionary");
         break;

      case Z_ERRNO:
         /* gz APIs only: should not happen */
         png_ptr->zstream.msg = PNGZ_MSG_CAST("zlib IO error");
         break;

      case Z_STREAM_ERROR:
         /* internal libpng error */
         png_ptr->zstream.msg = PNGZ_MSG_CAST("bad parameters to zlib");
         break;

      case Z_DATA_ERROR:
         png_ptr->zstream.msg = PNGZ_MSG_CAST("damaged LZ stream");
         break;

      case Z_MEM_ERROR:
         png_ptr->zstream.msg = PNGZ_MSG_CAST("insufficient memory");
         break;

      case Z_BUF_ERROR:
         /* End of input or output; not a problem if the caller is doing
          * incremental read or write.
          */
         png_ptr->zstream.msg = PNGZ_MSG_CAST("truncated");
         break;

      case Z_VERSION_ERROR:
         png_ptr->zstream.msg = PNGZ_MSG_CAST("unsupported zlib version");
         break;

      case PNG_UNEXPECTED_ZLIB_RETURN:
         /* Compile errors here mean that zlib now uses the value co-opted in
          * pngpriv.h for PNG_UNEXPECTED_ZLIB_RETURN; update the switch above
          * and change pngpriv.h.  Note that this message is "... return",
          * whereas the default/Z_OK one is "... return code".
          */
         png_ptr->zstream.msg = PNGZ_MSG_CAST("unexpected zlib return");
         break;
   }
}

/* png_convert_size: a PNGAPI but no longer in png.h, so deleted
 * at libpng 1.5.5!
 */

/* Added at libpng version 1.2.34 and 1.4.0 (moved from pngset.c) */
#ifdef PNG_GAMMA_SUPPORTED /* always set if COLORSPACE */
static int
png_colorspace_check_gamma(png_const_structrp png_ptr,
    png_colorspacerp colorspace, png_fixed_point gAMA, int from)
   /* This is called to check a new gamma value against an existing one.  The
    * routine returns false if the new gamma value should not be written.
    *
    * 'from' says where the new gamma value comes from:
    *
    *    0: the new gamma value is the libpng estimate for an ICC profile
    *    1: the new gamma value comes from a gAMA chunk
    *    2: the new gamma value comes from an sRGB chunk
    */
{
   png_fixed_point gtest;

   if ((colorspace->flags & PNG_COLORSPACE_HAVE_GAMMA) != 0 &&
       (png_muldiv(&gtest, colorspace->gamma, PNG_FP_1, gAMA) == 0  ||
      png_gamma_significant(gtest) != 0))
   {
      /* Either this is an sRGB image, in which case the calculated gamma
       * approximation should match, or this is an image with a profile and the
       * value libpng calculates for the gamma of the profile does not match the
       * value recorded in the file.  The former, sRGB, case is an error, the
       * latter is just a warning.
       */
      if ((colorspace->flags & PNG_COLORSPACE_FROM_sRGB) != 0 || from == 2)
      {
         png_chunk_report(png_ptr, "gamma value does not match sRGB",
             PNG_CHUNK_ERROR);
         /* Do not overwrite an sRGB value */
         return from == 2;
      }

      else /* sRGB tag not involved */
      {
         png_chunk_report(png_ptr, "gamma value does not match libpng estimate",
             PNG_CHUNK_WARNING);
         return from == 1;
      }
   }

   return 1;
}

void /* PRIVATE */
png_colorspace_set_gamma(png_const_structrp png_ptr,
    png_colorspacerp colorspace, png_fixed_point gAMA)
{
   /* Changed in libpng-1.5.4 to limit the values to ensure overflow can't
    * occur.  Since the fixed point representation is asymetrical it is
    * possible for 1/gamma to overflow the limit of 21474 and this means the
    * gamma value must be at least 5/100000 and hence at most 20000.0.  For
    * safety the limits here are a little narrower.  The values are 0.00016 to
    * 6250.0, which are truly ridiculous gamma values (and will produce
    * displays that are all black or all white.)
    *
    * In 1.6.0 this test replaces the ones in pngrutil.c, in the gAMA chunk
    * handling code, which only required the value to be >0.
    */
   png_const_charp errmsg;

   if (gAMA < 16 || gAMA > 625000000)
      errmsg = "gamma value out of range";

#  ifdef PNG_READ_gAMA_SUPPORTED
   /* Allow the application to set the gamma value more than once */
   else if ((png_ptr->mode & PNG_IS_READ_STRUCT) != 0 &&
      (colorspace->flags & PNG_COLORSPACE_FROM_gAMA) != 0)
      errmsg = "duplicate";
#  endif

   /* Do nothing if the colorspace is already invalid */
   else if ((colorspace->flags & PNG_COLORSPACE_INVALID) != 0)
      return;

   else
   {
      if (png_colorspace_check_gamma(png_ptr, colorspace, gAMA,
          1/*from gAMA*/) != 0)
      {
         /* Store this gamma value. */
         colorspace->gamma = gAMA;
         colorspace->flags |=
            (PNG_COLORSPACE_HAVE_GAMMA | PNG_COLORSPACE_FROM_gAMA);
      }

      /* At present if the check_gamma test fails the gamma of the colorspace is
       * not updated however the colorspace is not invalidated.  This
       * corresponds to the case where the existing gamma comes from an sRGB
       * chunk or profile.  An error message has already been output.
       */
      return;
   }

   /* Error exit - errmsg has been set. */
   colorspace->flags |= PNG_COLORSPACE_INVALID;
   png_chunk_report(png_ptr, errmsg, PNG_CHUNK_WRITE_ERROR);
}

void /* PRIVATE */
png_colorspace_sync_info(png_const_structrp png_ptr, png_inforp info_ptr)
{
   if ((info_ptr->colorspace.flags & PNG_COLORSPACE_INVALID) != 0)
   {
      /* Everything is invalid */
      info_ptr->valid &= ~(PNG_INFO_gAMA|PNG_INFO_cHRM|PNG_INFO_sRGB|
         PNG_INFO_iCCP);

#     ifdef PNG_COLORSPACE_SUPPORTED
      /* Clean up the iCCP profile now if it won't be used. */
      png_free_data(png_ptr, info_ptr, PNG_FREE_ICCP, -1/*not used*/);
#     else
      PNG_UNUSED(png_ptr)
#     endif
   }

   else
   {
#     ifdef PNG_COLORSPACE_SUPPORTED
      /* Leave the INFO_iCCP flag set if the pngset.c code has already set
       * it; this allows a PNG to contain a profile which matches sRGB and
       * yet still have that profile retrievable by the application.
       */
      if ((info_ptr->colorspace.flags & PNG_COLORSPACE_MATCHES_sRGB) != 0)
         info_ptr->valid |= PNG_INFO_sRGB;

      else
         info_ptr->valid &= ~PNG_INFO_sRGB;

      if ((info_ptr->colorspace.flags & PNG_COLORSPACE_HAVE_ENDPOINTS) != 0)
         info_ptr->valid |= PNG_INFO_cHRM;

      else
         info_ptr->valid &= ~PNG_INFO_cHRM;
#     endif

      if ((info_ptr->colorspace.flags & PNG_COLORSPACE_HAVE_GAMMA) != 0)
         info_ptr->valid |= PNG_INFO_gAMA;

      else
         info_ptr->valid &= ~PNG_INFO_gAMA;
   }
}

#ifdef PNG_READ_SUPPORTED
void /* PRIVATE */
png_colorspace_sync(png_const_structrp png_ptr, png_inforp info_ptr)
{
   if (info_ptr == NULL) /* reduce code size; check here not in the caller */
      return;

   info_ptr->colorspace = png_ptr->colorspace;
   png_colorspace_sync_info(png_ptr, info_ptr);
}
#endif
#endif /* GAMMA */

#ifdef PNG_COLORSPACE_SUPPORTED
/* Added at libpng-1.5.5 to support read and write of true CIEXYZ values for
 * cHRM, as opposed to using chromaticities.  These internal APIs return
 * non-zero on a parameter error.  The X, Y and Z values are required to be
 * positive and less than 1.0.
 */
static int
png_xy_from_XYZ(png_xy *xy, const png_XYZ *XYZ)
{
   png_int_32 d, dwhite, whiteX, whiteY;

   d = XYZ->red_X + XYZ->red_Y + XYZ->red_Z;
   if (png_muldiv(&xy->redx, XYZ->red_X, PNG_FP_1, d) == 0)
      return 1;
   if (png_muldiv(&xy->redy, XYZ->red_Y, PNG_FP_1, d) == 0)
      return 1;
   dwhite = d;
   whiteX = XYZ->red_X;
   whiteY = XYZ->red_Y;

   d = XYZ->green_X + XYZ->green_Y + XYZ->green_Z;
   if (png_muldiv(&xy->greenx, XYZ->green_X, PNG_FP_1, d) == 0)
      return 1;
   if (png_muldiv(&xy->greeny, XYZ->green_Y, PNG_FP_1, d) == 0)
      return 1;
   dwhite += d;
   whiteX += XYZ->green_X;
   whiteY += XYZ->green_Y;

   d = XYZ->blue_X + XYZ->blue_Y + XYZ->blue_Z;
   if (png_muldiv(&xy->bluex, XYZ->blue_X, PNG_FP_1, d) == 0)
      return 1;
   if (png_muldiv(&xy->bluey, XYZ->blue_Y, PNG_FP_1, d) == 0)
      return 1;
   dwhite += d;
   whiteX += XYZ->blue_X;
   whiteY += XYZ->blue_Y;

   /* The reference white is simply the sum of the end-point (X,Y,Z) vectors,
    * thus:
    */
   if (png_muldiv(&xy->whitex, whiteX, PNG_FP_1, dwhite) == 0)
      return 1;
   if (png_muldiv(&xy->whitey, whiteY, PNG_FP_1, dwhite) == 0)
      return 1;

   return 0;
}

static int
png_XYZ_from_xy(png_XYZ *XYZ, const png_xy *xy)
{
   png_fixed_point red_inverse, green_inverse, blue_scale;
   png_fixed_point left, right, denominator;

   /* Check xy and, implicitly, z.  Note that wide gamut color spaces typically
    * have end points with 0 tristimulus values (these are impossible end
    * points, but they are used to cover the possible colors).  We check
    * xy->whitey against 5, not 0, to avoid a possible integer overflow.
    */
   if (xy->redx   < 0 || xy->redx > PNG_FP_1) return 1;
   if (xy->redy   < 0 || xy->redy > PNG_FP_1-xy->redx) return 1;
   if (xy->greenx < 0 || xy->greenx > PNG_FP_1) return 1;
   if (xy->greeny < 0 || xy->greeny > PNG_FP_1-xy->greenx) return 1;
   if (xy->bluex  < 0 || xy->bluex > PNG_FP_1) return 1;
   if (xy->bluey  < 0 || xy->bluey > PNG_FP_1-xy->bluex) return 1;
   if (xy->whitex < 0 || xy->whitex > PNG_FP_1) return 1;
   if (xy->whitey < 5 || xy->whitey > PNG_FP_1-xy->whitex) return 1;

   /* The reverse calculation is more difficult because the original tristimulus
    * value had 9 independent values (red,green,blue)x(X,Y,Z) however only 8
    * derived values were recorded in the cHRM chunk;
    * (red,green,blue,white)x(x,y).  This loses one degree of freedom and
    * therefore an arbitrary ninth value has to be introduced to undo the
    * original transformations.
    *
    * Think of the original end-points as points in (X,Y,Z) space.  The
    * chromaticity values (c) have the property:
    *
    *           C
    *   c = ---------
    *       X + Y + Z
    *
    * For each c (x,y,z) from the corresponding original C (X,Y,Z).  Thus the
    * three chromaticity values (x,y,z) for each end-point obey the
    * relationship:
    *
    *   x + y + z = 1
    *
    * This describes the plane in (X,Y,Z) space that intersects each axis at the
    * value 1.0; call this the chromaticity plane.  Thus the chromaticity
    * calculation has scaled each end-point so that it is on the x+y+z=1 plane
    * and chromaticity is the intersection of the vector from the origin to the
    * (X,Y,Z) value with the chromaticity plane.
    *
    * To fully invert the chromaticity calculation we would need the three
    * end-point scale factors, (red-scale, green-scale, blue-scale), but these
    * were not recorded.  Instead we calculated the reference white (X,Y,Z) and
    * recorded the chromaticity of this.  The reference white (X,Y,Z) would have
    * given all three of the scale factors since:
    *
    *    color-C = color-c * color-scale
    *    white-C = red-C + green-C + blue-C
    *            = red-c*red-scale + green-c*green-scale + blue-c*blue-scale
    *
    * But cHRM records only white-x and white-y, so we have lost the white scale
    * factor:
    *
    *    white-C = white-c*white-scale
    *
    * To handle this the inverse transformation makes an arbitrary assumption
    * about white-scale:
    *
    *    Assume: white-Y = 1.0
    *    Hence:  white-scale = 1/white-y
    *    Or:     red-Y + green-Y + blue-Y = 1.0
    *
    * Notice the last statement of the assumption gives an equation in three of
    * the nine values we want to calculate.  8 more equations come from the
    * above routine as summarised at the top above (the chromaticity
    * calculation):
    *
    *    Given: color-x = color-X / (color-X + color-Y + color-Z)
    *    Hence: (color-x - 1)*color-X + color.x*color-Y + color.x*color-Z = 0
    *
    * This is 9 simultaneous equations in the 9 variables "color-C" and can be
    * solved by Cramer's rule.  Cramer's rule requires calculating 10 9x9 matrix
    * determinants, however this is not as bad as it seems because only 28 of
    * the total of 90 terms in the various matrices are non-zero.  Nevertheless
    * Cramer's rule is notoriously numerically unstable because the determinant
    * calculation involves the difference of large, but similar, numbers.  It is
    * difficult to be sure that the calculation is stable for real world values
    * and it is certain that it becomes unstable where the end points are close
    * together.
    *
    * So this code uses the perhaps slightly less optimal but more
    * understandable and totally obvious approach of calculating color-scale.
    *
    * This algorithm depends on the precision in white-scale and that is
    * (1/white-y), so we can immediately see that as white-y approaches 0 the
    * accuracy inherent in the cHRM chunk drops off substantially.
    *
    * libpng arithmetic: a simple inversion of the above equations
    * ------------------------------------------------------------
    *
    *    white_scale = 1/white-y
    *    white-X = white-x * white-scale
    *    white-Y = 1.0
    *    white-Z = (1 - white-x - white-y) * white_scale
    *
    *    white-C = red-C + green-C + blue-C
    *            = red-c*red-scale + green-c*green-scale + blue-c*blue-scale
    *
    * This gives us three equations in (red-scale,green-scale,blue-scale) where
    * all the coefficients are now known:
    *
    *    red-x*red-scale + green-x*green-scale + blue-x*blue-scale
    *       = white-x/white-y
    *    red-y*red-scale + green-y*green-scale + blue-y*blue-scale = 1
    *    red-z*red-scale + green-z*green-scale + blue-z*blue-scale
    *       = (1 - white-x - white-y)/white-y
    *
    * In the last equation color-z is (1 - color-x - color-y) so we can add all
    * three equations together to get an alternative third:
    *
    *    red-scale + green-scale + blue-scale = 1/white-y = white-scale
    *
    * So now we have a Cramer's rule solution where the determinants are just
    * 3x3 - far more tractible.  Unfortunately 3x3 determinants still involve
    * multiplication of three coefficients so we can't guarantee to avoid
    * overflow in the libpng fixed point representation.  Using Cramer's rule in
    * floating point is probably a good choice here, but it's not an option for
    * fixed point.  Instead proceed to simplify the first two equations by
    * eliminating what is likely to be the largest value, blue-scale:
    *
    *    blue-scale = white-scale - red-scale - green-scale
    *
    * Hence:
    *
    *    (red-x - blue-x)*red-scale + (green-x - blue-x)*green-scale =
    *                (white-x - blue-x)*white-scale
    *
    *    (red-y - blue-y)*red-scale + (green-y - blue-y)*green-scale =
    *                1 - blue-y*white-scale
    *
    * And now we can trivially solve for (red-scale,green-scale):
    *
    *    green-scale =
    *                (white-x - blue-x)*white-scale - (red-x - blue-x)*red-scale
    *                -----------------------------------------------------------
    *                                  green-x - blue-x
    *
    *    red-scale =
    *                1 - blue-y*white-scale - (green-y - blue-y) * green-scale
    *                ---------------------------------------------------------
    *                                  red-y - blue-y
    *
    * Hence:
    *
    *    red-scale =
    *          ( (green-x - blue-x) * (white-y - blue-y) -
    *            (green-y - blue-y) * (white-x - blue-x) ) / white-y
    * -------------------------------------------------------------------------
    *  (green-x - blue-x)*(red-y - blue-y)-(green-y - blue-y)*(red-x - blue-x)
    *
    *    green-scale =
    *          ( (red-y - blue-y) * (white-x - blue-x) -
    *            (red-x - blue-x) * (white-y - blue-y) ) / white-y
    * -------------------------------------------------------------------------
    *  (green-x - blue-x)*(red-y - blue-y)-(green-y - blue-y)*(red-x - blue-x)
    *
    * Accuracy:
    * The input values have 5 decimal digits of accuracy.  The values are all in
    * the range 0 < value < 1, so simple products are in the same range but may
    * need up to 10 decimal digits to preserve the original precision and avoid
    * underflow.  Because we are using a 32-bit signed representation we cannot
    * match this; the best is a little over 9 decimal digits, less than 10.
    *
    * The approach used here is to preserve the maximum precision within the
    * signed representation.  Because the red-scale calculation above uses the
    * difference between two products of values that must be in the range -1..+1
    * it is sufficient to divide the product by 7; ceil(100,000/32767*2).  The
    * factor is irrelevant in the calculation because it is applied to both
    * numerator and denominator.
    *
    * Note that the values of the differences of the products of the
    * chromaticities in the above equations tend to be small, for example for
    * the sRGB chromaticities they are:
    *
    * red numerator:    -0.04751
    * green numerator:  -0.08788
    * denominator:      -0.2241 (without white-y multiplication)
    *
    *  The resultant Y coefficients from the chromaticities of some widely used
    *  color space definitions are (to 15 decimal places):
    *
    *  sRGB
    *    0.212639005871510 0.715168678767756 0.072192315360734
    *  Kodak ProPhoto
    *    0.288071128229293 0.711843217810102 0.000085653960605
    *  Adobe RGB
    *    0.297344975250536 0.627363566255466 0.075291458493998
    *  Adobe Wide Gamut RGB
    *    0.258728243040113 0.724682314948566 0.016589442011321
    */
   /* By the argument, above overflow should be impossible here. The return
    * value of 2 indicates an internal error to the caller.
    */
   if (png_muldiv(&left, xy->greenx-xy->bluex, xy->redy - xy->bluey, 7) == 0)
      return 2;
   if (png_muldiv(&right, xy->greeny-xy->bluey, xy->redx - xy->bluex, 7) == 0)
      return 2;
   denominator = left - right;

   /* Now find the red numerator. */
   if (png_muldiv(&left, xy->greenx-xy->bluex, xy->whitey-xy->bluey, 7) == 0)
      return 2;
   if (png_muldiv(&right, xy->greeny-xy->bluey, xy->whitex-xy->bluex, 7) == 0)
      return 2;

   /* Overflow is possible here and it indicates an extreme set of PNG cHRM
    * chunk values.  This calculation actually returns the reciprocal of the
    * scale value because this allows us to delay the multiplication of white-y
    * into the denominator, which tends to produce a small number.
    */
   if (png_muldiv(&red_inverse, xy->whitey, denominator, left-right) == 0 ||
       red_inverse <= xy->whitey /* r+g+b scales = white scale */)
      return 1;

   /* Similarly for green_inverse: */
   if (png_muldiv(&left, xy->redy-xy->bluey, xy->whitex-xy->bluex, 7) == 0)
      return 2;
   if (png_muldiv(&right, xy->redx-xy->bluex, xy->whitey-xy->bluey, 7) == 0)
      return 2;
   if (png_muldiv(&green_inverse, xy->whitey, denominator, left-right) == 0 ||
       green_inverse <= xy->whitey)
      return 1;

   /* And the blue scale, the checks above guarantee this can't overflow but it
    * can still produce 0 for extreme cHRM values.
    */
   blue_scale = png_reciprocal(xy->whitey) - png_reciprocal(red_inverse) -
       png_reciprocal(green_inverse);
   if (blue_scale <= 0)
      return 1;


   /* And fill in the png_XYZ: */
   if (png_muldiv(&XYZ->red_X, xy->redx, PNG_FP_1, red_inverse) == 0)
      return 1;
   if (png_muldiv(&XYZ->red_Y, xy->redy, PNG_FP_1, red_inverse) == 0)
      return 1;
   if (png_muldiv(&XYZ->red_Z, PNG_FP_1 - xy->redx - xy->redy, PNG_FP_1,
       red_inverse) == 0)
      return 1;

   if (png_muldiv(&XYZ->green_X, xy->greenx, PNG_FP_1, green_inverse) == 0)
      return 1;
   if (png_muldiv(&XYZ->green_Y, xy->greeny, PNG_FP_1, green_inverse) == 0)
      return 1;
   if (png_muldiv(&XYZ->green_Z, PNG_FP_1 - xy->greenx - xy->greeny, PNG_FP_1,
       green_inverse) == 0)
      return 1;

   if (png_muldiv(&XYZ->blue_X, xy->bluex, blue_scale, PNG_FP_1) == 0)
      return 1;
   if (png_muldiv(&XYZ->blue_Y, xy->bluey, blue_scale, PNG_FP_1) == 0)
      return 1;
   if (png_muldiv(&XYZ->blue_Z, PNG_FP_1 - xy->bluex - xy->bluey, blue_scale,
       PNG_FP_1) == 0)
      return 1;

   return 0; /*success*/
}

static int
png_XYZ_normalize(png_XYZ *XYZ)
{
   png_int_32 Y;

   if (XYZ->red_Y < 0 || XYZ->green_Y < 0 || XYZ->blue_Y < 0 ||
      XYZ->red_X < 0 || XYZ->green_X < 0 || XYZ->blue_X < 0 ||
      XYZ->red_Z < 0 || XYZ->green_Z < 0 || XYZ->blue_Z < 0)
      return 1;

   /* Normalize by scaling so the sum of the end-point Y values is PNG_FP_1.
    * IMPLEMENTATION NOTE: ANSI requires signed overflow not to occur, therefore
    * relying on addition of two positive values producing a negative one is not
    * safe.
    */
   Y = XYZ->red_Y;
   if (0x7fffffff - Y < XYZ->green_X)
      return 1;
   Y += XYZ->green_Y;
   if (0x7fffffff - Y < XYZ->blue_X)
      return 1;
   Y += XYZ->blue_Y;

   if (Y != PNG_FP_1)
   {
      if (png_muldiv(&XYZ->red_X, XYZ->red_X, PNG_FP_1, Y) == 0)
         return 1;
      if (png_muldiv(&XYZ->red_Y, XYZ->red_Y, PNG_FP_1, Y) == 0)
         return 1;
      if (png_muldiv(&XYZ->red_Z, XYZ->red_Z, PNG_FP_1, Y) == 0)
         return 1;

      if (png_muldiv(&XYZ->green_X, XYZ->green_X, PNG_FP_1, Y) == 0)
         return 1;
      if (png_muldiv(&XYZ->green_Y, XYZ->green_Y, PNG_FP_1, Y) == 0)
         return 1;
      if (png_muldiv(&XYZ->green_Z, XYZ->green_Z, PNG_FP_1, Y) == 0)
         return 1;

      if (png_muldiv(&XYZ->blue_X, XYZ->blue_X, PNG_FP_1, Y) == 0)
         return 1;
      if (png_muldiv(&XYZ->blue_Y, XYZ->blue_Y, PNG_FP_1, Y) == 0)
         return 1;
      if (png_muldiv(&XYZ->blue_Z, XYZ->blue_Z, PNG_FP_1, Y) == 0)
         return 1;
   }

   return 0;
}

static int
png_colorspace_endpoints_match(const png_xy *xy1, const png_xy *xy2, int delta)
{
   /* Allow an error of +/-0.01 (absolute value) on each chromaticity */
   if (PNG_OUT_OF_RANGE(xy1->whitex, xy2->whitex,delta) ||
       PNG_OUT_OF_RANGE(xy1->whitey, xy2->whitey,delta) ||
       PNG_OUT_OF_RANGE(xy1->redx,   xy2->redx,  delta) ||
       PNG_OUT_OF_RANGE(xy1->redy,   xy2->redy,  delta) ||
       PNG_OUT_OF_RANGE(xy1->greenx, xy2->greenx,delta) ||
       PNG_OUT_OF_RANGE(xy1->greeny, xy2->greeny,delta) ||
       PNG_OUT_OF_RANGE(xy1->bluex,  xy2->bluex, delta) ||
       PNG_OUT_OF_RANGE(xy1->bluey,  xy2->bluey, delta))
      return 0;
   return 1;
}

/* Added in libpng-1.6.0, a different check for the validity of a set of cHRM
 * chunk chromaticities.  Earlier checks used to simply look for the overflow
 * condition (where the determinant of the matrix to solve for XYZ ends up zero
 * because the chromaticity values are not all distinct.)  Despite this it is
 * theoretically possible to produce chromaticities that are apparently valid
 * but that rapidly degrade to invalid, potentially crashing, sets because of
 * arithmetic inaccuracies when calculations are performed on them.  The new
 * check is to round-trip xy -> XYZ -> xy and then check that the result is
 * within a small percentage of the original.
 */
static int
png_colorspace_check_xy(png_XYZ *XYZ, const png_xy *xy)
{
   int result;
   png_xy xy_test;

   /* As a side-effect this routine also returns the XYZ endpoints. */
   result = png_XYZ_from_xy(XYZ, xy);
   if (result != 0)
      return result;

   result = png_xy_from_XYZ(&xy_test, XYZ);
   if (result != 0)
      return result;

   if (png_colorspace_endpoints_match(xy, &xy_test,
       5/*actually, the math is pretty accurate*/) != 0)
      return 0;

   /* Too much slip */
   return 1;
}

/* This is the check going the other way.  The XYZ is modified to normalize it
 * (another side-effect) and the xy chromaticities are returned.
 */
static int
png_colorspace_check_XYZ(png_xy *xy, png_XYZ *XYZ)
{
   int result;
   png_XYZ XYZtemp;

   result = png_XYZ_normalize(XYZ);
   if (result != 0)
      return result;

   result = png_xy_from_XYZ(xy, XYZ);
   if (result != 0)
      return result;

   XYZtemp = *XYZ;
   return png_colorspace_check_xy(&XYZtemp, xy);
}

/* Used to check for an endpoint match against sRGB */
static const png_xy sRGB_xy = /* From ITU-R BT.709-3 */
{
   /* color      x       y */
   /* red   */ 64000, 33000,
   /* green */ 30000, 60000,
   /* blue  */ 15000,  6000,
   /* white */ 31270, 32900
};

static int
png_colorspace_set_xy_and_XYZ(png_const_structrp png_ptr,
    png_colorspacerp colorspace, const png_xy *xy, const png_XYZ *XYZ,
    int preferred)
{
   if ((colorspace->flags & PNG_COLORSPACE_INVALID) != 0)
      return 0;

   /* The consistency check is performed on the chromaticities; this factors out
    * variations because of the normalization (or not) of the end point Y
    * values.
    */
   if (preferred < 2 &&
       (colorspace->flags & PNG_COLORSPACE_HAVE_ENDPOINTS) != 0)
   {
      /* The end points must be reasonably close to any we already have.  The
       * following allows an error of up to +/-.001
       */
      if (png_colorspace_endpoints_match(xy, &colorspace->end_points_xy,
          100) == 0)
      {
         colorspace->flags |= PNG_COLORSPACE_INVALID;
         png_benign_error(png_ptr, "inconsistent chromaticities");
         return 0; /* failed */
      }

      /* Only overwrite with preferred values */
      if (preferred == 0)
         return 1; /* ok, but no change */
   }

   colorspace->end_points_xy = *xy;
   colorspace->end_points_XYZ = *XYZ;
   colorspace->flags |= PNG_COLORSPACE_HAVE_ENDPOINTS;

   /* The end points are normally quoted to two decimal digits, so allow +/-0.01
    * on this test.
    */
   if (png_colorspace_endpoints_match(xy, &sRGB_xy, 1000) != 0)
      colorspace->flags |= PNG_COLORSPACE_ENDPOINTS_MATCH_sRGB;

   else
      colorspace->flags &= PNG_COLORSPACE_CANCEL(
         PNG_COLORSPACE_ENDPOINTS_MATCH_sRGB);

   return 2; /* ok and changed */
}

int /* PRIVATE */
png_colorspace_set_chromaticities(png_const_structrp png_ptr,
    png_colorspacerp colorspace, const png_xy *xy, int preferred)
{
   /* We must check the end points to ensure they are reasonable - in the past
    * color management systems have crashed as a result of getting bogus
    * colorant values, while this isn't the fault of libpng it is the
    * responsibility of libpng because PNG carries the bomb and libpng is in a
    * position to protect against it.
    */
   png_XYZ XYZ;

   switch (png_colorspace_check_xy(&XYZ, xy))
   {
      case 0: /* success */
         return png_colorspace_set_xy_and_XYZ(png_ptr, colorspace, xy, &XYZ,
             preferred);

      case 1:
         /* We can't invert the chromaticities so we can't produce value XYZ
          * values.  Likely as not a color management system will fail too.
          */
         colorspace->flags |= PNG_COLORSPACE_INVALID;
         png_benign_error(png_ptr, "invalid chromaticities");
         break;

      default:
         /* libpng is broken; this should be a warning but if it happens we
          * want error reports so for the moment it is an error.
          */
         colorspace->flags |= PNG_COLORSPACE_INVALID;
         png_error(png_ptr, "internal error checking chromaticities");
   }

   return 0; /* failed */
}

int /* PRIVATE */
png_colorspace_set_endpoints(png_const_structrp png_ptr,
    png_colorspacerp colorspace, const png_XYZ *XYZ_in, int preferred)
{
   png_XYZ XYZ = *XYZ_in;
   png_xy xy;

   switch (png_colorspace_check_XYZ(&xy, &XYZ))
   {
      case 0:
         return png_colorspace_set_xy_and_XYZ(png_ptr, colorspace, &xy, &XYZ,
             preferred);

      case 1:
         /* End points are invalid. */
         colorspace->flags |= PNG_COLORSPACE_INVALID;
         png_benign_error(png_ptr, "invalid end points");
         break;

      default:
         colorspace->flags |= PNG_COLORSPACE_INVALID;
         png_error(png_ptr, "internal error checking chromaticities");
   }

   return 0; /* failed */
}

#if defined(PNG_sRGB_SUPPORTED) || defined(PNG_iCCP_SUPPORTED)
/* Error message generation */
static char
png_icc_tag_char(png_uint_32 byte)
{
   byte &= 0xff;
   if (byte >= 32 && byte <= 126)
      return (char)byte;
   else
      return '?';
}

static void
png_icc_tag_name(char *name, png_uint_32 tag)
{
   name[0] = '\'';
   name[1] = png_icc_tag_char(tag >> 24);
   name[2] = png_icc_tag_char(tag >> 16);
   name[3] = png_icc_tag_char(tag >>  8);
   name[4] = png_icc_tag_char(tag      );
   name[5] = '\'';
}

static int
is_ICC_signature_char(png_alloc_size_t it)
{
   return it == 32 || (it >= 48 && it <= 57) || (it >= 65 && it <= 90) ||
      (it >= 97 && it <= 122);
}

static int
is_ICC_signature(png_alloc_size_t it)
{
   return is_ICC_signature_char(it >> 24) /* checks all the top bits */ &&
      is_ICC_signature_char((it >> 16) & 0xff) &&
      is_ICC_signature_char((it >> 8) & 0xff) &&
      is_ICC_signature_char(it & 0xff);
}

static int
png_icc_profile_error(png_const_structrp png_ptr, png_colorspacerp colorspace,
    png_const_charp name, png_alloc_size_t value, png_const_charp reason)
{
   size_t pos;
   char message[196]; /* see below for calculation */

   if (colorspace != NULL)
      colorspace->flags |= PNG_COLORSPACE_INVALID;

   pos = png_safecat(message, (sizeof message), 0, "profile '"); /* 9 chars */
   pos = png_safecat(message, pos+79, pos, name); /* Truncate to 79 chars */
   pos = png_safecat(message, (sizeof message), pos, "': "); /* +2 = 90 */
   if (is_ICC_signature(value) != 0)
   {
      /* So 'value' is at most 4 bytes and the following cast is safe */
      png_icc_tag_name(message+pos, (png_uint_32)value);
      pos += 6; /* total +8; less than the else clause */
      message[pos++] = ':';
      message[pos++] = ' ';
   }
#  ifdef PNG_WARNINGS_SUPPORTED
   else
      {
         char number[PNG_NUMBER_BUFFER_SIZE]; /* +24 = 114*/

         pos = png_safecat(message, (sizeof message), pos,
             png_format_number(number, number+(sizeof number),
             PNG_NUMBER_FORMAT_x, value));
         pos = png_safecat(message, (sizeof message), pos, "h: "); /*+2 = 116*/
      }
#  endif
   /* The 'reason' is an arbitrary message, allow +79 maximum 195 */
   pos = png_safecat(message, (sizeof message), pos, reason);
   PNG_UNUSED(pos)

   /* This is recoverable, but make it unconditionally an app_error on write to
    * avoid writing invalid ICC profiles into PNG files (i.e., we handle them
    * on read, with a warning, but on write unless the app turns off
    * application errors the PNG won't be written.)
    */
   png_chunk_report(png_ptr, message,
       (colorspace != NULL) ? PNG_CHUNK_ERROR : PNG_CHUNK_WRITE_ERROR);

   return 0;
}
#endif /* sRGB || iCCP */

#ifdef PNG_sRGB_SUPPORTED
int /* PRIVATE */
png_colorspace_set_sRGB(png_const_structrp png_ptr, png_colorspacerp colorspace,
    int intent)
{
   /* sRGB sets known gamma, end points and (from the chunk) intent. */
   /* IMPORTANT: these are not necessarily the values found in an ICC profile
    * because ICC profiles store values adapted to a D50 environment; it is
    * expected that the ICC profile mediaWhitePointTag will be D50; see the
    * checks and code elsewhere to understand this better.
    *
    * These XYZ values, which are accurate to 5dp, produce rgb to gray
    * coefficients of (6968,23435,2366), which are reduced (because they add up
    * to 32769 not 32768) to (6968,23434,2366).  These are the values that
    * libpng has traditionally used (and are the best values given the 15bit
    * algorithm used by the rgb to gray code.)
    */
   static const png_XYZ sRGB_XYZ = /* D65 XYZ (*not* the D50 adapted values!) */
   {
      /* color      X      Y      Z */
      /* red   */ 41239, 21264,  1933,
      /* green */ 35758, 71517, 11919,
      /* blue  */ 18048,  7219, 95053
   };

   /* Do nothing if the colorspace is already invalidated. */
   if ((colorspace->flags & PNG_COLORSPACE_INVALID) != 0)
      return 0;

   /* Check the intent, then check for existing settings.  It is valid for the
    * PNG file to have cHRM or gAMA chunks along with sRGB, but the values must
    * be consistent with the correct values.  If, however, this function is
    * called below because an iCCP chunk matches sRGB then it is quite
    * conceivable that an older app recorded incorrect gAMA and cHRM because of
    * an incorrect calculation based on the values in the profile - this does
    * *not* invalidate the profile (though it still produces an error, which can
    * be ignored.)
    */
   if (intent < 0 || intent >= PNG_sRGB_INTENT_LAST)
      return png_icc_profile_error(png_ptr, colorspace, "sRGB",
          (unsigned)intent, "invalid sRGB rendering intent");

   if ((colorspace->flags & PNG_COLORSPACE_HAVE_INTENT) != 0 &&
       colorspace->rendering_intent != intent)
      return png_icc_profile_error(png_ptr, colorspace, "sRGB",
         (unsigned)intent, "inconsistent rendering intents");

   if ((colorspace->flags & PNG_COLORSPACE_FROM_sRGB) != 0)
   {
      png_benign_error(png_ptr, "duplicate sRGB information ignored");
      return 0;
   }

   /* If the standard sRGB cHRM chunk does not match the one from the PNG file
    * warn but overwrite the value with the correct one.
    */
   if ((colorspace->flags & PNG_COLORSPACE_HAVE_ENDPOINTS) != 0 &&
       !png_colorspace_endpoints_match(&sRGB_xy, &colorspace->end_points_xy,
       100))
      png_chunk_report(png_ptr, "cHRM chunk does not match sRGB",
         PNG_CHUNK_ERROR);

   /* This check is just done for the error reporting - the routine always
    * returns true when the 'from' argument corresponds to sRGB (2).
    */
   (void)png_colorspace_check_gamma(png_ptr, colorspace, PNG_GAMMA_sRGB_INVERSE,
       2/*from sRGB*/);

   /* intent: bugs in GCC force 'int' to be used as the parameter type. */
   colorspace->rendering_intent = (png_uint_16)intent;
   colorspace->flags |= PNG_COLORSPACE_HAVE_INTENT;

   /* endpoints */
   colorspace->end_points_xy = sRGB_xy;
   colorspace->end_points_XYZ = sRGB_XYZ;
   colorspace->flags |=
      (PNG_COLORSPACE_HAVE_ENDPOINTS|PNG_COLORSPACE_ENDPOINTS_MATCH_sRGB);

   /* gamma */
   colorspace->gamma = PNG_GAMMA_sRGB_INVERSE;
   colorspace->flags |= PNG_COLORSPACE_HAVE_GAMMA;

   /* Finally record that we have an sRGB profile */
   colorspace->flags |=
      (PNG_COLORSPACE_MATCHES_sRGB|PNG_COLORSPACE_FROM_sRGB);

   return 1; /* set */
}
#endif /* sRGB */

#ifdef PNG_iCCP_SUPPORTED
/* Encoded value of D50 as an ICC XYZNumber.  From the ICC 2010 spec the value
 * is XYZ(0.9642,1.0,0.8249), which scales to:
 *
 *    (63189.8112, 65536, 54060.6464)
 */
static const png_byte D50_nCIEXYZ[12] =
   { 0x00, 0x00, 0xf6, 0xd6, 0x00, 0x01, 0x00, 0x00, 0x00, 0x00, 0xd3, 0x2d };

static int /* bool */
icc_check_length(png_const_structrp png_ptr, png_colorspacerp colorspace,
    png_const_charp name, png_uint_32 profile_length)
{
   if (profile_length < 132)
      return png_icc_profile_error(png_ptr, colorspace, name, profile_length,
          "too short");

   return 1;
}

#ifdef PNG_READ_iCCP_SUPPORTED
int /* PRIVATE */
png_icc_check_length(png_const_structrp png_ptr, png_colorspacerp colorspace,
    png_const_charp name, png_uint_32 profile_length)
{
   if (!icc_check_length(png_ptr, colorspace, name, profile_length))
      return 0;

   /* This needs to be here because the 'normal' check is in
    * png_decompress_chunk, yet this happens after the attempt to
    * png_malloc_base the required data.  We only need this on read; on write
    * the caller supplies the profile buffer so libpng doesn't allocate it.  See
    * the call to icc_check_length below (the write case).
    */
#  ifdef PNG_SET_USER_LIMITS_SUPPORTED
      else if (png_ptr->user_chunk_malloc_max > 0 &&
               png_ptr->user_chunk_malloc_max < profile_length)
         return png_icc_profile_error(png_ptr, colorspace, name, profile_length,
             "exceeds application limits");
#  elif PNG_USER_CHUNK_MALLOC_MAX > 0
      else if (PNG_USER_CHUNK_MALLOC_MAX < profile_length)
         return png_icc_profile_error(png_ptr, colorspace, name, profile_length,
             "exceeds libpng limits");
#  else /* !SET_USER_LIMITS */
      /* This will get compiled out on all 32-bit and better systems. */
      else if (PNG_SIZE_MAX < profile_length)
         return png_icc_profile_error(png_ptr, colorspace, name, profile_length,
             "exceeds system limits");
#  endif /* !SET_USER_LIMITS */

   return 1;
}
#endif /* READ_iCCP */

int /* PRIVATE */
png_icc_check_header(png_const_structrp png_ptr, png_colorspacerp colorspace,
    png_const_charp name, png_uint_32 profile_length,
    png_const_bytep profile/* first 132 bytes only */, int color_type)
{
   png_uint_32 temp;

   /* Length check; this cannot be ignored in this code because profile_length
    * is used later to check the tag table, so even if the profile seems over
    * long profile_length from the caller must be correct.  The caller can fix
    * this up on read or write by just passing in the profile header length.
    */
   temp = png_get_uint_32(profile);
   if (temp != profile_length)
      return png_icc_profile_error(png_ptr, colorspace, name, temp,
          "length does not match profile");

   temp = (png_uint_32) (*(profile+8));
   if (temp > 3 && (profile_length & 3))
      return png_icc_profile_error(png_ptr, colorspace, name, profile_length,
          "invalid length");

   temp = png_get_uint_32(profile+128); /* tag count: 12 bytes/tag */
   if (temp > 357913930 || /* (2^32-4-132)/12: maximum possible tag count */
      profile_length < 132+12*temp) /* truncated tag table */
      return png_icc_profile_error(png_ptr, colorspace, name, temp,
          "tag count too large");

   /* The 'intent' must be valid or we can't store it, ICC limits the intent to
    * 16 bits.
    */
   temp = png_get_uint_32(profile+64);
   if (temp >= 0xffff) /* The ICC limit */
      return png_icc_profile_error(png_ptr, colorspace, name, temp,
          "invalid rendering intent");

   /* This is just a warning because the profile may be valid in future
    * versions.
    */
   if (temp >= PNG_sRGB_INTENT_LAST)
      (void)png_icc_profile_error(png_ptr, NULL, name, temp,
          "intent outside defined range");

   /* At this point the tag table can't be checked because it hasn't necessarily
    * been loaded; however, various header fields can be checked.  These checks
    * are for values permitted by the PNG spec in an ICC profile; the PNG spec
    * restricts the profiles that can be passed in an iCCP chunk (they must be
    * appropriate to processing PNG data!)
    */

   /* Data checks (could be skipped).  These checks must be independent of the
    * version number; however, the version number doesn't accomodate changes in
    * the header fields (just the known tags and the interpretation of the
    * data.)
    */
   temp = png_get_uint_32(profile+36); /* signature 'ascp' */
   if (temp != 0x61637370)
      return png_icc_profile_error(png_ptr, colorspace, name, temp,
          "invalid signature");

   /* Currently the PCS illuminant/adopted white point (the computational
    * white point) are required to be D50,
    * however the profile contains a record of the illuminant so perhaps ICC
    * expects to be able to change this in the future (despite the rationale in
    * the introduction for using a fixed PCS adopted white.)  Consequently the
    * following is just a warning.
    */
   if (memcmp(profile+68, D50_nCIEXYZ, 12) != 0)
      (void)png_icc_profile_error(png_ptr, NULL, name, 0/*no tag value*/,
          "PCS illuminant is not D50");

   /* The PNG spec requires this:
    * "If the iCCP chunk is present, the image samples conform to the colour
    * space represented by the embedded ICC profile as defined by the
    * International Color Consortium [ICC]. The colour space of the ICC profile
    * shall be an RGB colour space for colour images (PNG colour types 2, 3, and
    * 6), or a greyscale colour space for greyscale images (PNG colour types 0
    * and 4)."
    *
    * This checking code ensures the embedded profile (on either read or write)
    * conforms to the specification requirements.  Notice that an ICC 'gray'
    * color-space profile contains the information to transform the monochrome
    * data to XYZ or L*a*b (according to which PCS the profile uses) and this
    * should be used in preference to the standard libpng K channel replication
    * into R, G and B channels.
    *
    * Previously it was suggested that an RGB profile on grayscale data could be
    * handled.  However it it is clear that using an RGB profile in this context
    * must be an error - there is no specification of what it means.  Thus it is
    * almost certainly more correct to ignore the profile.
    */
   temp = png_get_uint_32(profile+16); /* data colour space field */
   switch (temp)
   {
      case 0x52474220: /* 'RGB ' */
         if ((color_type & PNG_COLOR_MASK_COLOR) == 0)
            return png_icc_profile_error(png_ptr, colorspace, name, temp,
                "RGB color space not permitted on grayscale PNG");
         break;

      case 0x47524159: /* 'GRAY' */
         if ((color_type & PNG_COLOR_MASK_COLOR) != 0)
            return png_icc_profile_error(png_ptr, colorspace, name, temp,
                "Gray color space not permitted on RGB PNG");
         break;

      default:
         return png_icc_profile_error(png_ptr, colorspace, name, temp,
             "invalid ICC profile color space");
   }

   /* It is up to the application to check that the profile class matches the
    * application requirements; the spec provides no guidance, but it's pretty
    * weird if the profile is not scanner ('scnr'), monitor ('mntr'), printer
    * ('prtr') or 'spac' (for generic color spaces).  Issue a warning in these
    * cases.  Issue an error for device link or abstract profiles - these don't
    * contain the records necessary to transform the color-space to anything
    * other than the target device (and not even that for an abstract profile).
    * Profiles of these classes may not be embedded in images.
    */
   temp = png_get_uint_32(profile+12); /* profile/device class */
   switch (temp)
   {
      case 0x73636e72: /* 'scnr' */
      case 0x6d6e7472: /* 'mntr' */
      case 0x70727472: /* 'prtr' */
      case 0x73706163: /* 'spac' */
         /* All supported */
         break;

      case 0x61627374: /* 'abst' */
         /* May not be embedded in an image */
         return png_icc_profile_error(png_ptr, colorspace, name, temp,
             "invalid embedded Abstract ICC profile");

      case 0x6c696e6b: /* 'link' */
         /* DeviceLink profiles cannot be interpreted in a non-device specific
          * fashion, if an app uses the AToB0Tag in the profile the results are
          * undefined unless the result is sent to the intended device,
          * therefore a DeviceLink profile should not be found embedded in a
          * PNG.
          */
         return png_icc_profile_error(png_ptr, colorspace, name, temp,
             "unexpected DeviceLink ICC profile class");

      case 0x6e6d636c: /* 'nmcl' */
         /* A NamedColor profile is also device specific, however it doesn't
          * contain an AToB0 tag that is open to misinterpretation.  Almost
          * certainly it will fail the tests below.
          */
         (void)png_icc_profile_error(png_ptr, NULL, name, temp,
             "unexpected NamedColor ICC profile class");
         break;

      default:
         /* To allow for future enhancements to the profile accept unrecognized
          * profile classes with a warning, these then hit the test below on the
          * tag content to ensure they are backward compatible with one of the
          * understood profiles.
          */
         (void)png_icc_profile_error(png_ptr, NULL, name, temp,
             "unrecognized ICC profile class");
         break;
   }

   /* For any profile other than a device link one the PCS must be encoded
    * either in XYZ or Lab.
    */
   temp = png_get_uint_32(profile+20);
   switch (temp)
   {
      case 0x58595a20: /* 'XYZ ' */
      case 0x4c616220: /* 'Lab ' */
         break;

      default:
         return png_icc_profile_error(png_ptr, colorspace, name, temp,
             "unexpected ICC PCS encoding");
   }

   return 1;
}

int /* PRIVATE */
png_icc_check_tag_table(png_const_structrp png_ptr, png_colorspacerp colorspace,
    png_const_charp name, png_uint_32 profile_length,
    png_const_bytep profile /* header plus whole tag table */)
{
   png_uint_32 tag_count = png_get_uint_32(profile+128);
   png_uint_32 itag;
   png_const_bytep tag = profile+132; /* The first tag */

   /* First scan all the tags in the table and add bits to the icc_info value
    * (temporarily in 'tags').
    */
   for (itag=0; itag < tag_count; ++itag, tag += 12)
   {
      png_uint_32 tag_id = png_get_uint_32(tag+0);
      png_uint_32 tag_start = png_get_uint_32(tag+4); /* must be aligned */
      png_uint_32 tag_length = png_get_uint_32(tag+8);/* not padded */

      /* The ICC specification does not exclude zero length tags, therefore the
       * start might actually be anywhere if there is no data, but this would be
       * a clear abuse of the intent of the standard so the start is checked for
       * being in range.  All defined tag types have an 8 byte header - a 4 byte
       * type signature then 0.
       */
      if ((tag_start & 3) != 0)
      {
         /* CNHP730S.icc shipped with Microsoft Windows 64 violates this, it is
          * only a warning here because libpng does not care about the
          * alignment.
          */
         (void)png_icc_profile_error(png_ptr, NULL, name, tag_id,
             "ICC profile tag start not a multiple of 4");
      }

      /* This is a hard error; potentially it can cause read outside the
       * profile.
       */
      if (tag_start > profile_length || tag_length > profile_length - tag_start)
         return png_icc_profile_error(png_ptr, colorspace, name, tag_id,
             "ICC profile tag outside profile");
   }

   return 1; /* success, maybe with warnings */
}

#ifdef PNG_sRGB_SUPPORTED
#if PNG_sRGB_PROFILE_CHECKS >= 0
/* Information about the known ICC sRGB profiles */
static const struct
{
   png_uint_32 adler, crc, length;
   png_uint_32 md5[4];
   png_byte    have_md5;
   png_byte    is_broken;
   png_uint_16 intent;

#  define PNG_MD5(a,b,c,d) { a, b, c, d }, (a!=0)||(b!=0)||(c!=0)||(d!=0)
#  define PNG_ICC_CHECKSUM(adler, crc, md5, intent, broke, date, length, fname)\
      { adler, crc, length, md5, broke, intent },

} png_sRGB_checks[] =
{
   /* This data comes from contrib/tools/checksum-icc run on downloads of
    * all four ICC sRGB profiles from www.color.org.
    */
   /* adler32, crc32, MD5[4], intent, date, length, file-name */
   PNG_ICC_CHECKSUM(0x0a3fd9f6, 0x3b8772b9,
       PNG_MD5(0x29f83dde, 0xaff255ae, 0x7842fae4, 0xca83390d), 0, 0,
       "2009/03/27 21:36:31", 3048, "sRGB_IEC61966-2-1_black_scaled.icc")

   /* ICC sRGB v2 perceptual no black-compensation: */
   PNG_ICC_CHECKSUM(0x4909e5e1, 0x427ebb21,
       PNG_MD5(0xc95bd637, 0xe95d8a3b, 0x0df38f99, 0xc1320389), 1, 0,
       "2009/03/27 21:37:45", 3052, "sRGB_IEC61966-2-1_no_black_scaling.icc")

   PNG_ICC_CHECKSUM(0xfd2144a1, 0x306fd8ae,
       PNG_MD5(0xfc663378, 0x37e2886b, 0xfd72e983, 0x8228f1b8), 0, 0,
       "2009/08/10 17:28:01", 60988, "sRGB_v4_ICC_preference_displayclass.icc")

   /* ICC sRGB v4 perceptual */
   PNG_ICC_CHECKSUM(0x209c35d2, 0xbbef7812,
       PNG_MD5(0x34562abf, 0x994ccd06, 0x6d2c5721, 0xd0d68c5d), 0, 0,
       "2007/07/25 00:05:37", 60960, "sRGB_v4_ICC_preference.icc")

   /* The following profiles have no known MD5 checksum. If there is a match
    * on the (empty) MD5 the other fields are used to attempt a match and
    * a warning is produced.  The first two of these profiles have a 'cprt' tag
    * which suggests that they were also made by Hewlett Packard.
    */
   PNG_ICC_CHECKSUM(0xa054d762, 0x5d5129ce,
       PNG_MD5(0x00000000, 0x00000000, 0x00000000, 0x00000000), 1, 0,
       "2004/07/21 18:57:42", 3024, "sRGB_IEC61966-2-1_noBPC.icc")

   /* This is a 'mntr' (display) profile with a mediaWhitePointTag that does not
    * match the D50 PCS illuminant in the header (it is in fact the D65 values,
    * so the white point is recorded as the un-adapted value.)  The profiles
    * below only differ in one byte - the intent - and are basically the same as
    * the previous profile except for the mediaWhitePointTag error and a missing
    * chromaticAdaptationTag.
    */
   PNG_ICC_CHECKSUM(0xf784f3fb, 0x182ea552,
       PNG_MD5(0x00000000, 0x00000000, 0x00000000, 0x00000000), 0, 1/*broken*/,
       "1998/02/09 06:49:00", 3144, "HP-Microsoft sRGB v2 perceptual")

   PNG_ICC_CHECKSUM(0x0398f3fc, 0xf29e526d,
       PNG_MD5(0x00000000, 0x00000000, 0x00000000, 0x00000000), 1, 1/*broken*/,
       "1998/02/09 06:49:00", 3144, "HP-Microsoft sRGB v2 media-relative")
};

static int
png_compare_ICC_profile_with_sRGB(png_const_structrp png_ptr,
    png_const_bytep profile, uLong adler)
{
   /* The quick check is to verify just the MD5 signature and trust the
    * rest of the data.  Because the profile has already been verified for
    * correctness this is safe.  png_colorspace_set_sRGB will check the 'intent'
    * field too, so if the profile has been edited with an intent not defined
    * by sRGB (but maybe defined by a later ICC specification) the read of
    * the profile will fail at that point.
    */

   png_uint_32 length = 0;
   png_uint_32 intent = 0x10000; /* invalid */
#if PNG_sRGB_PROFILE_CHECKS > 1
   uLong crc = 0; /* the value for 0 length data */
#endif
   unsigned int i;

#ifdef PNG_SET_OPTION_SUPPORTED
   /* First see if PNG_SKIP_sRGB_CHECK_PROFILE has been set to "on" */
   if (((png_ptr->options >> PNG_SKIP_sRGB_CHECK_PROFILE) & 3) ==
               PNG_OPTION_ON)
      return 0;
#endif

   for (i=0; i < (sizeof png_sRGB_checks) / (sizeof png_sRGB_checks[0]); ++i)
   {
      if (png_get_uint_32(profile+84) == png_sRGB_checks[i].md5[0] &&
         png_get_uint_32(profile+88) == png_sRGB_checks[i].md5[1] &&
         png_get_uint_32(profile+92) == png_sRGB_checks[i].md5[2] &&
         png_get_uint_32(profile+96) == png_sRGB_checks[i].md5[3])
      {
         /* This may be one of the old HP profiles without an MD5, in that
          * case we can only use the length and Adler32 (note that these
          * are not used by default if there is an MD5!)
          */
#        if PNG_sRGB_PROFILE_CHECKS == 0
            if (png_sRGB_checks[i].have_md5 != 0)
               return 1+png_sRGB_checks[i].is_broken;
#        endif

         /* Profile is unsigned or more checks have been configured in. */
         if (length == 0)
         {
            length = png_get_uint_32(profile);
            intent = png_get_uint_32(profile+64);
         }

         /* Length *and* intent must match */
         if (length == (png_uint_32) png_sRGB_checks[i].length &&
            intent == (png_uint_32) png_sRGB_checks[i].intent)
         {
            /* Now calculate the adler32 if not done already. */
            if (adler == 0)
            {
               adler = adler32(0, NULL, 0);
               adler = adler32(adler, profile, length);
            }

            if (adler == png_sRGB_checks[i].adler)
            {
               /* These basic checks suggest that the data has not been
                * modified, but if the check level is more than 1 perform
                * our own crc32 checksum on the data.
                */
#              if PNG_sRGB_PROFILE_CHECKS > 1
                  if (crc == 0)
                  {
                     crc = crc32(0, NULL, 0);
                     crc = crc32(crc, profile, length);
                  }

                  /* So this check must pass for the 'return' below to happen.
                   */
                  if (crc == png_sRGB_checks[i].crc)
#              endif
               {
                  if (png_sRGB_checks[i].is_broken != 0)
                  {
                     /* These profiles are known to have bad data that may cause
                      * problems if they are used, therefore attempt to
                      * discourage their use, skip the 'have_md5' warning below,
                      * which is made irrelevant by this error.
                      */
                     png_chunk_report(png_ptr, "known incorrect sRGB profile",
                         PNG_CHUNK_ERROR);
                  }

                  /* Warn that this being done; this isn't even an error since
                   * the profile is perfectly valid, but it would be nice if
                   * people used the up-to-date ones.
                   */
                  else if (png_sRGB_checks[i].have_md5 == 0)
                  {
                     png_chunk_report(png_ptr,
                         "out-of-date sRGB profile with no signature",
                         PNG_CHUNK_WARNING);
                  }

                  return 1+png_sRGB_checks[i].is_broken;
               }
            }

# if PNG_sRGB_PROFILE_CHECKS > 0
         /* The signature matched, but the profile had been changed in some
          * way.  This probably indicates a data error or uninformed hacking.
          * Fall through to "no match".
          */
         png_chunk_report(png_ptr,
             "Not recognizing known sRGB profile that has been edited",
             PNG_CHUNK_WARNING);
         break;
# endif
         }
      }
   }

   return 0; /* no match */
}

void /* PRIVATE */
png_icc_set_sRGB(png_const_structrp png_ptr,
    png_colorspacerp colorspace, png_const_bytep profile, uLong adler)
{
   /* Is this profile one of the known ICC sRGB profiles?  If it is, just set
    * the sRGB information.
    */
   if (png_compare_ICC_profile_with_sRGB(png_ptr, profile, adler) != 0)
      (void)png_colorspace_set_sRGB(png_ptr, colorspace,
         (int)/*already checked*/png_get_uint_32(profile+64));
}
#endif /* PNG_sRGB_PROFILE_CHECKS >= 0 */
#endif /* sRGB */

int /* PRIVATE */
png_colorspace_set_ICC(png_const_structrp png_ptr, png_colorspacerp colorspace,
    png_const_charp name, png_uint_32 profile_length, png_const_bytep profile,
    int color_type)
{
   if ((colorspace->flags & PNG_COLORSPACE_INVALID) != 0)
      return 0;

   if (icc_check_length(png_ptr, colorspace, name, profile_length) != 0 &&
       png_icc_check_header(png_ptr, colorspace, name, profile_length, profile,
           color_type) != 0 &&
       png_icc_check_tag_table(png_ptr, colorspace, name, profile_length,
           profile) != 0)
   {
#     if defined(PNG_sRGB_SUPPORTED) && PNG_sRGB_PROFILE_CHECKS >= 0
         /* If no sRGB support, don't try storing sRGB information */
         png_icc_set_sRGB(png_ptr, colorspace, profile, 0);
#     endif
      return 1;
   }

   /* Failure case */
   return 0;
}
#endif /* iCCP */

#ifdef PNG_READ_RGB_TO_GRAY_SUPPORTED
void /* PRIVATE */
png_colorspace_set_rgb_coefficients(png_structrp png_ptr)
{
   /* Set the rgb_to_gray coefficients from the colorspace. */
   if (png_ptr->rgb_to_gray_coefficients_set == 0 &&
      (png_ptr->colorspace.flags & PNG_COLORSPACE_HAVE_ENDPOINTS) != 0)
   {
      /* png_set_background has not been called, get the coefficients from the Y
       * values of the colorspace colorants.
       */
      png_fixed_point r = png_ptr->colorspace.end_points_XYZ.red_Y;
      png_fixed_point g = png_ptr->colorspace.end_points_XYZ.green_Y;
      png_fixed_point b = png_ptr->colorspace.end_points_XYZ.blue_Y;
      png_fixed_point total = r+g+b;

      if (total > 0 &&
         r >= 0 && png_muldiv(&r, r, 32768, total) && r >= 0 && r <= 32768 &&
         g >= 0 && png_muldiv(&g, g, 32768, total) && g >= 0 && g <= 32768 &&
         b >= 0 && png_muldiv(&b, b, 32768, total) && b >= 0 && b <= 32768 &&
         r+g+b <= 32769)
      {
         /* We allow 0 coefficients here.  r+g+b may be 32769 if two or
          * all of the coefficients were rounded up.  Handle this by
          * reducing the *largest* coefficient by 1; this matches the
          * approach used for the default coefficients in pngrtran.c
          */
         int add = 0;

         if (r+g+b > 32768)
            add = -1;
         else if (r+g+b < 32768)
            add = 1;

         if (add != 0)
         {
            if (g >= r && g >= b)
               g += add;
            else if (r >= g && r >= b)
               r += add;
            else
               b += add;
         }

         /* Check for an internal error. */
         if (r+g+b != 32768)
            png_error(png_ptr,
                "internal error handling cHRM coefficients");

         else
         {
            png_ptr->rgb_to_gray_red_coeff   = (png_uint_16)r;
            png_ptr->rgb_to_gray_green_coeff = (png_uint_16)g;
         }
      }

      /* This is a png_error at present even though it could be ignored -
       * it should never happen, but it is important that if it does, the
       * bug is fixed.
       */
      else
         png_error(png_ptr, "internal error handling cHRM->XYZ");
   }
}
#endif /* READ_RGB_TO_GRAY */

#endif /* COLORSPACE */

#ifdef __GNUC__
/* This exists solely to work round a warning from GNU C. */
static int /* PRIVATE */
png_gt(size_t a, size_t b)
{
   return a > b;
}
#else
#   define png_gt(a,b) ((a) > (b))
#endif

void /* PRIVATE */
png_check_IHDR(png_const_structrp png_ptr,
    png_uint_32 width, png_uint_32 height, int bit_depth,
    int color_type, int interlace_type, int compression_type,
    int filter_type)
{
   int error = 0;

   /* Check for width and height valid values */
   if (width == 0)
   {
      png_warning(png_ptr, "Image width is zero in IHDR");
      error = 1;
   }

   if (width > PNG_UINT_31_MAX)
   {
      png_warning(png_ptr, "Invalid image width in IHDR");
      error = 1;
   }

   if (png_gt(((width + 7) & (~7U)),
       ((PNG_SIZE_MAX
           - 48        /* big_row_buf hack */
           - 1)        /* filter byte */
           / 8)        /* 8-byte RGBA pixels */
           - 1))       /* extra max_pixel_depth pad */
   {
      /* The size of the row must be within the limits of this architecture.
       * Because the read code can perform arbitrary transformations the
       * maximum size is checked here.  Because the code in png_read_start_row
       * adds extra space "for safety's sake" in several places a conservative
       * limit is used here.
       *
       * NOTE: it would be far better to check the size that is actually used,
       * but the effect in the real world is minor and the changes are more
       * extensive, therefore much more dangerous and much more difficult to
       * write in a way that avoids compiler warnings.
       */
      png_warning(png_ptr, "Image width is too large for this architecture");
      error = 1;
   }

#ifdef PNG_SET_USER_LIMITS_SUPPORTED
   if (width > png_ptr->user_width_max)
#else
   if (width > PNG_USER_WIDTH_MAX)
#endif
   {
      png_warning(png_ptr, "Image width exceeds user limit in IHDR");
      error = 1;
   }

   if (height == 0)
   {
      png_warning(png_ptr, "Image height is zero in IHDR");
      error = 1;
   }

   if (height > PNG_UINT_31_MAX)
   {
      png_warning(png_ptr, "Invalid image height in IHDR");
      error = 1;
   }

#ifdef PNG_SET_USER_LIMITS_SUPPORTED
   if (height > png_ptr->user_height_max)
#else
   if (height > PNG_USER_HEIGHT_MAX)
#endif
   {
      png_warning(png_ptr, "Image height exceeds user limit in IHDR");
      error = 1;
   }

   /* Check other values */
   if (bit_depth != 1 && bit_depth != 2 && bit_depth != 4 &&
       bit_depth != 8 && bit_depth != 16)
   {
      png_warning(png_ptr, "Invalid bit depth in IHDR");
      error = 1;
   }

   if (color_type < 0 || color_type == 1 ||
       color_type == 5 || color_type > 6)
   {
      png_warning(png_ptr, "Invalid color type in IHDR");
      error = 1;
   }

   if (((color_type == PNG_COLOR_TYPE_PALETTE) && bit_depth > 8) ||
       ((color_type == PNG_COLOR_TYPE_RGB ||
         color_type == PNG_COLOR_TYPE_GRAY_ALPHA ||
         color_type == PNG_COLOR_TYPE_RGB_ALPHA) && bit_depth < 8))
   {
      png_warning(png_ptr, "Invalid color type/bit depth combination in IHDR");
      error = 1;
   }

   if (interlace_type >= PNG_INTERLACE_LAST)
   {
      png_warning(png_ptr, "Unknown interlace method in IHDR");
      error = 1;
   }

   if (compression_type != PNG_COMPRESSION_TYPE_BASE)
   {
      png_warning(png_ptr, "Unknown compression method in IHDR");
      error = 1;
   }

#ifdef PNG_MNG_FEATURES_SUPPORTED
   /* Accept filter_method 64 (intrapixel differencing) only if
    * 1. Libpng was compiled with PNG_MNG_FEATURES_SUPPORTED and
    * 2. Libpng did not read a PNG signature (this filter_method is only
    *    used in PNG datastreams that are embedded in MNG datastreams) and
    * 3. The application called png_permit_mng_features with a mask that
    *    included PNG_FLAG_MNG_FILTER_64 and
    * 4. The filter_method is 64 and
    * 5. The color_type is RGB or RGBA
    */
   if ((png_ptr->mode & PNG_HAVE_PNG_SIGNATURE) != 0 &&
       png_ptr->mng_features_permitted != 0)
      png_warning(png_ptr, "MNG features are not allowed in a PNG datastream");

   if (filter_type != PNG_FILTER_TYPE_BASE)
   {
      if (!((png_ptr->mng_features_permitted & PNG_FLAG_MNG_FILTER_64) != 0 &&
          (filter_type == PNG_INTRAPIXEL_DIFFERENCING) &&
          ((png_ptr->mode & PNG_HAVE_PNG_SIGNATURE) == 0) &&
          (color_type == PNG_COLOR_TYPE_RGB ||
          color_type == PNG_COLOR_TYPE_RGB_ALPHA)))
      {
         png_warning(png_ptr, "Unknown filter method in IHDR");
         error = 1;
      }

      if ((png_ptr->mode & PNG_HAVE_PNG_SIGNATURE) != 0)
      {
         png_warning(png_ptr, "Invalid filter method in IHDR");
         error = 1;
      }
   }

#else
   if (filter_type != PNG_FILTER_TYPE_BASE)
   {
      png_warning(png_ptr, "Unknown filter method in IHDR");
      error = 1;
   }
#endif

   if (error == 1)
      png_error(png_ptr, "Invalid IHDR data");
}

#if defined(PNG_sCAL_SUPPORTED) || defined(PNG_pCAL_SUPPORTED)
/* ASCII to fp functions */
/* Check an ASCII formated floating point value, see the more detailed
 * comments in pngpriv.h
 */
/* The following is used internally to preserve the sticky flags */
#define png_fp_add(state, flags) ((state) |= (flags))
#define png_fp_set(state, value) ((state) = (value) | ((state) & PNG_FP_STICKY))

int /* PRIVATE */
png_check_fp_number(png_const_charp string, png_size_t size, int *statep,
    png_size_tp whereami)
{
   int state = *statep;
   png_size_t i = *whereami;

   while (i < size)
   {
      int type;
      /* First find the type of the next character */
      switch (string[i])
      {
      case 43:  type = PNG_FP_SAW_SIGN;                   break;
      case 45:  type = PNG_FP_SAW_SIGN + PNG_FP_NEGATIVE; break;
      case 46:  type = PNG_FP_SAW_DOT;                    break;
      case 48:  type = PNG_FP_SAW_DIGIT;                  break;
      case 49: case 50: case 51: case 52:
      case 53: case 54: case 55: case 56:
      case 57:  type = PNG_FP_SAW_DIGIT + PNG_FP_NONZERO; break;
      case 69:
      case 101: type = PNG_FP_SAW_E;                      break;
      default:  goto PNG_FP_End;
      }

      /* Now deal with this type according to the current
       * state, the type is arranged to not overlap the
       * bits of the PNG_FP_STATE.
       */
      switch ((state & PNG_FP_STATE) + (type & PNG_FP_SAW_ANY))
      {
      case PNG_FP_INTEGER + PNG_FP_SAW_SIGN:
         if ((state & PNG_FP_SAW_ANY) != 0)
            goto PNG_FP_End; /* not a part of the number */

         png_fp_add(state, type);
         break;

      case PNG_FP_INTEGER + PNG_FP_SAW_DOT:
         /* Ok as trailer, ok as lead of fraction. */
         if ((state & PNG_FP_SAW_DOT) != 0) /* two dots */
            goto PNG_FP_End;

         else if ((state & PNG_FP_SAW_DIGIT) != 0) /* trailing dot? */
            png_fp_add(state, type);

         else
            png_fp_set(state, PNG_FP_FRACTION | type);

         break;

      case PNG_FP_INTEGER + PNG_FP_SAW_DIGIT:
         if ((state & PNG_FP_SAW_DOT) != 0) /* delayed fraction */
            png_fp_set(state, PNG_FP_FRACTION | PNG_FP_SAW_DOT);

         png_fp_add(state, type | PNG_FP_WAS_VALID);

         break;

      case PNG_FP_INTEGER + PNG_FP_SAW_E:
         if ((state & PNG_FP_SAW_DIGIT) == 0)
            goto PNG_FP_End;

         png_fp_set(state, PNG_FP_EXPONENT);

         break;

   /* case PNG_FP_FRACTION + PNG_FP_SAW_SIGN:
         goto PNG_FP_End; ** no sign in fraction */

   /* case PNG_FP_FRACTION + PNG_FP_SAW_DOT:
         goto PNG_FP_End; ** Because SAW_DOT is always set */

      case PNG_FP_FRACTION + PNG_FP_SAW_DIGIT:
         png_fp_add(state, type | PNG_FP_WAS_VALID);
         break;

      case PNG_FP_FRACTION + PNG_FP_SAW_E:
         /* This is correct because the trailing '.' on an
          * integer is handled above - so we can only get here
          * with the sequence ".E" (with no preceding digits).
          */
         if ((state & PNG_FP_SAW_DIGIT) == 0)
            goto PNG_FP_End;

         png_fp_set(state, PNG_FP_EXPONENT);

         break;

      case PNG_FP_EXPONENT + PNG_FP_SAW_SIGN:
         if ((state & PNG_FP_SAW_ANY) != 0)
            goto PNG_FP_End; /* not a part of the number */

         png_fp_add(state, PNG_FP_SAW_SIGN);

         break;

   /* case PNG_FP_EXPONENT + PNG_FP_SAW_DOT:
         goto PNG_FP_End; */

      case PNG_FP_EXPONENT + PNG_FP_SAW_DIGIT:
         png_fp_add(state, PNG_FP_SAW_DIGIT | PNG_FP_WAS_VALID);

         break;

   /* case PNG_FP_EXPONEXT + PNG_FP_SAW_E:
         goto PNG_FP_End; */

      default: goto PNG_FP_End; /* I.e. break 2 */
      }

      /* The character seems ok, continue. */
      ++i;
   }

PNG_FP_End:
   /* Here at the end, update the state and return the correct
    * return code.
    */
   *statep = state;
   *whereami = i;

   return (state & PNG_FP_SAW_DIGIT) != 0;
}


/* The same but for a complete string. */
int
png_check_fp_string(png_const_charp string, png_size_t size)
{
   int        state=0;
   png_size_t char_index=0;

   if (png_check_fp_number(string, size, &state, &char_index) != 0 &&
      (char_index == size || string[char_index] == 0))
      return state /* must be non-zero - see above */;

   return 0; /* i.e. fail */
}
#endif /* pCAL || sCAL */

#ifdef PNG_sCAL_SUPPORTED
#  ifdef PNG_FLOATING_POINT_SUPPORTED
/* Utility used below - a simple accurate power of ten from an integral
 * exponent.
 */
static double
png_pow10(int power)
{
   int recip = 0;
   double d = 1;

   /* Handle negative exponent with a reciprocal at the end because
    * 10 is exact whereas .1 is inexact in base 2
    */
   if (power < 0)
   {
      if (power < DBL_MIN_10_EXP) return 0;
      recip = 1, power = -power;
   }

   if (power > 0)
   {
      /* Decompose power bitwise. */
      double mult = 10;
      do
      {
         if (power & 1) d *= mult;
         mult *= mult;
         power >>= 1;
      }
      while (power > 0);

      if (recip != 0) d = 1/d;
   }
   /* else power is 0 and d is 1 */

   return d;
}

/* Function to format a floating point value in ASCII with a given
 * precision.
 */
void /* PRIVATE */
png_ascii_from_fp(png_const_structrp png_ptr, png_charp ascii, png_size_t size,
    double fp, unsigned int precision)
{
   /* We use standard functions from math.h, but not printf because
    * that would require stdio.  The caller must supply a buffer of
    * sufficient size or we will png_error.  The tests on size and
    * the space in ascii[] consumed are indicated below.
    */
   if (precision < 1)
      precision = DBL_DIG;

   /* Enforce the limit of the implementation precision too. */
   if (precision > DBL_DIG+1)
      precision = DBL_DIG+1;

   /* Basic sanity checks */
   if (size >= precision+5) /* See the requirements below. */
   {
      if (fp < 0)
      {
         fp = -fp;
         *ascii++ = 45; /* '-'  PLUS 1 TOTAL 1 */
         --size;
      }

      if (fp >= DBL_MIN && fp <= DBL_MAX)
      {
         int exp_b10;   /* A base 10 exponent */
         double base;   /* 10^exp_b10 */

         /* First extract a base 10 exponent of the number,
          * the calculation below rounds down when converting
          * from base 2 to base 10 (multiply by log10(2) -
          * 0.3010, but 77/256 is 0.3008, so exp_b10 needs to
          * be increased.  Note that the arithmetic shift
          * performs a floor() unlike C arithmetic - using a
          * C multiply would break the following for negative
          * exponents.
          */
         (void)frexp(fp, &exp_b10); /* exponent to base 2 */

         exp_b10 = (exp_b10 * 77) >> 8; /* <= exponent to base 10 */

         /* Avoid underflow here. */
         base = png_pow10(exp_b10); /* May underflow */

         while (base < DBL_MIN || base < fp)
         {
            /* And this may overflow. */
            double test = png_pow10(exp_b10+1);

            if (test <= DBL_MAX)
               ++exp_b10, base = test;

            else
               break;
         }

         /* Normalize fp and correct exp_b10, after this fp is in the
          * range [.1,1) and exp_b10 is both the exponent and the digit
          * *before* which the decimal point should be inserted
          * (starting with 0 for the first digit).  Note that this
          * works even if 10^exp_b10 is out of range because of the
          * test on DBL_MAX above.
          */
         fp /= base;
         while (fp >= 1) fp /= 10, ++exp_b10;

         /* Because of the code above fp may, at this point, be
          * less than .1, this is ok because the code below can
          * handle the leading zeros this generates, so no attempt
          * is made to correct that here.
          */

         {
            unsigned int czero, clead, cdigits;
            char exponent[10];

            /* Allow up to two leading zeros - this will not lengthen
             * the number compared to using E-n.
             */
            if (exp_b10 < 0 && exp_b10 > -3) /* PLUS 3 TOTAL 4 */
            {
               czero = (unsigned int)(-exp_b10); /* PLUS 2 digits: TOTAL 3 */
               exp_b10 = 0;      /* Dot added below before first output. */
            }
            else
               czero = 0;    /* No zeros to add */

            /* Generate the digit list, stripping trailing zeros and
             * inserting a '.' before a digit if the exponent is 0.
             */
            clead = czero; /* Count of leading zeros */
            cdigits = 0;   /* Count of digits in list. */

            do
            {
               double d;

               fp *= 10;
               /* Use modf here, not floor and subtract, so that
                * the separation is done in one step.  At the end
                * of the loop don't break the number into parts so
                * that the final digit is rounded.
                */
               if (cdigits+czero+1 < precision+clead)
                  fp = modf(fp, &d);

               else
               {
                  d = floor(fp + .5);

                  if (d > 9)
                  {
                     /* Rounding up to 10, handle that here. */
                     if (czero > 0)
                     {
                        --czero, d = 1;
                        if (cdigits == 0) --clead;
                     }
                     else
                     {
                        while (cdigits > 0 && d > 9)
                        {
                           int ch = *--ascii;

                           if (exp_b10 != (-1))
                              ++exp_b10;

                           else if (ch == 46)
                           {
                              ch = *--ascii, ++size;
                              /* Advance exp_b10 to '1', so that the
                               * decimal point happens after the
                               * previous digit.
                               */
                              exp_b10 = 1;
                           }

                           --cdigits;
                           d = ch - 47;  /* I.e. 1+(ch-48) */
                        }

                        /* Did we reach the beginning? If so adjust the
                         * exponent but take into account the leading
                         * decimal point.
                         */
                        if (d > 9)  /* cdigits == 0 */
                        {
                           if (exp_b10 == (-1))
                           {
                              /* Leading decimal point (plus zeros?), if
                               * we lose the decimal point here it must
                               * be reentered below.
                               */
                              int ch = *--ascii;

                              if (ch == 46)
                                 ++size, exp_b10 = 1;

                              /* Else lost a leading zero, so 'exp_b10' is
                               * still ok at (-1)
                               */
                           }
                           else
                              ++exp_b10;

                           /* In all cases we output a '1' */
                           d = 1;
                        }
                     }
                  }
                  fp = 0; /* Guarantees termination below. */
               }

               if (d == 0)
               {
                  ++czero;
                  if (cdigits == 0) ++clead;
               }
               else
               {
                  /* Included embedded zeros in the digit count. */
                  cdigits += czero - clead;
                  clead = 0;

                  while (czero > 0)
                  {
                     /* exp_b10 == (-1) means we just output the decimal
                      * place - after the DP don't adjust 'exp_b10' any
                      * more!
                      */
                     if (exp_b10 != (-1))
                     {
                        if (exp_b10 == 0) *ascii++ = 46, --size;
                        /* PLUS 1: TOTAL 4 */
                        --exp_b10;
                     }
                     *ascii++ = 48, --czero;
                  }

                  if (exp_b10 != (-1))
                  {
                     if (exp_b10 == 0)
                        *ascii++ = 46, --size; /* counted above */

                     --exp_b10;
                  }
                  *ascii++ = (char)(48 + (int)d), ++cdigits;
               }
            }
            while (cdigits+czero < precision+clead && fp > DBL_MIN);

            /* The total output count (max) is now 4+precision */

            /* Check for an exponent, if we don't need one we are
             * done and just need to terminate the string.  At
             * this point exp_b10==(-1) is effectively if flag - it got
             * to '-1' because of the decrement after outputting
             * the decimal point above (the exponent required is
             * *not* -1!)
             */
            if (exp_b10 >= (-1) && exp_b10 <= 2)
            {
               /* The following only happens if we didn't output the
                * leading zeros above for negative exponent, so this
                * doesn't add to the digit requirement.  Note that the
                * two zeros here can only be output if the two leading
                * zeros were *not* output, so this doesn't increase
                * the output count.
                */
               while (--exp_b10 >= 0) *ascii++ = 48;

               *ascii = 0;

               /* Total buffer requirement (including the '\0') is
                * 5+precision - see check at the start.
                */
               return;
            }

            /* Here if an exponent is required, adjust size for
             * the digits we output but did not count.  The total
             * digit output here so far is at most 1+precision - no
             * decimal point and no leading or trailing zeros have
             * been output.
             */
            size -= cdigits;

            *ascii++ = 69, --size;    /* 'E': PLUS 1 TOTAL 2+precision */

            /* The following use of an unsigned temporary avoids ambiguities in
             * the signed arithmetic on exp_b10 and permits GCC at least to do
             * better optimization.
             */
            {
               unsigned int uexp_b10;

               if (exp_b10 < 0)
               {
                  *ascii++ = 45, --size; /* '-': PLUS 1 TOTAL 3+precision */
                  uexp_b10 = (unsigned int)(-exp_b10);
               }

               else
                  uexp_b10 = (unsigned int)exp_b10;

               cdigits = 0;

               while (uexp_b10 > 0)
               {
                  exponent[cdigits++] = (char)(48 + uexp_b10 % 10);
                  uexp_b10 /= 10;
               }
            }

            /* Need another size check here for the exponent digits, so
             * this need not be considered above.
             */
            if (size > cdigits)
            {
               while (cdigits > 0) *ascii++ = exponent[--cdigits];

               *ascii = 0;

               return;
            }
         }
      }
      else if (!(fp >= DBL_MIN))
      {
         *ascii++ = 48; /* '0' */
         *ascii = 0;
         return;
      }
      else
      {
         *ascii++ = 105; /* 'i' */
         *ascii++ = 110; /* 'n' */
         *ascii++ = 102; /* 'f' */
         *ascii = 0;
         return;
      }
   }

   /* Here on buffer too small. */
   png_error(png_ptr, "ASCII conversion buffer too small");
}

#  endif /* FLOATING_POINT */

#  ifdef PNG_FIXED_POINT_SUPPORTED
/* Function to format a fixed point value in ASCII.
 */
void /* PRIVATE */
png_ascii_from_fixed(png_const_structrp png_ptr, png_charp ascii,
    png_size_t size, png_fixed_point fp)
{
   /* Require space for 10 decimal digits, a decimal point, a minus sign and a
    * trailing \0, 13 characters:
    */
   if (size > 12)
   {
      png_uint_32 num;

      /* Avoid overflow here on the minimum integer. */
      if (fp < 0)
         *ascii++ = 45, num = (png_uint_32)(-fp);
      else
         num = (png_uint_32)fp;

      if (num <= 0x80000000) /* else overflowed */
      {
         unsigned int ndigits = 0, first = 16 /* flag value */;
         char digits[10];

         while (num)
         {
            /* Split the low digit off num: */
            unsigned int tmp = num/10;
            num -= tmp*10;
            digits[ndigits++] = (char)(48 + num);
            /* Record the first non-zero digit, note that this is a number
             * starting at 1, it's not actually the array index.
             */
            if (first == 16 && num > 0)
               first = ndigits;
            num = tmp;
         }

         if (ndigits > 0)
         {
            while (ndigits > 5) *ascii++ = digits[--ndigits];
            /* The remaining digits are fractional digits, ndigits is '5' or
             * smaller at this point.  It is certainly not zero.  Check for a
             * non-zero fractional digit:
             */
            if (first <= 5)
            {
               unsigned int i;
               *ascii++ = 46; /* decimal point */
               /* ndigits may be <5 for small numbers, output leading zeros
                * then ndigits digits to first:
                */
               i = 5;
               while (ndigits < i) *ascii++ = 48, --i;
               while (ndigits >= first) *ascii++ = digits[--ndigits];
               /* Don't output the trailing zeros! */
            }
         }
         else
            *ascii++ = 48;

         /* And null terminate the string: */
         *ascii = 0;
         return;
      }
   }

   /* Here on buffer too small. */
   png_error(png_ptr, "ASCII conversion buffer too small");
}
#   endif /* FIXED_POINT */
#endif /* SCAL */

#if defined(PNG_FLOATING_POINT_SUPPORTED) && \
   !defined(PNG_FIXED_POINT_MACRO_SUPPORTED) && \
   (defined(PNG_gAMA_SUPPORTED) || defined(PNG_cHRM_SUPPORTED) || \
   defined(PNG_sCAL_SUPPORTED) || defined(PNG_READ_BACKGROUND_SUPPORTED) || \
   defined(PNG_READ_RGB_TO_GRAY_SUPPORTED)) || \
   (defined(PNG_sCAL_SUPPORTED) && \
   defined(PNG_FLOATING_ARITHMETIC_SUPPORTED))
png_fixed_point
png_fixed(png_const_structrp png_ptr, double fp, png_const_charp text)
{
   double r = floor(100000 * fp + .5);

   if (r > 2147483647. || r < -2147483648.)
      png_fixed_error(png_ptr, text);

#  ifndef PNG_ERROR_TEXT_SUPPORTED
   PNG_UNUSED(text)
#  endif

   return (png_fixed_point)r;
}
#endif

#if defined(PNG_GAMMA_SUPPORTED) || defined(PNG_COLORSPACE_SUPPORTED) ||\
    defined(PNG_INCH_CONVERSIONS_SUPPORTED) || defined(PNG_READ_pHYs_SUPPORTED)
/* muldiv functions */
/* This API takes signed arguments and rounds the result to the nearest
 * integer (or, for a fixed point number - the standard argument - to
 * the nearest .00001).  Overflow and divide by zero are signalled in
 * the result, a boolean - true on success, false on overflow.
 */
int
png_muldiv(png_fixed_point_p res, png_fixed_point a, png_int_32 times,
    png_int_32 divisor)
{
   /* Return a * times / divisor, rounded. */
   if (divisor != 0)
   {
      if (a == 0 || times == 0)
      {
         *res = 0;
         return 1;
      }
      else
      {
#ifdef PNG_FLOATING_ARITHMETIC_SUPPORTED
         double r = a;
         r *= times;
         r /= divisor;
         r = floor(r+.5);

         /* A png_fixed_point is a 32-bit integer. */
         if (r <= 2147483647. && r >= -2147483648.)
         {
            *res = (png_fixed_point)r;
            return 1;
         }
#else
         int negative = 0;
         png_uint_32 A, T, D;
         png_uint_32 s16, s32, s00;

         if (a < 0)
            negative = 1, A = -a;
         else
            A = a;

         if (times < 0)
            negative = !negative, T = -times;
         else
            T = times;

         if (divisor < 0)
            negative = !negative, D = -divisor;
         else
            D = divisor;

         /* Following can't overflow because the arguments only
          * have 31 bits each, however the result may be 32 bits.
          */
         s16 = (A >> 16) * (T & 0xffff) +
                           (A & 0xffff) * (T >> 16);
         /* Can't overflow because the a*times bit is only 30
          * bits at most.
          */
         s32 = (A >> 16) * (T >> 16) + (s16 >> 16);
         s00 = (A & 0xffff) * (T & 0xffff);

         s16 = (s16 & 0xffff) << 16;
         s00 += s16;

         if (s00 < s16)
            ++s32; /* carry */

         if (s32 < D) /* else overflow */
         {
            /* s32.s00 is now the 64-bit product, do a standard
             * division, we know that s32 < D, so the maximum
             * required shift is 31.
             */
            int bitshift = 32;
            png_fixed_point result = 0; /* NOTE: signed */

            while (--bitshift >= 0)
            {
               png_uint_32 d32, d00;

               if (bitshift > 0)
                  d32 = D >> (32-bitshift), d00 = D << bitshift;

               else
                  d32 = 0, d00 = D;

               if (s32 > d32)
               {
                  if (s00 < d00) --s32; /* carry */
                  s32 -= d32, s00 -= d00, result += 1<<bitshift;
               }

               else
                  if (s32 == d32 && s00 >= d00)
                     s32 = 0, s00 -= d00, result += 1<<bitshift;
            }

            /* Handle the rounding. */
            if (s00 >= (D >> 1))
               ++result;

            if (negative != 0)
               result = -result;

            /* Check for overflow. */
            if ((negative != 0 && result <= 0) ||
                (negative == 0 && result >= 0))
            {
               *res = result;
               return 1;
            }
         }
#endif
      }
   }

   return 0;
}
#endif /* READ_GAMMA || INCH_CONVERSIONS */

#if defined(PNG_READ_GAMMA_SUPPORTED) || defined(PNG_INCH_CONVERSIONS_SUPPORTED)
/* The following is for when the caller doesn't much care about the
 * result.
 */
png_fixed_point
png_muldiv_warn(png_const_structrp png_ptr, png_fixed_point a, png_int_32 times,
    png_int_32 divisor)
{
   png_fixed_point result;

   if (png_muldiv(&result, a, times, divisor) != 0)
      return result;

   png_warning(png_ptr, "fixed point overflow ignored");
   return 0;
}
#endif

#ifdef PNG_GAMMA_SUPPORTED /* more fixed point functions for gamma */
/* Calculate a reciprocal, return 0 on div-by-zero or overflow. */
png_fixed_point
png_reciprocal(png_fixed_point a)
{
#ifdef PNG_FLOATING_ARITHMETIC_SUPPORTED
   double r = floor(1E10/a+.5);

   if (r <= 2147483647. && r >= -2147483648.)
      return (png_fixed_point)r;
#else
   png_fixed_point res;

   if (png_muldiv(&res, 100000, 100000, a) != 0)
      return res;
#endif

   return 0; /* error/overflow */
}

/* This is the shared test on whether a gamma value is 'significant' - whether
 * it is worth doing gamma correction.
 */
int /* PRIVATE */
png_gamma_significant(png_fixed_point gamma_val)
{
   return gamma_val < PNG_FP_1 - PNG_GAMMA_THRESHOLD_FIXED ||
       gamma_val > PNG_FP_1 + PNG_GAMMA_THRESHOLD_FIXED;
}
#endif

#ifdef PNG_READ_GAMMA_SUPPORTED
#ifdef PNG_16BIT_SUPPORTED
/* A local convenience routine. */
static png_fixed_point
png_product2(png_fixed_point a, png_fixed_point b)
{
   /* The required result is 1/a * 1/b; the following preserves accuracy. */
#ifdef PNG_FLOATING_ARITHMETIC_SUPPORTED
   double r = a * 1E-5;
   r *= b;
   r = floor(r+.5);

   if (r <= 2147483647. && r >= -2147483648.)
      return (png_fixed_point)r;
#else
   png_fixed_point res;

   if (png_muldiv(&res, a, b, 100000) != 0)
      return res;
#endif

   return 0; /* overflow */
}
#endif /* 16BIT */

/* The inverse of the above. */
png_fixed_point
png_reciprocal2(png_fixed_point a, png_fixed_point b)
{
   /* The required result is 1/a * 1/b; the following preserves accuracy. */
#ifdef PNG_FLOATING_ARITHMETIC_SUPPORTED
   if (a != 0 && b != 0)
   {
      double r = 1E15/a;
      r /= b;
      r = floor(r+.5);

      if (r <= 2147483647. && r >= -2147483648.)
         return (png_fixed_point)r;
   }
#else
   /* This may overflow because the range of png_fixed_point isn't symmetric,
    * but this API is only used for the product of file and screen gamma so it
    * doesn't matter that the smallest number it can produce is 1/21474, not
    * 1/100000
    */
   png_fixed_point res = png_product2(a, b);

   if (res != 0)
      return png_reciprocal(res);
#endif

   return 0; /* overflow */
}
#endif /* READ_GAMMA */

#ifdef PNG_READ_GAMMA_SUPPORTED /* gamma table code */
#ifndef PNG_FLOATING_ARITHMETIC_SUPPORTED
/* Fixed point gamma.
 *
 * The code to calculate the tables used below can be found in the shell script
 * contrib/tools/intgamma.sh
 *
 * To calculate gamma this code implements fast log() and exp() calls using only
 * fixed point arithmetic.  This code has sufficient precision for either 8-bit
 * or 16-bit sample values.
 *
 * The tables used here were calculated using simple 'bc' programs, but C double
 * precision floating point arithmetic would work fine.
 *
 * 8-bit log table
 *   This is a table of -log(value/255)/log(2) for 'value' in the range 128 to
 *   255, so it's the base 2 logarithm of a normalized 8-bit floating point
 *   mantissa.  The numbers are 32-bit fractions.
 */
static const png_uint_32
png_8bit_l2[128] =
{
   4270715492U, 4222494797U, 4174646467U, 4127164793U, 4080044201U, 4033279239U,
   3986864580U, 3940795015U, 3895065449U, 3849670902U, 3804606499U, 3759867474U,
   3715449162U, 3671346997U, 3627556511U, 3584073329U, 3540893168U, 3498011834U,
   3455425220U, 3413129301U, 3371120137U, 3329393864U, 3287946700U, 3246774933U,
   3205874930U, 3165243125U, 3124876025U, 3084770202U, 3044922296U, 3005329011U,
   2965987113U, 2926893432U, 2888044853U, 2849438323U, 2811070844U, 2772939474U,
   2735041326U, 2697373562U, 2659933400U, 2622718104U, 2585724991U, 2548951424U,
   2512394810U, 2476052606U, 2439922311U, 2404001468U, 2368287663U, 2332778523U,
   2297471715U, 2262364947U, 2227455964U, 2192742551U, 2158222529U, 2123893754U,
   2089754119U, 2055801552U, 2022034013U, 1988449497U, 1955046031U, 1921821672U,
   1888774511U, 1855902668U, 1823204291U, 1790677560U, 1758320682U, 1726131893U,
   1694109454U, 1662251657U, 1630556815U, 1599023271U, 1567649391U, 1536433567U,
   1505374214U, 1474469770U, 1443718700U, 1413119487U, 1382670639U, 1352370686U,
   1322218179U, 1292211689U, 1262349810U, 1232631153U, 1203054352U, 1173618059U,
   1144320946U, 1115161701U, 1086139034U, 1057251672U, 1028498358U, 999877854U,
   971388940U, 943030410U, 914801076U, 886699767U, 858725327U, 830876614U,
   803152505U, 775551890U, 748073672U, 720716771U, 693480120U, 666362667U,
   639363374U, 612481215U, 585715177U, 559064263U, 532527486U, 506103872U,
   479792461U, 453592303U, 427502463U, 401522014U, 375650043U, 349885648U,
   324227938U, 298676034U, 273229066U, 247886176U, 222646516U, 197509248U,
   172473545U, 147538590U, 122703574U, 97967701U, 73330182U, 48790236U,
   24347096U, 0U

#if 0
   /* The following are the values for 16-bit tables - these work fine for the
    * 8-bit conversions but produce very slightly larger errors in the 16-bit
    * log (about 1.2 as opposed to 0.7 absolute error in the final value).  To
    * use these all the shifts below must be adjusted appropriately.
    */
   65166, 64430, 63700, 62976, 62257, 61543, 60835, 60132, 59434, 58741, 58054,
   57371, 56693, 56020, 55352, 54689, 54030, 53375, 52726, 52080, 51439, 50803,
   50170, 49542, 48918, 48298, 47682, 47070, 46462, 45858, 45257, 44661, 44068,
   43479, 42894, 42312, 41733, 41159, 40587, 40020, 39455, 38894, 38336, 37782,
   37230, 36682, 36137, 35595, 35057, 34521, 33988, 33459, 32932, 32408, 31887,
   31369, 30854, 30341, 29832, 29325, 28820, 28319, 27820, 27324, 26830, 26339,
   25850, 25364, 24880, 24399, 23920, 23444, 22970, 22499, 22029, 21562, 21098,
   20636, 20175, 19718, 19262, 18808, 18357, 17908, 17461, 17016, 16573, 16132,
   15694, 15257, 14822, 14390, 13959, 13530, 13103, 12678, 12255, 11834, 11415,
   10997, 10582, 10168, 9756, 9346, 8937, 8531, 8126, 7723, 7321, 6921, 6523,
   6127, 5732, 5339, 4947, 4557, 4169, 3782, 3397, 3014, 2632, 2251, 1872, 1495,
   1119, 744, 372
#endif
};

static png_int_32
png_log8bit(unsigned int x)
{
   unsigned int lg2 = 0;
   /* Each time 'x' is multiplied by 2, 1 must be subtracted off the final log,
    * because the log is actually negate that means adding 1.  The final
    * returned value thus has the range 0 (for 255 input) to 7.994 (for 1
    * input), return -1 for the overflow (log 0) case, - so the result is
    * always at most 19 bits.
    */
   if ((x &= 0xff) == 0)
      return -1;

   if ((x & 0xf0) == 0)
      lg2  = 4, x <<= 4;

   if ((x & 0xc0) == 0)
      lg2 += 2, x <<= 2;

   if ((x & 0x80) == 0)
      lg2 += 1, x <<= 1;

   /* result is at most 19 bits, so this cast is safe: */
   return (png_int_32)((lg2 << 16) + ((png_8bit_l2[x-128]+32768)>>16));
}

/* The above gives exact (to 16 binary places) log2 values for 8-bit images,
 * for 16-bit images we use the most significant 8 bits of the 16-bit value to
 * get an approximation then multiply the approximation by a correction factor
 * determined by the remaining up to 8 bits.  This requires an additional step
 * in the 16-bit case.
 *
 * We want log2(value/65535), we have log2(v'/255), where:
 *
 *    value = v' * 256 + v''
 *          = v' * f
 *
 * So f is value/v', which is equal to (256+v''/v') since v' is in the range 128
 * to 255 and v'' is in the range 0 to 255 f will be in the range 256 to less
 * than 258.  The final factor also needs to correct for the fact that our 8-bit
 * value is scaled by 255, whereas the 16-bit values must be scaled by 65535.
 *
 * This gives a final formula using a calculated value 'x' which is value/v' and
 * scaling by 65536 to match the above table:
 *
 *   log2(x/257) * 65536
 *
 * Since these numbers are so close to '1' we can use simple linear
 * interpolation between the two end values 256/257 (result -368.61) and 258/257
 * (result 367.179).  The values used below are scaled by a further 64 to give
 * 16-bit precision in the interpolation:
 *
 * Start (256): -23591
 * Zero  (257):      0
 * End   (258):  23499
 */
#ifdef PNG_16BIT_SUPPORTED
static png_int_32
png_log16bit(png_uint_32 x)
{
   unsigned int lg2 = 0;

   /* As above, but now the input has 16 bits. */
   if ((x &= 0xffff) == 0)
      return -1;

   if ((x & 0xff00) == 0)
      lg2  = 8, x <<= 8;

   if ((x & 0xf000) == 0)
      lg2 += 4, x <<= 4;

   if ((x & 0xc000) == 0)
      lg2 += 2, x <<= 2;

   if ((x & 0x8000) == 0)
      lg2 += 1, x <<= 1;

   /* Calculate the base logarithm from the top 8 bits as a 28-bit fractional
    * value.
    */
   lg2 <<= 28;
   lg2 += (png_8bit_l2[(x>>8)-128]+8) >> 4;

   /* Now we need to interpolate the factor, this requires a division by the top
    * 8 bits.  Do this with maximum precision.
    */
   x = ((x << 16) + (x >> 9)) / (x >> 8);

   /* Since we divided by the top 8 bits of 'x' there will be a '1' at 1<<24,
    * the value at 1<<16 (ignoring this) will be 0 or 1; this gives us exactly
    * 16 bits to interpolate to get the low bits of the result.  Round the
    * answer.  Note that the end point values are scaled by 64 to retain overall
    * precision and that 'lg2' is current scaled by an extra 12 bits, so adjust
    * the overall scaling by 6-12.  Round at every step.
    */
   x -= 1U << 24;

   if (x <= 65536U) /* <= '257' */
      lg2 += ((23591U * (65536U-x)) + (1U << (16+6-12-1))) >> (16+6-12);

   else
      lg2 -= ((23499U * (x-65536U)) + (1U << (16+6-12-1))) >> (16+6-12);

   /* Safe, because the result can't have more than 20 bits: */
   return (png_int_32)((lg2 + 2048) >> 12);
}
#endif /* 16BIT */

/* The 'exp()' case must invert the above, taking a 20-bit fixed point
 * logarithmic value and returning a 16 or 8-bit number as appropriate.  In
 * each case only the low 16 bits are relevant - the fraction - since the
 * integer bits (the top 4) simply determine a shift.
 *
 * The worst case is the 16-bit distinction between 65535 and 65534. This
 * requires perhaps spurious accuracy in the decoding of the logarithm to
 * distinguish log2(65535/65534.5) - 10^-5 or 17 bits.  There is little chance
 * of getting this accuracy in practice.
 *
 * To deal with this the following exp() function works out the exponent of the
 * frational part of the logarithm by using an accurate 32-bit value from the
 * top four fractional bits then multiplying in the remaining bits.
 */
static const png_uint_32
png_32bit_exp[16] =
{
   /* NOTE: the first entry is deliberately set to the maximum 32-bit value. */
   4294967295U, 4112874773U, 3938502376U, 3771522796U, 3611622603U, 3458501653U,
   3311872529U, 3171459999U, 3037000500U, 2908241642U, 2784941738U, 2666869345U,
   2553802834U, 2445529972U, 2341847524U, 2242560872U
};

/* Adjustment table; provided to explain the numbers in the code below. */
#if 0
for (i=11;i>=0;--i){ print i, " ", (1 - e(-(2^i)/65536*l(2))) * 2^(32-i), "\n"}
   11 44937.64284865548751208448
   10 45180.98734845585101160448
    9 45303.31936980687359311872
    8 45364.65110595323018870784
    7 45395.35850361789624614912
    6 45410.72259715102037508096
    5 45418.40724413220722311168
    4 45422.25021786898173001728
    3 45424.17186732298419044352
    2 45425.13273269940811464704
    1 45425.61317555035558641664
    0 45425.85339951654943850496
#endif

static png_uint_32
png_exp(png_fixed_point x)
{
   if (x > 0 && x <= 0xfffff) /* Else overflow or zero (underflow) */
   {
      /* Obtain a 4-bit approximation */
      png_uint_32 e = png_32bit_exp[(x >> 12) & 0x0f];

      /* Incorporate the low 12 bits - these decrease the returned value by
       * multiplying by a number less than 1 if the bit is set.  The multiplier
       * is determined by the above table and the shift. Notice that the values
       * converge on 45426 and this is used to allow linear interpolation of the
       * low bits.
       */
      if (x & 0x800)
         e -= (((e >> 16) * 44938U) +  16U) >> 5;

      if (x & 0x400)
         e -= (((e >> 16) * 45181U) +  32U) >> 6;

      if (x & 0x200)
         e -= (((e >> 16) * 45303U) +  64U) >> 7;

      if (x & 0x100)
         e -= (((e >> 16) * 45365U) + 128U) >> 8;

      if (x & 0x080)
         e -= (((e >> 16) * 45395U) + 256U) >> 9;

      if (x & 0x040)
         e -= (((e >> 16) * 45410U) + 512U) >> 10;

      /* And handle the low 6 bits in a single block. */
      e -= (((e >> 16) * 355U * (x & 0x3fU)) + 256U) >> 9;

      /* Handle the upper bits of x. */
      e >>= x >> 16;
      return e;
   }

   /* Check for overflow */
   if (x <= 0)
      return png_32bit_exp[0];

   /* Else underflow */
   return 0;
}

static png_byte
png_exp8bit(png_fixed_point lg2)
{
   /* Get a 32-bit value: */
   png_uint_32 x = png_exp(lg2);

   /* Convert the 32-bit value to 0..255 by multiplying by 256-1. Note that the
    * second, rounding, step can't overflow because of the first, subtraction,
    * step.
    */
   x -= x >> 8;
   return (png_byte)(((x + 0x7fffffU) >> 24) & 0xff);
}

#ifdef PNG_16BIT_SUPPORTED
static png_uint_16
png_exp16bit(png_fixed_point lg2)
{
   /* Get a 32-bit value: */
   png_uint_32 x = png_exp(lg2);

   /* Convert the 32-bit value to 0..65535 by multiplying by 65536-1: */
   x -= x >> 16;
   return (png_uint_16)((x + 32767U) >> 16);
}
#endif /* 16BIT */
#endif /* FLOATING_ARITHMETIC */

png_byte
png_gamma_8bit_correct(unsigned int value, png_fixed_point gamma_val)
{
   if (value > 0 && value < 255)
   {
#     ifdef PNG_FLOATING_ARITHMETIC_SUPPORTED
         /* 'value' is unsigned, ANSI-C90 requires the compiler to correctly
          * convert this to a floating point value.  This includes values that
          * would overflow if 'value' were to be converted to 'int'.
          *
          * Apparently GCC, however, does an intermediate conversion to (int)
          * on some (ARM) but not all (x86) platforms, possibly because of
          * hardware FP limitations.  (E.g. if the hardware conversion always
          * assumes the integer register contains a signed value.)  This results
          * in ANSI-C undefined behavior for large values.
          *
          * Other implementations on the same machine might actually be ANSI-C90
          * conformant and therefore compile spurious extra code for the large
          * values.
          *
          * We can be reasonably sure that an unsigned to float conversion
          * won't be faster than an int to float one.  Therefore this code
          * assumes responsibility for the undefined behavior, which it knows
          * can't happen because of the check above.
          *
          * Note the argument to this routine is an (unsigned int) because, on
          * 16-bit platforms, it is assigned a value which might be out of
          * range for an (int); that would result in undefined behavior in the
          * caller if the *argument* ('value') were to be declared (int).
          */
         double r = floor(255*pow((int)/*SAFE*/value/255.,gamma_val*.00001)+.5);
         return (png_byte)r;
#     else
         png_int_32 lg2 = png_log8bit(value);
         png_fixed_point res;

         if (png_muldiv(&res, gamma_val, lg2, PNG_FP_1) != 0)
            return png_exp8bit(res);

         /* Overflow. */
         value = 0;
#     endif
   }

   return (png_byte)(value & 0xff);
}

#ifdef PNG_16BIT_SUPPORTED
png_uint_16
png_gamma_16bit_correct(unsigned int value, png_fixed_point gamma_val)
{
   if (value > 0 && value < 65535)
   {
# ifdef PNG_FLOATING_ARITHMETIC_SUPPORTED
      /* The same (unsigned int)->(double) constraints apply here as above,
       * however in this case the (unsigned int) to (int) conversion can
       * overflow on an ANSI-C90 compliant system so the cast needs to ensure
       * that this is not possible.
       */
      double r = floor(65535*pow((png_int_32)value/65535.,
          gamma_val*.00001)+.5);
      return (png_uint_16)r;
# else
      png_int_32 lg2 = png_log16bit(value);
      png_fixed_point res;

      if (png_muldiv(&res, gamma_val, lg2, PNG_FP_1) != 0)
         return png_exp16bit(res);

      /* Overflow. */
      value = 0;
# endif
   }

   return (png_uint_16)value;
}
#endif /* 16BIT */

/* This does the right thing based on the bit_depth field of the
 * png_struct, interpreting values as 8-bit or 16-bit.  While the result
 * is nominally a 16-bit value if bit depth is 8 then the result is
 * 8-bit (as are the arguments.)
 */
png_uint_16 /* PRIVATE */
png_gamma_correct(png_structrp png_ptr, unsigned int value,
    png_fixed_point gamma_val)
{
   if (png_ptr->bit_depth == 8)
      return png_gamma_8bit_correct(value, gamma_val);

#ifdef PNG_16BIT_SUPPORTED
   else
      return png_gamma_16bit_correct(value, gamma_val);
#else
      /* should not reach this */
      return 0;
#endif /* 16BIT */
}

#ifdef PNG_16BIT_SUPPORTED
/* Internal function to build a single 16-bit table - the table consists of
 * 'num' 256 entry subtables, where 'num' is determined by 'shift' - the amount
 * to shift the input values right (or 16-number_of_signifiant_bits).
 *
 * The caller is responsible for ensuring that the table gets cleaned up on
 * png_error (i.e. if one of the mallocs below fails) - i.e. the *table argument
 * should be somewhere that will be cleaned.
 */
static void
png_build_16bit_table(png_structrp png_ptr, png_uint_16pp *ptable,
    PNG_CONST unsigned int shift, PNG_CONST png_fixed_point gamma_val)
{
   /* Various values derived from 'shift': */
   PNG_CONST unsigned int num = 1U << (8U - shift);
#ifdef PNG_FLOATING_ARITHMETIC_SUPPORTED
   /* CSE the division and work round wacky GCC warnings (see the comments
    * in png_gamma_8bit_correct for where these come from.)
    */
   PNG_CONST double fmax = 1./(((png_int_32)1 << (16U - shift))-1);
#endif
   PNG_CONST unsigned int max = (1U << (16U - shift))-1U;
   PNG_CONST unsigned int max_by_2 = 1U << (15U-shift);
   unsigned int i;

   png_uint_16pp table = *ptable =
       (png_uint_16pp)png_calloc(png_ptr, num * (sizeof (png_uint_16p)));

   for (i = 0; i < num; i++)
   {
      png_uint_16p sub_table = table[i] =
          (png_uint_16p)png_malloc(png_ptr, 256 * (sizeof (png_uint_16)));

      /* The 'threshold' test is repeated here because it can arise for one of
       * the 16-bit tables even if the others don't hit it.
       */
      if (png_gamma_significant(gamma_val) != 0)
      {
         /* The old code would overflow at the end and this would cause the
          * 'pow' function to return a result >1, resulting in an
          * arithmetic error.  This code follows the spec exactly; ig is
          * the recovered input sample, it always has 8-16 bits.
          *
          * We want input * 65535/max, rounded, the arithmetic fits in 32
          * bits (unsigned) so long as max <= 32767.
          */
         unsigned int j;
         for (j = 0; j < 256; j++)
         {
            png_uint_32 ig = (j << (8-shift)) + i;
#           ifdef PNG_FLOATING_ARITHMETIC_SUPPORTED
               /* Inline the 'max' scaling operation: */
               /* See png_gamma_8bit_correct for why the cast to (int) is
                * required here.
                */
               double d = floor(65535.*pow(ig*fmax, gamma_val*.00001)+.5);
               sub_table[j] = (png_uint_16)d;
#           else
               if (shift != 0)
                  ig = (ig * 65535U + max_by_2)/max;

               sub_table[j] = png_gamma_16bit_correct(ig, gamma_val);
#           endif
         }
      }
      else
      {
         /* We must still build a table, but do it the fast way. */
         unsigned int j;

         for (j = 0; j < 256; j++)
         {
            png_uint_32 ig = (j << (8-shift)) + i;

            if (shift != 0)
               ig = (ig * 65535U + max_by_2)/max;

            sub_table[j] = (png_uint_16)ig;
         }
      }
   }
}

/* NOTE: this function expects the *inverse* of the overall gamma transformation
 * required.
 */
static void
png_build_16to8_table(png_structrp png_ptr, png_uint_16pp *ptable,
    PNG_CONST unsigned int shift, PNG_CONST png_fixed_point gamma_val)
{
   PNG_CONST unsigned int num = 1U << (8U - shift);
   PNG_CONST unsigned int max = (1U << (16U - shift))-1U;
   unsigned int i;
   png_uint_32 last;

   png_uint_16pp table = *ptable =
       (png_uint_16pp)png_calloc(png_ptr, num * (sizeof (png_uint_16p)));

   /* 'num' is the number of tables and also the number of low bits of low
    * bits of the input 16-bit value used to select a table.  Each table is
    * itself indexed by the high 8 bits of the value.
    */
   for (i = 0; i < num; i++)
      table[i] = (png_uint_16p)png_malloc(png_ptr,
          256 * (sizeof (png_uint_16)));

   /* 'gamma_val' is set to the reciprocal of the value calculated above, so
    * pow(out,g) is an *input* value.  'last' is the last input value set.
    *
    * In the loop 'i' is used to find output values.  Since the output is
    * 8-bit there are only 256 possible values.  The tables are set up to
    * select the closest possible output value for each input by finding
    * the input value at the boundary between each pair of output values
    * and filling the table up to that boundary with the lower output
    * value.
    *
    * The boundary values are 0.5,1.5..253.5,254.5.  Since these are 9-bit
    * values the code below uses a 16-bit value in i; the values start at
    * 128.5 (for 0.5) and step by 257, for a total of 254 values (the last
    * entries are filled with 255).  Start i at 128 and fill all 'last'
    * table entries <= 'max'
    */
   last = 0;
   for (i = 0; i < 255; ++i) /* 8-bit output value */
   {
      /* Find the corresponding maximum input value */
      png_uint_16 out = (png_uint_16)(i * 257U); /* 16-bit output value */

      /* Find the boundary value in 16 bits: */
      png_uint_32 bound = png_gamma_16bit_correct(out+128U, gamma_val);

      /* Adjust (round) to (16-shift) bits: */
      bound = (bound * max + 32768U)/65535U + 1U;

      while (last < bound)
      {
         table[last & (0xffU >> shift)][last >> (8U - shift)] = out;
         last++;
      }
   }

   /* And fill in the final entries. */
   while (last < (num << 8))
   {
      table[last & (0xff >> shift)][last >> (8U - shift)] = 65535U;
      last++;
   }
}
#endif /* 16BIT */

/* Build a single 8-bit table: same as the 16-bit case but much simpler (and
 * typically much faster).  Note that libpng currently does no sBIT processing
 * (apparently contrary to the spec) so a 256-entry table is always generated.
 */
static void
png_build_8bit_table(png_structrp png_ptr, png_bytepp ptable,
    PNG_CONST png_fixed_point gamma_val)
{
   unsigned int i;
   png_bytep table = *ptable = (png_bytep)png_malloc(png_ptr, 256);

   if (png_gamma_significant(gamma_val) != 0)
      for (i=0; i<256; i++)
         table[i] = png_gamma_8bit_correct(i, gamma_val);

   else
      for (i=0; i<256; ++i)
         table[i] = (png_byte)(i & 0xff);
}

/* Used from png_read_destroy and below to release the memory used by the gamma
 * tables.
 */
void /* PRIVATE */
png_destroy_gamma_table(png_structrp png_ptr)
{
   png_free(png_ptr, png_ptr->gamma_table);
   png_ptr->gamma_table = NULL;

#ifdef PNG_16BIT_SUPPORTED
   if (png_ptr->gamma_16_table != NULL)
   {
      int i;
      int istop = (1 << (8 - png_ptr->gamma_shift));
      for (i = 0; i < istop; i++)
      {
         png_free(png_ptr, png_ptr->gamma_16_table[i]);
      }
   png_free(png_ptr, png_ptr->gamma_16_table);
   png_ptr->gamma_16_table = NULL;
   }
#endif /* 16BIT */

#if defined(PNG_READ_BACKGROUND_SUPPORTED) || \
   defined(PNG_READ_ALPHA_MODE_SUPPORTED) || \
   defined(PNG_READ_RGB_TO_GRAY_SUPPORTED)
   png_free(png_ptr, png_ptr->gamma_from_1);
   png_ptr->gamma_from_1 = NULL;
   png_free(png_ptr, png_ptr->gamma_to_1);
   png_ptr->gamma_to_1 = NULL;

#ifdef PNG_16BIT_SUPPORTED
   if (png_ptr->gamma_16_from_1 != NULL)
   {
      int i;
      int istop = (1 << (8 - png_ptr->gamma_shift));
      for (i = 0; i < istop; i++)
      {
         png_free(png_ptr, png_ptr->gamma_16_from_1[i]);
      }
   png_free(png_ptr, png_ptr->gamma_16_from_1);
   png_ptr->gamma_16_from_1 = NULL;
   }
   if (png_ptr->gamma_16_to_1 != NULL)
   {
      int i;
      int istop = (1 << (8 - png_ptr->gamma_shift));
      for (i = 0; i < istop; i++)
      {
         png_free(png_ptr, png_ptr->gamma_16_to_1[i]);
      }
   png_free(png_ptr, png_ptr->gamma_16_to_1);
   png_ptr->gamma_16_to_1 = NULL;
   }
#endif /* 16BIT */
#endif /* READ_BACKGROUND || READ_ALPHA_MODE || RGB_TO_GRAY */
}

/* We build the 8- or 16-bit gamma tables here.  Note that for 16-bit
 * tables, we don't make a full table if we are reducing to 8-bit in
 * the future.  Note also how the gamma_16 tables are segmented so that
 * we don't need to allocate > 64K chunks for a full 16-bit table.
 */
void /* PRIVATE */
png_build_gamma_table(png_structrp png_ptr, int bit_depth)
{
   png_debug(1, "in png_build_gamma_table");

   /* Remove any existing table; this copes with multiple calls to
    * png_read_update_info. The warning is because building the gamma tables
    * multiple times is a performance hit - it's harmless but the ability to
    * call png_read_update_info() multiple times is new in 1.5.6 so it seems
    * sensible to warn if the app introduces such a hit.
    */
   if (png_ptr->gamma_table != NULL || png_ptr->gamma_16_table != NULL)
   {
      png_warning(png_ptr, "gamma table being rebuilt");
      png_destroy_gamma_table(png_ptr);
   }

   if (bit_depth <= 8)
   {
      png_build_8bit_table(png_ptr, &png_ptr->gamma_table,
          png_ptr->screen_gamma > 0 ?
          png_reciprocal2(png_ptr->colorspace.gamma,
          png_ptr->screen_gamma) : PNG_FP_1);

#if defined(PNG_READ_BACKGROUND_SUPPORTED) || \
   defined(PNG_READ_ALPHA_MODE_SUPPORTED) || \
   defined(PNG_READ_RGB_TO_GRAY_SUPPORTED)
      if ((png_ptr->transformations & (PNG_COMPOSE | PNG_RGB_TO_GRAY)) != 0)
      {
         png_build_8bit_table(png_ptr, &png_ptr->gamma_to_1,
             png_reciprocal(png_ptr->colorspace.gamma));

         png_build_8bit_table(png_ptr, &png_ptr->gamma_from_1,
             png_ptr->screen_gamma > 0 ?
             png_reciprocal(png_ptr->screen_gamma) :
             png_ptr->colorspace.gamma/* Probably doing rgb_to_gray */);
      }
#endif /* READ_BACKGROUND || READ_ALPHA_MODE || RGB_TO_GRAY */
   }
#ifdef PNG_16BIT_SUPPORTED
   else
   {
      png_byte shift, sig_bit;

      if ((png_ptr->color_type & PNG_COLOR_MASK_COLOR) != 0)
      {
         sig_bit = png_ptr->sig_bit.red;

         if (png_ptr->sig_bit.green > sig_bit)
            sig_bit = png_ptr->sig_bit.green;

         if (png_ptr->sig_bit.blue > sig_bit)
            sig_bit = png_ptr->sig_bit.blue;
      }
      else
         sig_bit = png_ptr->sig_bit.gray;

      /* 16-bit gamma code uses this equation:
       *
       *   ov = table[(iv & 0xff) >> gamma_shift][iv >> 8]
       *
       * Where 'iv' is the input color value and 'ov' is the output value -
       * pow(iv, gamma).
       *
       * Thus the gamma table consists of up to 256 256-entry tables.  The table
       * is selected by the (8-gamma_shift) most significant of the low 8 bits
       * of the color value then indexed by the upper 8 bits:
       *
       *   table[low bits][high 8 bits]
       *
       * So the table 'n' corresponds to all those 'iv' of:
       *
       *   <all high 8-bit values><n << gamma_shift>..<(n+1 << gamma_shift)-1>
       *
       */
      if (sig_bit > 0 && sig_bit < 16U)
         /* shift == insignificant bits */
         shift = (png_byte)((16U - sig_bit) & 0xff);

      else
         shift = 0; /* keep all 16 bits */

      if ((png_ptr->transformations & (PNG_16_TO_8 | PNG_SCALE_16_TO_8)) != 0)
      {
         /* PNG_MAX_GAMMA_8 is the number of bits to keep - effectively
          * the significant bits in the *input* when the output will
          * eventually be 8 bits.  By default it is 11.
          */
         if (shift < (16U - PNG_MAX_GAMMA_8))
            shift = (16U - PNG_MAX_GAMMA_8);
      }

      if (shift > 8U)
         shift = 8U; /* Guarantees at least one table! */

      png_ptr->gamma_shift = shift;

      /* NOTE: prior to 1.5.4 this test used to include PNG_BACKGROUND (now
       * PNG_COMPOSE).  This effectively smashed the background calculation for
       * 16-bit output because the 8-bit table assumes the result will be
       * reduced to 8 bits.
       */
      if ((png_ptr->transformations & (PNG_16_TO_8 | PNG_SCALE_16_TO_8)) != 0)
          png_build_16to8_table(png_ptr, &png_ptr->gamma_16_table, shift,
          png_ptr->screen_gamma > 0 ? png_product2(png_ptr->colorspace.gamma,
          png_ptr->screen_gamma) : PNG_FP_1);

      else
          png_build_16bit_table(png_ptr, &png_ptr->gamma_16_table, shift,
          png_ptr->screen_gamma > 0 ? png_reciprocal2(png_ptr->colorspace.gamma,
          png_ptr->screen_gamma) : PNG_FP_1);

#if defined(PNG_READ_BACKGROUND_SUPPORTED) || \
   defined(PNG_READ_ALPHA_MODE_SUPPORTED) || \
   defined(PNG_READ_RGB_TO_GRAY_SUPPORTED)
      if ((png_ptr->transformations & (PNG_COMPOSE | PNG_RGB_TO_GRAY)) != 0)
      {
         png_build_16bit_table(png_ptr, &png_ptr->gamma_16_to_1, shift,
             png_reciprocal(png_ptr->colorspace.gamma));

         /* Notice that the '16 from 1' table should be full precision, however
          * the lookup on this table still uses gamma_shift, so it can't be.
          * TODO: fix this.
          */
         png_build_16bit_table(png_ptr, &png_ptr->gamma_16_from_1, shift,
             png_ptr->screen_gamma > 0 ? png_reciprocal(png_ptr->screen_gamma) :
             png_ptr->colorspace.gamma/* Probably doing rgb_to_gray */);
      }
#endif /* READ_BACKGROUND || READ_ALPHA_MODE || RGB_TO_GRAY */
   }
#endif /* 16BIT */
}
#endif /* READ_GAMMA */

/* HARDWARE OR SOFTWARE OPTION SUPPORT */
#ifdef PNG_SET_OPTION_SUPPORTED
int PNGAPI
png_set_option(png_structrp png_ptr, int option, int onoff)
{
   if (png_ptr != NULL && option >= 0 && option < PNG_OPTION_NEXT &&
      (option & 1) == 0)
   {
      int mask = 3 << option;
      int setting = (2 + (onoff != 0)) << option;
      int current = png_ptr->options;

      png_ptr->options = (png_byte)(((current & ~mask) | setting) & 0xff);

      return (current & mask) >> option;
   }

   return PNG_OPTION_INVALID;
}
#endif

/* sRGB support */
#if defined(PNG_SIMPLIFIED_READ_SUPPORTED) ||\
   defined(PNG_SIMPLIFIED_WRITE_SUPPORTED)
/* sRGB conversion tables; these are machine generated with the code in
 * contrib/tools/makesRGB.c.  The actual sRGB transfer curve defined in the
 * specification (see the article at http://en.wikipedia.org/wiki/SRGB)
 * is used, not the gamma=1/2.2 approximation use elsewhere in libpng.
 * The sRGB to linear table is exact (to the nearest 16-bit linear fraction).
 * The inverse (linear to sRGB) table has accuracies as follows:
 *
 * For all possible (255*65535+1) input values:
 *
 *    error: -0.515566 - 0.625971, 79441 (0.475369%) of readings inexact
 *
 * For the input values corresponding to the 65536 16-bit values:
 *
 *    error: -0.513727 - 0.607759, 308 (0.469978%) of readings inexact
 *
 * In all cases the inexact readings are only off by one.
 */

#ifdef PNG_SIMPLIFIED_READ_SUPPORTED
/* The convert-to-sRGB table is only currently required for read. */
const png_uint_16 png_sRGB_table[256] =
{
   0,20,40,60,80,99,119,139,
   159,179,199,219,241,264,288,313,
   340,367,396,427,458,491,526,562,
   599,637,677,718,761,805,851,898,
   947,997,1048,1101,1156,1212,1270,1330,
   1391,1453,1517,1583,1651,1720,1790,1863,
   1937,2013,2090,2170,2250,2333,2418,2504,
   2592,2681,2773,2866,2961,3058,3157,3258,
   3360,3464,3570,3678,3788,3900,4014,4129,
   4247,4366,4488,4611,4736,4864,4993,5124,
   5257,5392,5530,5669,5810,5953,6099,6246,
   6395,6547,6700,6856,7014,7174,7335,7500,
   7666,7834,8004,8177,8352,8528,8708,8889,
   9072,9258,9445,9635,9828,10022,10219,10417,
   10619,10822,11028,11235,11446,11658,11873,12090,
   12309,12530,12754,12980,13209,13440,13673,13909,
   14146,14387,14629,14874,15122,15371,15623,15878,
   16135,16394,16656,16920,17187,17456,17727,18001,
   18277,18556,18837,19121,19407,19696,19987,20281,
   20577,20876,21177,21481,21787,22096,22407,22721,
   23038,23357,23678,24002,24329,24658,24990,25325,
   25662,26001,26344,26688,27036,27386,27739,28094,
   28452,28813,29176,29542,29911,30282,30656,31033,
   31412,31794,32179,32567,32957,33350,33745,34143,
   34544,34948,35355,35764,36176,36591,37008,37429,
   37852,38278,38706,39138,39572,40009,40449,40891,
   41337,41785,42236,42690,43147,43606,44069,44534,
   45002,45473,45947,46423,46903,47385,47871,48359,
   48850,49344,49841,50341,50844,51349,51858,52369,
   52884,53401,53921,54445,54971,55500,56032,56567,
   57105,57646,58190,58737,59287,59840,60396,60955,
   61517,62082,62650,63221,63795,64372,64952,65535
};
#endif /* SIMPLIFIED_READ */

/* The base/delta tables are required for both read and write (but currently
 * only the simplified versions.)
 */
const png_uint_16 png_sRGB_base[512] =
{
   128,1782,3383,4644,5675,6564,7357,8074,
   8732,9346,9921,10463,10977,11466,11935,12384,
   12816,13233,13634,14024,14402,14769,15125,15473,
   15812,16142,16466,16781,17090,17393,17690,17981,
   18266,18546,18822,19093,19359,19621,19879,20133,
   20383,20630,20873,21113,21349,21583,21813,22041,
   22265,22487,22707,22923,23138,23350,23559,23767,
   23972,24175,24376,24575,24772,24967,25160,25352,
   25542,25730,25916,26101,26284,26465,26645,26823,
   27000,27176,27350,27523,27695,27865,28034,28201,
   28368,28533,28697,28860,29021,29182,29341,29500,
   29657,29813,29969,30123,30276,30429,30580,30730,
   30880,31028,31176,31323,31469,31614,31758,31902,
   32045,32186,32327,32468,32607,32746,32884,33021,
   33158,33294,33429,33564,33697,33831,33963,34095,
   34226,34357,34486,34616,34744,34873,35000,35127,
   35253,35379,35504,35629,35753,35876,35999,36122,
   36244,36365,36486,36606,36726,36845,36964,37083,
   37201,37318,37435,37551,37668,37783,37898,38013,
   38127,38241,38354,38467,38580,38692,38803,38915,
   39026,39136,39246,39356,39465,39574,39682,39790,
   39898,40005,40112,40219,40325,40431,40537,40642,
   40747,40851,40955,41059,41163,41266,41369,41471,
   41573,41675,41777,41878,41979,42079,42179,42279,
   42379,42478,42577,42676,42775,42873,42971,43068,
   43165,43262,43359,43456,43552,43648,43743,43839,
   43934,44028,44123,44217,44311,44405,44499,44592,
   44685,44778,44870,44962,45054,45146,45238,45329,
   45420,45511,45601,45692,45782,45872,45961,46051,
   46140,46229,46318,46406,46494,46583,46670,46758,
   46846,46933,47020,47107,47193,47280,47366,47452,
   47538,47623,47709,47794,47879,47964,48048,48133,
   48217,48301,48385,48468,48552,48635,48718,48801,
   48884,48966,49048,49131,49213,49294,49376,49458,
   49539,49620,49701,49782,49862,49943,50023,50103,
   50183,50263,50342,50422,50501,50580,50659,50738,
   50816,50895,50973,51051,51129,51207,51285,51362,
   51439,51517,51594,51671,51747,51824,51900,51977,
   52053,52129,52205,52280,52356,52432,52507,52582,
   52657,52732,52807,52881,52956,53030,53104,53178,
   53252,53326,53400,53473,53546,53620,53693,53766,
   53839,53911,53984,54056,54129,54201,54273,54345,
   54417,54489,54560,54632,54703,54774,54845,54916,
   54987,55058,55129,55199,55269,55340,55410,55480,
   55550,55620,55689,55759,55828,55898,55967,56036,
   56105,56174,56243,56311,56380,56448,56517,56585,
   56653,56721,56789,56857,56924,56992,57059,57127,
   57194,57261,57328,57395,57462,57529,57595,57662,
   57728,57795,57861,57927,57993,58059,58125,58191,
   58256,58322,58387,58453,58518,58583,58648,58713,
   58778,58843,58908,58972,59037,59101,59165,59230,
   59294,59358,59422,59486,59549,59613,59677,59740,
   59804,59867,59930,59993,60056,60119,60182,60245,
   60308,60370,60433,60495,60558,60620,60682,60744,
   60806,60868,60930,60992,61054,61115,61177,61238,
   61300,61361,61422,61483,61544,61605,61666,61727,
   61788,61848,61909,61969,62030,62090,62150,62211,
   62271,62331,62391,62450,62510,62570,62630,62689,
   62749,62808,62867,62927,62986,63045,63104,63163,
   63222,63281,63340,63398,63457,63515,63574,63632,
   63691,63749,63807,63865,63923,63981,64039,64097,
   64155,64212,64270,64328,64385,64443,64500,64557,
   64614,64672,64729,64786,64843,64900,64956,65013,
   65070,65126,65183,65239,65296,65352,65409,65465
};

const png_byte png_sRGB_delta[512] =
{
   207,201,158,129,113,100,90,82,77,72,68,64,61,59,56,54,
   52,50,49,47,46,45,43,42,41,40,39,39,38,37,36,36,
   35,34,34,33,33,32,32,31,31,30,30,30,29,29,28,28,
   28,27,27,27,27,26,26,26,25,25,25,25,24,24,24,24,
   23,23,23,23,23,22,22,22,22,22,22,21,21,21,21,21,
   21,20,20,20,20,20,20,20,20,19,19,19,19,19,19,19,
   19,18,18,18,18,18,18,18,18,18,18,17,17,17,17,17,
   17,17,17,17,17,17,16,16,16,16,16,16,16,16,16,16,
   16,16,16,16,15,15,15,15,15,15,15,15,15,15,15,15,
   15,15,15,15,14,14,14,14,14,14,14,14,14,14,14,14,
   14,14,14,14,14,14,14,13,13,13,13,13,13,13,13,13,
   13,13,13,13,13,13,13,13,13,13,13,13,13,13,12,12,
   12,12,12,12,12,12,12,12,12,12,12,12,12,12,12,12,
   12,12,12,12,12,12,12,12,12,12,12,12,11,11,11,11,
   11,11,11,11,11,11,11,11,11,11,11,11,11,11,11,11,
   11,11,11,11,11,11,11,11,11,11,11,11,11,11,11,11,
   11,10,10,10,10,10,10,10,10,10,10,10,10,10,10,10,
   10,10,10,10,10,10,10,10,10,10,10,10,10,10,10,10,
   10,10,10,10,10,10,10,10,10,10,10,10,10,10,10,10,
   10,9,9,9,9,9,9,9,9,9,9,9,9,9,9,9,
   9,9,9,9,9,9,9,9,9,9,9,9,9,9,9,9,
   9,9,9,9,9,9,9,9,9,9,9,9,9,9,9,9,
   9,9,9,9,9,9,9,9,9,9,9,9,9,9,9,9,
   9,8,8,8,8,8,8,8,8,8,8,8,8,8,8,8,
   8,8,8,8,8,8,8,8,8,8,8,8,8,8,8,8,
   8,8,8,8,8,8,8,8,8,8,8,8,8,8,8,8,
   8,8,8,8,8,8,8,8,8,8,8,8,8,8,8,8,
   8,8,8,8,8,8,8,8,8,8,8,8,8,8,8,8,
   8,8,8,8,8,8,8,8,8,7,7,7,7,7,7,7,
   7,7,7,7,7,7,7,7,7,7,7,7,7,7,7,7,
   7,7,7,7,7,7,7,7,7,7,7,7,7,7,7,7,
   7,7,7,7,7,7,7,7,7,7,7,7,7,7,7,7
};
#endif /* SIMPLIFIED READ/WRITE sRGB support */

/* SIMPLIFIED READ/WRITE SUPPORT */
#if defined(PNG_SIMPLIFIED_READ_SUPPORTED) ||\
   defined(PNG_SIMPLIFIED_WRITE_SUPPORTED)
static int
png_image_free_function(png_voidp argument)
{
   png_imagep image = png_voidcast(png_imagep, argument);
   png_controlp cp = image->opaque;
   png_control c;

   /* Double check that we have a png_ptr - it should be impossible to get here
    * without one.
    */
   if (cp->png_ptr == NULL)
      return 0;

   /* First free any data held in the control structure. */
#  ifdef PNG_STDIO_SUPPORTED
      if (cp->owned_file != 0)
      {
         FILE *fp = png_voidcast(FILE*, cp->png_ptr->io_ptr);
         cp->owned_file = 0;

         /* Ignore errors here. */
         if (fp != NULL)
         {
            cp->png_ptr->io_ptr = NULL;
            (void)fclose(fp);
         }
      }
#  endif

   /* Copy the control structure so that the original, allocated, version can be
    * safely freed.  Notice that a png_error here stops the remainder of the
    * cleanup, but this is probably fine because that would indicate bad memory
    * problems anyway.
    */
   c = *cp;
   image->opaque = &c;
   png_free(c.png_ptr, cp);

   /* Then the structures, calling the correct API. */
   if (c.for_write != 0)
   {
#     ifdef PNG_SIMPLIFIED_WRITE_SUPPORTED
         png_destroy_write_struct(&c.png_ptr, &c.info_ptr);
#     else
         png_error(c.png_ptr, "simplified write not supported");
#     endif
   }
   else
   {
#     ifdef PNG_SIMPLIFIED_READ_SUPPORTED
         png_destroy_read_struct(&c.png_ptr, &c.info_ptr, NULL);
#     else
         png_error(c.png_ptr, "simplified read not supported");
#     endif
   }

   /* Success. */
   return 1;
}

void PNGAPI
png_image_free(png_imagep image)
{
   /* Safely call the real function, but only if doing so is safe at this point
    * (if not inside an error handling context).  Otherwise assume
    * png_safe_execute will call this API after the return.
    */
   if (image != NULL && image->opaque != NULL &&
      image->opaque->error_buf == NULL)
   {
      /* Ignore errors here: */
      (void)png_safe_execute(image, png_image_free_function, image);
      image->opaque = NULL;
   }
}

int /* PRIVATE */
png_image_error(png_imagep image, png_const_charp error_message)
{
   /* Utility to log an error. */
   png_safecat(image->message, (sizeof image->message), 0, error_message);
   image->warning_or_error |= PNG_IMAGE_ERROR;
   png_image_free(image);
   return 0;
}

#endif /* SIMPLIFIED READ/WRITE */
#endif /* READ || WRITE */<|MERGE_RESOLUTION|>--- conflicted
+++ resolved
@@ -775,22 +775,14 @@
 #else
 #  ifdef __STDC__
    return PNG_STRING_NEWLINE \
-<<<<<<< HEAD
-      "libpng version 1.6.27beta02 - December 26, 2016" PNG_STRING_NEWLINE \
-=======
       "libpng version 1.6.27rc01 - December 27, 2016" PNG_STRING_NEWLINE \
->>>>>>> 61a9a054
       "Copyright (c) 1998-2002,2004,2006-2016 Glenn Randers-Pehrson" \
       PNG_STRING_NEWLINE \
       "Copyright (c) 1996-1997 Andreas Dilger" PNG_STRING_NEWLINE \
       "Copyright (c) 1995-1996 Guy Eric Schalnat, Group 42, Inc." \
       PNG_STRING_NEWLINE;
 #  else
-<<<<<<< HEAD
-   return "libpng version 1.6.27beta02 - December 26, 2016\
-=======
    return "libpng version 1.6.27rc01 - December 27, 2016\
->>>>>>> 61a9a054
       Copyright (c) 1998-2002,2004,2006-2016 Glenn Randers-Pehrson\
       Copyright (c) 1996-1997 Andreas Dilger\
       Copyright (c) 1995-1996 Guy Eric Schalnat, Group 42, Inc.";
