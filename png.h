
/* png.h - header file for PNG reference library
 *
 * libpng version 1.5.13 - September 27, 2012
 * Copyright (c) 1998-2012 Glenn Randers-Pehrson
 * (Version 0.96 Copyright (c) 1996, 1997 Andreas Dilger)
 * (Version 0.88 Copyright (c) 1995, 1996 Guy Eric Schalnat, Group 42, Inc.)
 *
 * This code is released under the libpng license (See LICENSE, below)
 *
 * Authors and maintainers:
 *   libpng versions 0.71, May 1995, through 0.88, January 1996: Guy Schalnat
 *   libpng versions 0.89c, June 1996, through 0.96, May 1997: Andreas Dilger
 *   libpng versions 0.97, January 1998, through 1.5.13 - September 27, 2012: Glenn
 *   See also "Contributing Authors", below.
 *
 * Note about libpng version numbers:
 *
 *   Due to various miscommunications, unforeseen code incompatibilities
 *   and occasional factors outside the authors' control, version numbering
 *   on the library has not always been consistent and straightforward.
 *   The following table summarizes matters since version 0.89c, which was
 *   the first widely used release:
 *
 *    source                 png.h  png.h  shared-lib
 *    version                string   int  version
 *    -------                ------ -----  ----------
 *    0.89c "1.0 beta 3"     0.89      89  1.0.89
 *    0.90  "1.0 beta 4"     0.90      90  0.90  [should have been 2.0.90]
 *    0.95  "1.0 beta 5"     0.95      95  0.95  [should have been 2.0.95]
 *    0.96  "1.0 beta 6"     0.96      96  0.96  [should have been 2.0.96]
 *    0.97b "1.00.97 beta 7" 1.00.97   97  1.0.1 [should have been 2.0.97]
 *    0.97c                  0.97      97  2.0.97
 *    0.98                   0.98      98  2.0.98
 *    0.99                   0.99      98  2.0.99
 *    0.99a-m                0.99      99  2.0.99
 *    1.00                   1.00     100  2.1.0 [100 should be 10000]
 *    1.0.0      (from here on, the   100  2.1.0 [100 should be 10000]
 *    1.0.1       png.h string is   10001  2.1.0
 *    1.0.1a-e    identical to the  10002  from here on, the shared library
 *    1.0.2       source version)   10002  is 2.V where V is the source code
 *    1.0.2a-b                      10003  version, except as noted.
 *    1.0.3                         10003
 *    1.0.3a-d                      10004
 *    1.0.4                         10004
 *    1.0.4a-f                      10005
 *    1.0.5 (+ 2 patches)           10005
 *    1.0.5a-d                      10006
 *    1.0.5e-r                      10100 (not source compatible)
 *    1.0.5s-v                      10006 (not binary compatible)
 *    1.0.6 (+ 3 patches)           10006 (still binary incompatible)
 *    1.0.6d-f                      10007 (still binary incompatible)
 *    1.0.6g                        10007
 *    1.0.6h                        10007  10.6h (testing xy.z so-numbering)
 *    1.0.6i                        10007  10.6i
 *    1.0.6j                        10007  2.1.0.6j (incompatible with 1.0.0)
 *    1.0.7beta11-14        DLLNUM  10007  2.1.0.7beta11-14 (binary compatible)
 *    1.0.7beta15-18           1    10007  2.1.0.7beta15-18 (binary compatible)
 *    1.0.7rc1-2               1    10007  2.1.0.7rc1-2 (binary compatible)
 *    1.0.7                    1    10007  (still compatible)
 *    1.0.8beta1-4             1    10008  2.1.0.8beta1-4
 *    1.0.8rc1                 1    10008  2.1.0.8rc1
 *    1.0.8                    1    10008  2.1.0.8
 *    1.0.9beta1-6             1    10009  2.1.0.9beta1-6
 *    1.0.9rc1                 1    10009  2.1.0.9rc1
 *    1.0.9beta7-10            1    10009  2.1.0.9beta7-10
 *    1.0.9rc2                 1    10009  2.1.0.9rc2
 *    1.0.9                    1    10009  2.1.0.9
 *    1.0.10beta1              1    10010  2.1.0.10beta1
 *    1.0.10rc1                1    10010  2.1.0.10rc1
 *    1.0.10                   1    10010  2.1.0.10
 *    1.0.11beta1-3            1    10011  2.1.0.11beta1-3
 *    1.0.11rc1                1    10011  2.1.0.11rc1
 *    1.0.11                   1    10011  2.1.0.11
 *    1.0.12beta1-2            2    10012  2.1.0.12beta1-2
 *    1.0.12rc1                2    10012  2.1.0.12rc1
 *    1.0.12                   2    10012  2.1.0.12
 *    1.1.0a-f                 -    10100  2.1.1.0a-f (branch abandoned)
 *    1.2.0beta1-2             2    10200  2.1.2.0beta1-2
 *    1.2.0beta3-5             3    10200  3.1.2.0beta3-5
 *    1.2.0rc1                 3    10200  3.1.2.0rc1
 *    1.2.0                    3    10200  3.1.2.0
 *    1.2.1beta1-4             3    10201  3.1.2.1beta1-4
 *    1.2.1rc1-2               3    10201  3.1.2.1rc1-2
 *    1.2.1                    3    10201  3.1.2.1
 *    1.2.2beta1-6            12    10202  12.so.0.1.2.2beta1-6
 *    1.0.13beta1             10    10013  10.so.0.1.0.13beta1
 *    1.0.13rc1               10    10013  10.so.0.1.0.13rc1
 *    1.2.2rc1                12    10202  12.so.0.1.2.2rc1
 *    1.0.13                  10    10013  10.so.0.1.0.13
 *    1.2.2                   12    10202  12.so.0.1.2.2
 *    1.2.3rc1-6              12    10203  12.so.0.1.2.3rc1-6
 *    1.2.3                   12    10203  12.so.0.1.2.3
 *    1.2.4beta1-3            13    10204  12.so.0.1.2.4beta1-3
 *    1.0.14rc1               13    10014  10.so.0.1.0.14rc1
 *    1.2.4rc1                13    10204  12.so.0.1.2.4rc1
 *    1.0.14                  10    10014  10.so.0.1.0.14
 *    1.2.4                   13    10204  12.so.0.1.2.4
 *    1.2.5beta1-2            13    10205  12.so.0.1.2.5beta1-2
 *    1.0.15rc1-3             10    10015  10.so.0.1.0.15rc1-3
 *    1.2.5rc1-3              13    10205  12.so.0.1.2.5rc1-3
 *    1.0.15                  10    10015  10.so.0.1.0.15
 *    1.2.5                   13    10205  12.so.0.1.2.5
 *    1.2.6beta1-4            13    10206  12.so.0.1.2.6beta1-4
 *    1.0.16                  10    10016  10.so.0.1.0.16
 *    1.2.6                   13    10206  12.so.0.1.2.6
 *    1.2.7beta1-2            13    10207  12.so.0.1.2.7beta1-2
 *    1.0.17rc1               10    10017  12.so.0.1.0.17rc1
 *    1.2.7rc1                13    10207  12.so.0.1.2.7rc1
 *    1.0.17                  10    10017  12.so.0.1.0.17
 *    1.2.7                   13    10207  12.so.0.1.2.7
 *    1.2.8beta1-5            13    10208  12.so.0.1.2.8beta1-5
 *    1.0.18rc1-5             10    10018  12.so.0.1.0.18rc1-5
 *    1.2.8rc1-5              13    10208  12.so.0.1.2.8rc1-5
 *    1.0.18                  10    10018  12.so.0.1.0.18
 *    1.2.8                   13    10208  12.so.0.1.2.8
 *    1.2.9beta1-3            13    10209  12.so.0.1.2.9beta1-3
 *    1.2.9beta4-11           13    10209  12.so.0.9[.0]
 *    1.2.9rc1                13    10209  12.so.0.9[.0]
 *    1.2.9                   13    10209  12.so.0.9[.0]
 *    1.2.10beta1-7           13    10210  12.so.0.10[.0]
 *    1.2.10rc1-2             13    10210  12.so.0.10[.0]
 *    1.2.10                  13    10210  12.so.0.10[.0]
 *    1.4.0beta1-5            14    10400  14.so.0.0[.0]
 *    1.2.11beta1-4           13    10211  12.so.0.11[.0]
 *    1.4.0beta7-8            14    10400  14.so.0.0[.0]
 *    1.2.11                  13    10211  12.so.0.11[.0]
 *    1.2.12                  13    10212  12.so.0.12[.0]
 *    1.4.0beta9-14           14    10400  14.so.0.0[.0]
 *    1.2.13                  13    10213  12.so.0.13[.0]
 *    1.4.0beta15-36          14    10400  14.so.0.0[.0]
 *    1.4.0beta37-87          14    10400  14.so.14.0[.0]
 *    1.4.0rc01               14    10400  14.so.14.0[.0]
 *    1.4.0beta88-109         14    10400  14.so.14.0[.0]
 *    1.4.0rc02-08            14    10400  14.so.14.0[.0]
 *    1.4.0                   14    10400  14.so.14.0[.0]
 *    1.4.1beta01-03          14    10401  14.so.14.1[.0]
 *    1.4.1rc01               14    10401  14.so.14.1[.0]
 *    1.4.1beta04-12          14    10401  14.so.14.1[.0]
 *    1.4.1                   14    10401  14.so.14.1[.0]
 *    1.4.2                   14    10402  14.so.14.2[.0]
 *    1.4.3                   14    10403  14.so.14.3[.0]
 *    1.4.4                   14    10404  14.so.14.4[.0]
 *    1.5.0beta01-58          15    10500  15.so.15.0[.0]
 *    1.5.0rc01-07            15    10500  15.so.15.0[.0]
 *    1.5.0                   15    10500  15.so.15.0[.0]
 *    1.5.1beta01-11          15    10501  15.so.15.1[.0]
 *    1.5.1rc01-02            15    10501  15.so.15.1[.0]
 *    1.5.1                   15    10501  15.so.15.1[.0]
 *    1.5.2beta01-03          15    10502  15.so.15.2[.0]
 *    1.5.2rc01-03            15    10502  15.so.15.2[.0]
 *    1.5.2                   15    10502  15.so.15.2[.0]
 *    1.5.3beta01-10          15    10503  15.so.15.3[.0]
 *    1.5.3rc01-02            15    10503  15.so.15.3[.0]
 *    1.5.3beta11             15    10503  15.so.15.3[.0]
 *    1.5.3 [omitted]
 *    1.5.4beta01-08          15    10504  15.so.15.4[.0]
 *    1.5.4rc01               15    10504  15.so.15.4[.0]
 *    1.5.4                   15    10504  15.so.15.4[.0]
 *    1.5.5beta01-08          15    10505  15.so.15.5[.0]
 *    1.5.5rc01               15    10505  15.so.15.5[.0]
 *    1.5.5                   15    10505  15.so.15.5[.0]
 *    1.5.6beta01-07          15    10506  15.so.15.6[.0]
 *    1.5.6rc01-03            15    10506  15.so.15.6[.0]
 *    1.5.6                   15    10506  15.so.15.6[.0]
 *    1.5.7beta01-05          15    10507  15.so.15.7[.0]
 *    1.5.7rc01-03            15    10507  15.so.15.7[.0]
 *    1.5.7                   15    10507  15.so.15.7[.0]
 *    1.5.8beta01             15    10508  15.so.15.8[.0]
 *    1.5.8rc01               15    10508  15.so.15.8[.0]
 *    1.5.8                   15    10508  15.so.15.8[.0]
 *    1.5.9beta01-02          15    10509  15.so.15.9[.0]
 *    1.5.9rc01               15    10509  15.so.15.9[.0]
 *    1.5.9                   15    10509  15.so.15.9[.0]
 *    1.5.10beta01-05         15    10510  15.so.15.10[.0]
 *    1.5.10                  15    10510  15.so.15.10[.0]
 *    1.5.11beta01            15    10511  15.so.15.11[.0]
 *    1.5.11rc01-05           15    10511  15.so.15.11[.0]
 *    1.5.11                  15    10511  15.so.15.11[.0]
 *    1.5.12                  15    10512  15.so.15.12[.0]
 *    1.5.13beta01-02         15    10513  15.so.15.13[.0]
 *    1.5.13rc01              15    10513  15.so.15.13[.0]
<<<<<<< HEAD
 *    1.5.13                  15    10513  15.so.15.13[.0]
=======
 *    1.5.12                  15    10513  15.so.15.13[.0]
>>>>>>> 0c577a7f
 *
 *   Henceforth the source version will match the shared-library major
 *   and minor numbers; the shared-library major version number will be
 *   used for changes in backward compatibility, as it is intended.  The
 *   PNG_LIBPNG_VER macro, which is not used within libpng but is available
 *   for applications, is an unsigned integer of the form xyyzz corresponding
 *   to the source version x.y.z (leading zeros in y and z).  Beta versions
 *   were given the previous public release number plus a letter, until
 *   version 1.0.6j; from then on they were given the upcoming public
 *   release number plus "betaNN" or "rcNN".
 *
 *   Binary incompatibility exists only when applications make direct access
 *   to the info_ptr or png_ptr members through png.h, and the compiled
 *   application is loaded with a different version of the library.
 *
 *   DLLNUM will change each time there are forward or backward changes
 *   in binary compatibility (e.g., when a new feature is added).
 *
 * See libpng-manual.txt or libpng.3 for more information.  The PNG
 * specification is available as a W3C Recommendation and as an ISO
 * Specification, <http://www.w3.org/TR/2003/REC-PNG-20031110/
 */

/*
 * COPYRIGHT NOTICE, DISCLAIMER, and LICENSE:
 *
 * If you modify libpng you may insert additional notices immediately following
 * this sentence.
 *
 * This code is released under the libpng license.
 *
 * libpng versions 1.2.6, August 15, 2004, through 1.5.13, September 27, 2012, are
 * Copyright (c) 2004, 2006-2012 Glenn Randers-Pehrson, and are
 * distributed according to the same disclaimer and license as libpng-1.2.5
 * with the following individual added to the list of Contributing Authors:
 *
 *    Cosmin Truta
 *
 * libpng versions 1.0.7, July 1, 2000, through 1.2.5, October 3, 2002, are
 * Copyright (c) 2000-2002 Glenn Randers-Pehrson, and are
 * distributed according to the same disclaimer and license as libpng-1.0.6
 * with the following individuals added to the list of Contributing Authors:
 *
 *    Simon-Pierre Cadieux
 *    Eric S. Raymond
 *    Gilles Vollant
 *
 * and with the following additions to the disclaimer:
 *
 *    There is no warranty against interference with your enjoyment of the
 *    library or against infringement.  There is no warranty that our
 *    efforts or the library will fulfill any of your particular purposes
 *    or needs.  This library is provided with all faults, and the entire
 *    risk of satisfactory quality, performance, accuracy, and effort is with
 *    the user.
 *
 * libpng versions 0.97, January 1998, through 1.0.6, March 20, 2000, are
 * Copyright (c) 1998, 1999, 2000 Glenn Randers-Pehrson, and are
 * distributed according to the same disclaimer and license as libpng-0.96,
 * with the following individuals added to the list of Contributing Authors:
 *
 *    Tom Lane
 *    Glenn Randers-Pehrson
 *    Willem van Schaik
 *
 * libpng versions 0.89, June 1996, through 0.96, May 1997, are
 * Copyright (c) 1996, 1997 Andreas Dilger
 * Distributed according to the same disclaimer and license as libpng-0.88,
 * with the following individuals added to the list of Contributing Authors:
 *
 *    John Bowler
 *    Kevin Bracey
 *    Sam Bushell
 *    Magnus Holmgren
 *    Greg Roelofs
 *    Tom Tanner
 *
 * libpng versions 0.5, May 1995, through 0.88, January 1996, are
 * Copyright (c) 1995, 1996 Guy Eric Schalnat, Group 42, Inc.
 *
 * For the purposes of this copyright and license, "Contributing Authors"
 * is defined as the following set of individuals:
 *
 *    Andreas Dilger
 *    Dave Martindale
 *    Guy Eric Schalnat
 *    Paul Schmidt
 *    Tim Wegner
 *
 * The PNG Reference Library is supplied "AS IS".  The Contributing Authors
 * and Group 42, Inc. disclaim all warranties, expressed or implied,
 * including, without limitation, the warranties of merchantability and of
 * fitness for any purpose.  The Contributing Authors and Group 42, Inc.
 * assume no liability for direct, indirect, incidental, special, exemplary,
 * or consequential damages, which may result from the use of the PNG
 * Reference Library, even if advised of the possibility of such damage.
 *
 * Permission is hereby granted to use, copy, modify, and distribute this
 * source code, or portions hereof, for any purpose, without fee, subject
 * to the following restrictions:
 *
 *   1. The origin of this source code must not be misrepresented.
 *
 *   2. Altered versions must be plainly marked as such and must not
 *      be misrepresented as being the original source.
 *
 *   3. This Copyright notice may not be removed or altered from
 *      any source or altered source distribution.
 *
 * The Contributing Authors and Group 42, Inc. specifically permit, without
 * fee, and encourage the use of this source code as a component to
 * supporting the PNG file format in commercial products.  If you use this
 * source code in a product, acknowledgment is not required but would be
 * appreciated.
 */

/*
 * A "png_get_copyright" function is available, for convenient use in "about"
 * boxes and the like:
 *
 *     printf("%s", png_get_copyright(NULL));
 *
 * Also, the PNG logo (in PNG format, of course) is supplied in the
 * files "pngbar.png" and "pngbar.jpg (88x31) and "pngnow.png" (98x31).
 */

/*
 * Libpng is OSI Certified Open Source Software.  OSI Certified is a
 * certification mark of the Open Source Initiative.
 */

/*
 * The contributing authors would like to thank all those who helped
 * with testing, bug fixes, and patience.  This wouldn't have been
 * possible without all of you.
 *
 * Thanks to Frank J. T. Wojcik for helping with the documentation.
 */

/*
 * Y2K compliance in libpng:
 * =========================
 *
 *    September 27, 2012
 *
 *    Since the PNG Development group is an ad-hoc body, we can't make
 *    an official declaration.
 *
 *    This is your unofficial assurance that libpng from version 0.71 and
 *    upward through 1.5.13 are Y2K compliant.  It is my belief that
 *    earlier versions were also Y2K compliant.
 *
 *    Libpng only has two year fields.  One is a 2-byte unsigned integer
 *    that will hold years up to 65535.  The other holds the date in text
 *    format, and will hold years up to 9999.
 *
 *    The integer is
 *        "png_uint_16 year" in png_time_struct.
 *
 *    The string is
 *        "char time_buffer[29]" in png_struct.  This will be no
 *    longer used in libpng-1.6.0 and will be removed from libpng-1.7.0.
 *
 *    There are seven time-related functions:
 *        png.c: png_convert_to_rfc_1123() in png.c
 *          (formerly png_convert_to_rfc_1152() in error)
 *        png_convert_from_struct_tm() in pngwrite.c, called in pngwrite.c
 *        png_convert_from_time_t() in pngwrite.c
 *        png_get_tIME() in pngget.c
 *        png_handle_tIME() in pngrutil.c, called in pngread.c
 *        png_set_tIME() in pngset.c
 *        png_write_tIME() in pngwutil.c, called in pngwrite.c
 *
 *    All handle dates properly in a Y2K environment.  The
 *    png_convert_from_time_t() function calls gmtime() to convert from system
 *    clock time, which returns (year - 1900), which we properly convert to
 *    the full 4-digit year.  There is a possibility that applications using
 *    libpng are not passing 4-digit years into the png_convert_to_rfc_1123()
 *    function, or that they are incorrectly passing only a 2-digit year
 *    instead of "year - 1900" into the png_convert_from_struct_tm() function,
 *    but this is not under our control.  The libpng documentation has always
 *    stated that it works with 4-digit years, and the APIs have been
 *    documented as such.
 *
 *    The tIME chunk itself is also Y2K compliant.  It uses a 2-byte unsigned
 *    integer to hold the year, and can hold years as large as 65535.
 *
 *    zlib, upon which libpng depends, is also Y2K compliant.  It contains
 *    no date-related code.
 *
 *       Glenn Randers-Pehrson
 *       libpng maintainer
 *       PNG Development Group
 */

#ifndef PNG_H
#define PNG_H

/* This is not the place to learn how to use libpng. The file libpng-manual.txt
 * describes how to use libpng, and the file example.c summarizes it
 * with some code on which to build.  This file is useful for looking
 * at the actual function definitions and structure components.
 *
 * If you just need to read a PNG file and don't want to read the documentation
 * skip to the end of this file and read the section entitled 'simplified API'.
 */

/* Version information for png.h - this should match the version in png.c */
#define PNG_LIBPNG_VER_STRING "1.5.13"
#define PNG_HEADER_VERSION_STRING \
     " libpng version 1.5.13 - September 27, 2012\n"

#define PNG_LIBPNG_VER_SONUM   15
#define PNG_LIBPNG_VER_DLLNUM  15

/* These should match the first 3 components of PNG_LIBPNG_VER_STRING: */
#define PNG_LIBPNG_VER_MAJOR   1
#define PNG_LIBPNG_VER_MINOR   5
#define PNG_LIBPNG_VER_RELEASE 13

/* This should match the numeric part of the final component of
 * PNG_LIBPNG_VER_STRING, omitting any leading zero:
 */

#define PNG_LIBPNG_VER_BUILD  0

/* Release Status */
#define PNG_LIBPNG_BUILD_ALPHA    1
#define PNG_LIBPNG_BUILD_BETA     2
#define PNG_LIBPNG_BUILD_RC       3
#define PNG_LIBPNG_BUILD_STABLE   4
#define PNG_LIBPNG_BUILD_RELEASE_STATUS_MASK 7

/* Release-Specific Flags */
#define PNG_LIBPNG_BUILD_PATCH    8 /* Can be OR'ed with
                                       PNG_LIBPNG_BUILD_STABLE only */
#define PNG_LIBPNG_BUILD_PRIVATE 16 /* Cannot be OR'ed with
                                       PNG_LIBPNG_BUILD_SPECIAL */
#define PNG_LIBPNG_BUILD_SPECIAL 32 /* Cannot be OR'ed with
                                       PNG_LIBPNG_BUILD_PRIVATE */

#define PNG_LIBPNG_BUILD_BASE_TYPE PNG_LIBPNG_BUILD_STABLE

/* Careful here.  At one time, Guy wanted to use 082, but that would be octal.
 * We must not include leading zeros.
 * Versions 0.7 through 1.0.0 were in the range 0 to 100 here (only
 * version 1.0.0 was mis-numbered 100 instead of 10000).  From
 * version 1.0.1 it's    xxyyzz, where x=major, y=minor, z=release
 */
#define PNG_LIBPNG_VER 10513 /* 1.5.13 */

/* Library configuration: these options cannot be changed after
 * the library has been built.
 */
#ifndef PNGLCONF_H
    /* If pnglibconf.h is missing, you can
     * copy scripts/pnglibconf.h.prebuilt to pnglibconf.h
     */
#   include "pnglibconf.h"
#endif

#ifndef PNG_VERSION_INFO_ONLY
#  ifndef PNG_BUILDING_SYMBOL_TABLE
  /*
   *   Standard header files (not needed for the version info or while
   *   building symbol table -- see scripts/pnglibconf.dfa)
   */
#    ifdef PNG_SETJMP_SUPPORTED
#      include <setjmp.h>
#    endif

    /* Need the time information for converting tIME chunks, it
     * defines struct tm:
     */
#    ifdef PNG_CONVERT_tIME_SUPPORTED
       /* "time.h" functions are not supported on all operating systems */
#      include <time.h>
#    endif
#  endif

/* Machine specific configuration. */
#  include "pngconf.h"
#endif

/*
 * Added at libpng-1.2.8
 *
 * Ref MSDN: Private as priority over Special
 * VS_FF_PRIVATEBUILD File *was not* built using standard release
 * procedures. If this value is given, the StringFileInfo block must
 * contain a PrivateBuild string.
 *
 * VS_FF_SPECIALBUILD File *was* built by the original company using
 * standard release procedures but is a variation of the standard
 * file of the same version number. If this value is given, the
 * StringFileInfo block must contain a SpecialBuild string.
 */

#ifdef PNG_USER_PRIVATEBUILD /* From pnglibconf.h */
#  define PNG_LIBPNG_BUILD_TYPE \
       (PNG_LIBPNG_BUILD_BASE_TYPE | PNG_LIBPNG_BUILD_PRIVATE)
#else
#  ifdef PNG_LIBPNG_SPECIALBUILD
#    define PNG_LIBPNG_BUILD_TYPE \
         (PNG_LIBPNG_BUILD_BASE_TYPE | PNG_LIBPNG_BUILD_SPECIAL)
#  else
#    define PNG_LIBPNG_BUILD_TYPE (PNG_LIBPNG_BUILD_BASE_TYPE)
#  endif
#endif

#ifndef PNG_VERSION_INFO_ONLY

/* Inhibit C++ name-mangling for libpng functions but not for system calls. */
#ifdef __cplusplus
extern "C" {
#endif /* __cplusplus */

/* Version information for C files, stored in png.c.  This had better match
 * the version above.
 */
#define png_libpng_ver png_get_header_ver(NULL)

/* This file is arranged in several sections:
 *
 * 1. Any configuration options that can be specified by for the application
 *    code when it is built.  (Build time configuration is in pnglibconf.h)
 * 2. Type definitions (base types are defined in pngconf.h), structure
 *    definitions.
 * 3. Exported library functions.
 *
 * The library source code has additional files (principally pngpriv.h) that
 * allow configuration of the library.
 */
/* Section 1: run time configuration
 * See pnglibconf.h for build time configuration
 *
 * Run time configuration allows the application to choose between
 * implementations of certain arithmetic APIs.  The default is set
 * at build time and recorded in pnglibconf.h, but it is safe to
 * override these (and only these) settings.  Note that this won't
 * change what the library does, only application code, and the
 * settings can (and probably should) be made on a per-file basis
 * by setting the #defines before including png.h
 *
 * Use macros to read integers from PNG data or use the exported
 * functions?
 *   PNG_USE_READ_MACROS: use the macros (see below)  Note that
 *     the macros evaluate their argument multiple times.
 *   PNG_NO_USE_READ_MACROS: call the relevant library function.
 *
 * Use the alternative algorithm for compositing alpha samples that
 * does not use division?
 *   PNG_READ_COMPOSITE_NODIV_SUPPORTED: use the 'no division'
 *      algorithm.
 *   PNG_NO_READ_COMPOSITE_NODIV: use the 'division' algorithm.
 *
 * How to handle benign errors if PNG_ALLOW_BENIGN_ERRORS is
 * false?
 *   PNG_ALLOW_BENIGN_ERRORS: map calls to the benign error
 *      APIs to png_warning.
 * Otherwise the calls are mapped to png_error.
 */

/* Section 2: type definitions, including structures and compile time
 * constants.
 * See pngconf.h for base types that vary by machine/system
 */

/* This triggers a compiler error in png.c, if png.c and png.h
 * do not agree upon the version number.
 */
typedef char* png_libpng_version_1_5_13;

/* Three color definitions.  The order of the red, green, and blue, (and the
 * exact size) is not important, although the size of the fields need to
 * be png_byte or png_uint_16 (as defined below).
 */
typedef struct png_color_struct
{
   png_byte red;
   png_byte green;
   png_byte blue;
} png_color;
typedef png_color FAR * png_colorp;
typedef PNG_CONST png_color FAR * png_const_colorp;
typedef png_color FAR * FAR * png_colorpp;

typedef struct png_color_16_struct
{
   png_byte index;    /* used for palette files */
   png_uint_16 red;   /* for use in red green blue files */
   png_uint_16 green;
   png_uint_16 blue;
   png_uint_16 gray;  /* for use in grayscale files */
} png_color_16;
typedef png_color_16 FAR * png_color_16p;
typedef PNG_CONST png_color_16 FAR * png_const_color_16p;
typedef png_color_16 FAR * FAR * png_color_16pp;

typedef struct png_color_8_struct
{
   png_byte red;   /* for use in red green blue files */
   png_byte green;
   png_byte blue;
   png_byte gray;  /* for use in grayscale files */
   png_byte alpha; /* for alpha channel files */
} png_color_8;
typedef png_color_8 FAR * png_color_8p;
typedef PNG_CONST png_color_8 FAR * png_const_color_8p;
typedef png_color_8 FAR * FAR * png_color_8pp;

/*
 * The following two structures are used for the in-core representation
 * of sPLT chunks.
 */
typedef struct png_sPLT_entry_struct
{
   png_uint_16 red;
   png_uint_16 green;
   png_uint_16 blue;
   png_uint_16 alpha;
   png_uint_16 frequency;
} png_sPLT_entry;
typedef png_sPLT_entry FAR * png_sPLT_entryp;
typedef PNG_CONST png_sPLT_entry FAR * png_const_sPLT_entryp;
typedef png_sPLT_entry FAR * FAR * png_sPLT_entrypp;

/*  When the depth of the sPLT palette is 8 bits, the color and alpha samples
 *  occupy the LSB of their respective members, and the MSB of each member
 *  is zero-filled.  The frequency member always occupies the full 16 bits.
 */

typedef struct png_sPLT_struct
{
   png_charp name;           /* palette name */
   png_byte depth;           /* depth of palette samples */
   png_sPLT_entryp entries;  /* palette entries */
   png_int_32 nentries;      /* number of palette entries */
} png_sPLT_t;
typedef png_sPLT_t FAR * png_sPLT_tp;
typedef PNG_CONST png_sPLT_t FAR * png_const_sPLT_tp;
typedef png_sPLT_t FAR * FAR * png_sPLT_tpp;

#ifdef PNG_TEXT_SUPPORTED
/* png_text holds the contents of a text/ztxt/itxt chunk in a PNG file,
 * and whether that contents is compressed or not.  The "key" field
 * points to a regular zero-terminated C string.  The "text" fields can be a
 * regular C string, an empty string, or a NULL pointer.
 * However, the structure returned by png_get_text() will always contain
 * the "text" field as a regular zero-terminated C string (possibly
 * empty), never a NULL pointer, so it can be safely used in printf() and
 * other string-handling functions.  Note that the "itxt_length", "lang", and
 * "lang_key" members of the structure only exist when the library is built
 * with iTXt chunk support.  Prior to libpng-1.4.0 the library was built by
 * default without iTXt support. Also note that when iTXt *is* supported,
 * the "lang" and "lang_key" fields contain NULL pointers when the
 * "compression" field contains * PNG_TEXT_COMPRESSION_NONE or
 * PNG_TEXT_COMPRESSION_zTXt. Note that the "compression value" is not the
 * same as what appears in the PNG tEXt/zTXt/iTXt chunk's "compression flag"
 * which is always 0 or 1, or its "compression method" which is always 0.
 */
typedef struct png_text_struct
{
   int  compression;       /* compression value:
                             -1: tEXt, none
                              0: zTXt, deflate
                              1: iTXt, none
                              2: iTXt, deflate  */
   png_charp key;          /* keyword, 1-79 character description of "text" */
   png_charp text;         /* comment, may be an empty string (ie "")
                              or a NULL pointer */
   png_size_t text_length; /* length of the text string */
   png_size_t itxt_length; /* length of the itxt string */
   png_charp lang;         /* language code, 0-79 characters
                              or a NULL pointer */
   png_charp lang_key;     /* keyword translated UTF-8 string, 0 or more
                              chars or a NULL pointer */
} png_text;
typedef png_text FAR * png_textp;
typedef PNG_CONST png_text FAR * png_const_textp;
typedef png_text FAR * FAR * png_textpp;
#endif

/* Supported compression types for text in PNG files (tEXt, and zTXt).
 * The values of the PNG_TEXT_COMPRESSION_ defines should NOT be changed. */
#define PNG_TEXT_COMPRESSION_NONE_WR -3
#define PNG_TEXT_COMPRESSION_zTXt_WR -2
#define PNG_TEXT_COMPRESSION_NONE    -1
#define PNG_TEXT_COMPRESSION_zTXt     0
#define PNG_ITXT_COMPRESSION_NONE     1
#define PNG_ITXT_COMPRESSION_zTXt     2
#define PNG_TEXT_COMPRESSION_LAST     3  /* Not a valid value */

/* png_time is a way to hold the time in an machine independent way.
 * Two conversions are provided, both from time_t and struct tm.  There
 * is no portable way to convert to either of these structures, as far
 * as I know.  If you know of a portable way, send it to me.  As a side
 * note - PNG has always been Year 2000 compliant!
 */
typedef struct png_time_struct
{
   png_uint_16 year; /* full year, as in, 1995 */
   png_byte month;   /* month of year, 1 - 12 */
   png_byte day;     /* day of month, 1 - 31 */
   png_byte hour;    /* hour of day, 0 - 23 */
   png_byte minute;  /* minute of hour, 0 - 59 */
   png_byte second;  /* second of minute, 0 - 60 (for leap seconds) */
} png_time;
typedef png_time FAR * png_timep;
typedef PNG_CONST png_time FAR * png_const_timep;
typedef png_time FAR * FAR * png_timepp;

#if defined(PNG_UNKNOWN_CHUNKS_SUPPORTED) || \
    defined(PNG_HANDLE_AS_UNKNOWN_SUPPORTED)
/* png_unknown_chunk is a structure to hold queued chunks for which there is
 * no specific support.  The idea is that we can use this to queue
 * up private chunks for output even though the library doesn't actually
 * know about their semantics.
 */
typedef struct png_unknown_chunk_t
{
    png_byte name[5];
    png_byte *data;
    png_size_t size;

    /* libpng-using applications should NOT directly modify this byte. */
    png_byte location; /* mode of operation at read time */
}


png_unknown_chunk;
typedef png_unknown_chunk FAR * png_unknown_chunkp;
typedef PNG_CONST png_unknown_chunk FAR * png_const_unknown_chunkp;
typedef png_unknown_chunk FAR * FAR * png_unknown_chunkpp;
#endif

/* Values for the unknown chunk location byte */

#define PNG_HAVE_IHDR  0x01
#define PNG_HAVE_PLTE  0x02
#define PNG_AFTER_IDAT 0x08

/* The complete definition of png_info has, as of libpng-1.5.0,
 * been moved into a separate header file that is not accessible to
 * applications.  Read libpng-manual.txt or libpng.3 for more info.
 */
typedef struct png_info_def png_info;
typedef png_info FAR * png_infop;
typedef PNG_CONST png_info FAR * png_const_infop;
typedef png_info FAR * FAR * png_infopp;

/* Maximum positive integer used in PNG is (2^31)-1 */
#define PNG_UINT_31_MAX ((png_uint_32)0x7fffffffL)
#define PNG_UINT_32_MAX ((png_uint_32)(-1))
#define PNG_SIZE_MAX ((png_size_t)(-1))

/* These are constants for fixed point values encoded in the
 * PNG specification manner (x100000)
 */
#define PNG_FP_1    100000
#define PNG_FP_HALF  50000
#define PNG_FP_MAX  ((png_fixed_point)0x7fffffffL)
#define PNG_FP_MIN  (-PNG_FP_MAX)

/* These describe the color_type field in png_info. */
/* color type masks */
#define PNG_COLOR_MASK_PALETTE    1
#define PNG_COLOR_MASK_COLOR      2
#define PNG_COLOR_MASK_ALPHA      4

/* color types.  Note that not all combinations are legal */
#define PNG_COLOR_TYPE_GRAY 0
#define PNG_COLOR_TYPE_PALETTE  (PNG_COLOR_MASK_COLOR | PNG_COLOR_MASK_PALETTE)
#define PNG_COLOR_TYPE_RGB        (PNG_COLOR_MASK_COLOR)
#define PNG_COLOR_TYPE_RGB_ALPHA  (PNG_COLOR_MASK_COLOR | PNG_COLOR_MASK_ALPHA)
#define PNG_COLOR_TYPE_GRAY_ALPHA (PNG_COLOR_MASK_ALPHA)
/* aliases */
#define PNG_COLOR_TYPE_RGBA  PNG_COLOR_TYPE_RGB_ALPHA
#define PNG_COLOR_TYPE_GA  PNG_COLOR_TYPE_GRAY_ALPHA

/* This is for compression type. PNG 1.0-1.2 only define the single type. */
#define PNG_COMPRESSION_TYPE_BASE 0 /* Deflate method 8, 32K window */
#define PNG_COMPRESSION_TYPE_DEFAULT PNG_COMPRESSION_TYPE_BASE

/* This is for filter type. PNG 1.0-1.2 only define the single type. */
#define PNG_FILTER_TYPE_BASE      0 /* Single row per-byte filtering */
#define PNG_INTRAPIXEL_DIFFERENCING 64 /* Used only in MNG datastreams */
#define PNG_FILTER_TYPE_DEFAULT   PNG_FILTER_TYPE_BASE

/* These are for the interlacing type.  These values should NOT be changed. */
#define PNG_INTERLACE_NONE        0 /* Non-interlaced image */
#define PNG_INTERLACE_ADAM7       1 /* Adam7 interlacing */
#define PNG_INTERLACE_LAST        2 /* Not a valid value */

/* These are for the oFFs chunk.  These values should NOT be changed. */
#define PNG_OFFSET_PIXEL          0 /* Offset in pixels */
#define PNG_OFFSET_MICROMETER     1 /* Offset in micrometers (1/10^6 meter) */
#define PNG_OFFSET_LAST           2 /* Not a valid value */

/* These are for the pCAL chunk.  These values should NOT be changed. */
#define PNG_EQUATION_LINEAR       0 /* Linear transformation */
#define PNG_EQUATION_BASE_E       1 /* Exponential base e transform */
#define PNG_EQUATION_ARBITRARY    2 /* Arbitrary base exponential transform */
#define PNG_EQUATION_HYPERBOLIC   3 /* Hyperbolic sine transformation */
#define PNG_EQUATION_LAST         4 /* Not a valid value */

/* These are for the sCAL chunk.  These values should NOT be changed. */
#define PNG_SCALE_UNKNOWN         0 /* unknown unit (image scale) */
#define PNG_SCALE_METER           1 /* meters per pixel */
#define PNG_SCALE_RADIAN          2 /* radians per pixel */
#define PNG_SCALE_LAST            3 /* Not a valid value */

/* These are for the pHYs chunk.  These values should NOT be changed. */
#define PNG_RESOLUTION_UNKNOWN    0 /* pixels/unknown unit (aspect ratio) */
#define PNG_RESOLUTION_METER      1 /* pixels/meter */
#define PNG_RESOLUTION_LAST       2 /* Not a valid value */

/* These are for the sRGB chunk.  These values should NOT be changed. */
#define PNG_sRGB_INTENT_PERCEPTUAL 0
#define PNG_sRGB_INTENT_RELATIVE   1
#define PNG_sRGB_INTENT_SATURATION 2
#define PNG_sRGB_INTENT_ABSOLUTE   3
#define PNG_sRGB_INTENT_LAST       4 /* Not a valid value */

/* This is for text chunks */
#define PNG_KEYWORD_MAX_LENGTH     79

/* Maximum number of entries in PLTE/sPLT/tRNS arrays */
#define PNG_MAX_PALETTE_LENGTH    256

/* These determine if an ancillary chunk's data has been successfully read
 * from the PNG header, or if the application has filled in the corresponding
 * data in the info_struct to be written into the output file.  The values
 * of the PNG_INFO_<chunk> defines should NOT be changed.
 */
#define PNG_INFO_gAMA 0x0001
#define PNG_INFO_sBIT 0x0002
#define PNG_INFO_cHRM 0x0004
#define PNG_INFO_PLTE 0x0008
#define PNG_INFO_tRNS 0x0010
#define PNG_INFO_bKGD 0x0020
#define PNG_INFO_hIST 0x0040
#define PNG_INFO_pHYs 0x0080
#define PNG_INFO_oFFs 0x0100
#define PNG_INFO_tIME 0x0200
#define PNG_INFO_pCAL 0x0400
#define PNG_INFO_sRGB 0x0800   /* GR-P, 0.96a */
#define PNG_INFO_iCCP 0x1000   /* ESR, 1.0.6 */
#define PNG_INFO_sPLT 0x2000   /* ESR, 1.0.6 */
#define PNG_INFO_sCAL 0x4000   /* ESR, 1.0.6 */
#define PNG_INFO_IDAT 0x8000   /* ESR, 1.0.6 */

/* This is used for the transformation routines, as some of them
 * change these values for the row.  It also should enable using
 * the routines for other purposes.
 */
typedef struct png_row_info_struct
{
   png_uint_32 width;    /* width of row */
   png_size_t rowbytes;  /* number of bytes in row */
   png_byte color_type;  /* color type of row */
   png_byte bit_depth;   /* bit depth of row */
   png_byte channels;    /* number of channels (1, 2, 3, or 4) */
   png_byte pixel_depth; /* bits per pixel (depth * channels) */
} png_row_info;

typedef png_row_info FAR * png_row_infop;
typedef png_row_info FAR * FAR * png_row_infopp;

/* The complete definition of png_struct has, as of libpng-1.5.0,
 * been moved into a separate header file that is not accessible to
 * applications.  Read libpng-manual.txt or libpng.3 for more info.
 */
typedef struct png_struct_def png_struct;
typedef PNG_CONST png_struct FAR * png_const_structp;
typedef png_struct FAR * png_structp;

/* These are the function types for the I/O functions and for the functions
 * that allow the user to override the default I/O functions with his or her
 * own.  The png_error_ptr type should match that of user-supplied warning
 * and error functions, while the png_rw_ptr type should match that of the
 * user read/write data functions.  Note that the 'write' function must not
 * modify the buffer it is passed. The 'read' function, on the other hand, is
 * expected to return the read data in the buffer.
 */
typedef PNG_CALLBACK(void, *png_error_ptr, (png_structp, png_const_charp));
typedef PNG_CALLBACK(void, *png_rw_ptr, (png_structp, png_bytep, png_size_t));
typedef PNG_CALLBACK(void, *png_flush_ptr, (png_structp));
typedef PNG_CALLBACK(void, *png_read_status_ptr, (png_structp, png_uint_32,
    int));
typedef PNG_CALLBACK(void, *png_write_status_ptr, (png_structp, png_uint_32,
    int));

#ifdef PNG_PROGRESSIVE_READ_SUPPORTED
typedef PNG_CALLBACK(void, *png_progressive_info_ptr, (png_structp, png_infop));
typedef PNG_CALLBACK(void, *png_progressive_end_ptr, (png_structp, png_infop));

/* The following callback receives png_uint_32 row_number, int pass for the
 * png_bytep data of the row.  When transforming an interlaced image the
 * row number is the row number within the sub-image of the interlace pass, so
 * the value will increase to the height of the sub-image (not the full image)
 * then reset to 0 for the next pass.
 *
 * Use PNG_ROW_FROM_PASS_ROW(row, pass) and PNG_COL_FROM_PASS_COL(col, pass) to
 * find the output pixel (x,y) given an interlaced sub-image pixel
 * (row,col,pass).  (See below for these macros.)
 */
typedef PNG_CALLBACK(void, *png_progressive_row_ptr, (png_structp, png_bytep,
    png_uint_32, int));
#endif

#if defined(PNG_READ_USER_TRANSFORM_SUPPORTED) || \
    defined(PNG_WRITE_USER_TRANSFORM_SUPPORTED)
typedef PNG_CALLBACK(void, *png_user_transform_ptr, (png_structp, png_row_infop,
    png_bytep));
#endif

#ifdef PNG_USER_CHUNKS_SUPPORTED
typedef PNG_CALLBACK(int, *png_user_chunk_ptr, (png_structp,
    png_unknown_chunkp));
#endif
#ifdef PNG_UNKNOWN_CHUNKS_SUPPORTED
typedef PNG_CALLBACK(void, *png_unknown_chunk_ptr, (png_structp));
#endif

#ifdef PNG_SETJMP_SUPPORTED
/* This must match the function definition in <setjmp.h>, and the application
 * must include this before png.h to obtain the definition of jmp_buf.  The
 * function is required to be PNG_NORETURN, but this is not checked.  If the
 * function does return the application will crash via an abort() or similar
 * system level call.
 *
 * If you get a warning here while building the library you may need to make
 * changes to ensure that pnglibconf.h records the calling convention used by
 * your compiler.  This may be very difficult - try using a different compiler
 * to build the library!
 */
PNG_FUNCTION(void, (PNGCAPI *png_longjmp_ptr), PNGARG((jmp_buf, int)), typedef);
#endif

/* Transform masks for the high-level interface */
#define PNG_TRANSFORM_IDENTITY       0x0000    /* read and write */
#define PNG_TRANSFORM_STRIP_16       0x0001    /* read only */
#define PNG_TRANSFORM_STRIP_ALPHA    0x0002    /* read only */
#define PNG_TRANSFORM_PACKING        0x0004    /* read and write */
#define PNG_TRANSFORM_PACKSWAP       0x0008    /* read and write */
#define PNG_TRANSFORM_EXPAND         0x0010    /* read only */
#define PNG_TRANSFORM_INVERT_MONO    0x0020    /* read and write */
#define PNG_TRANSFORM_SHIFT          0x0040    /* read and write */
#define PNG_TRANSFORM_BGR            0x0080    /* read and write */
#define PNG_TRANSFORM_SWAP_ALPHA     0x0100    /* read and write */
#define PNG_TRANSFORM_SWAP_ENDIAN    0x0200    /* read and write */
#define PNG_TRANSFORM_INVERT_ALPHA   0x0400    /* read and write */
#define PNG_TRANSFORM_STRIP_FILLER   0x0800    /* write only */
/* Added to libpng-1.2.34 */
#define PNG_TRANSFORM_STRIP_FILLER_BEFORE PNG_TRANSFORM_STRIP_FILLER
#define PNG_TRANSFORM_STRIP_FILLER_AFTER 0x1000 /* write only */
/* Added to libpng-1.4.0 */
#define PNG_TRANSFORM_GRAY_TO_RGB   0x2000      /* read only */
/* Added to libpng-1.5.4 */
#define PNG_TRANSFORM_EXPAND_16     0x4000      /* read only */
#define PNG_TRANSFORM_SCALE_16      0x8000      /* read only */

/* Flags for MNG supported features */
#define PNG_FLAG_MNG_EMPTY_PLTE     0x01
#define PNG_FLAG_MNG_FILTER_64      0x04
#define PNG_ALL_MNG_FEATURES        0x05

/* NOTE: prior to 1.5 these functions had no 'API' style declaration,
 * this allowed the zlib default functions to be used on Windows
 * platforms.  In 1.5 the zlib default malloc (which just calls malloc and
 * ignores the first argument) should be completely compatible with the
 * following.
 */
typedef PNG_CALLBACK(png_voidp, *png_malloc_ptr, (png_structp,
    png_alloc_size_t));
typedef PNG_CALLBACK(void, *png_free_ptr, (png_structp, png_voidp));

typedef png_struct FAR * FAR * png_structpp;

/* Section 3: exported functions
 * Here are the function definitions most commonly used.  This is not
 * the place to find out how to use libpng.  See libpng-manual.txt for the
 * full explanation, see example.c for the summary.  This just provides
 * a simple one line description of the use of each function.
 *
 * The PNG_EXPORT() and PNG_EXPORTA() macros used below are defined in
 * pngconf.h and in the *.dfn files in the scripts directory.
 *
 *   PNG_EXPORT(ordinal, type, name, (args));
 *
 *       ordinal:    ordinal that is used while building
 *                   *.def files. The ordinal value is only
 *                   relevant when preprocessing png.h with
 *                   the *.dfn files for building symbol table
 *                   entries, and are removed by pngconf.h.
 *       type:       return type of the function
 *       name:       function name
 *       args:       function arguments, with types
 *
 * When we wish to append attributes to a function prototype we use
 * the PNG_EXPORTA() macro instead.
 *
 *   PNG_EXPORTA(ordinal, type, name, (args), attributes);
 *
 *       ordinal, type, name, and args: same as in PNG_EXPORT().
 *       attributes: function attributes
 */

/* Returns the version number of the library */
PNG_EXPORT(1, png_uint_32, png_access_version_number, (void));

/* Tell lib we have already handled the first <num_bytes> magic bytes.
 * Handling more than 8 bytes from the beginning of the file is an error.
 */
PNG_EXPORT(2, void, png_set_sig_bytes, (png_structp png_ptr, int num_bytes));

/* Check sig[start] through sig[start + num_to_check - 1] to see if it's a
 * PNG file.  Returns zero if the supplied bytes match the 8-byte PNG
 * signature, and non-zero otherwise.  Having num_to_check == 0 or
 * start > 7 will always fail (ie return non-zero).
 */
PNG_EXPORT(3, int, png_sig_cmp, (png_const_bytep sig, png_size_t start,
    png_size_t num_to_check));

/* Simple signature checking function.  This is the same as calling
 * png_check_sig(sig, n) := !png_sig_cmp(sig, 0, n).
 */
#define png_check_sig(sig, n) !png_sig_cmp((sig), 0, (n))

/* Allocate and initialize png_ptr struct for reading, and any other memory. */
PNG_EXPORTA(4, png_structp, png_create_read_struct,
    (png_const_charp user_png_ver, png_voidp error_ptr,
    png_error_ptr error_fn, png_error_ptr warn_fn),
    PNG_ALLOCATED);

/* Allocate and initialize png_ptr struct for writing, and any other memory */
PNG_EXPORTA(5, png_structp, png_create_write_struct,
    (png_const_charp user_png_ver, png_voidp error_ptr, png_error_ptr error_fn,
    png_error_ptr warn_fn),
    PNG_ALLOCATED);

PNG_EXPORT(6, png_size_t, png_get_compression_buffer_size,
    (png_const_structp png_ptr));

PNG_EXPORT(7, void, png_set_compression_buffer_size, (png_structp png_ptr,
    png_size_t size));

/* Moved from pngconf.h in 1.4.0 and modified to ensure setjmp/longjmp
 * match up.
 */
#ifdef PNG_SETJMP_SUPPORTED
/* This function returns the jmp_buf built in to *png_ptr.  It must be
 * supplied with an appropriate 'longjmp' function to use on that jmp_buf
 * unless the default error function is overridden in which case NULL is
 * acceptable.  The size of the jmp_buf is checked against the actual size
 * allocated by the library - the call will return NULL on a mismatch
 * indicating an ABI mismatch.
 */
PNG_EXPORT(8, jmp_buf*, png_set_longjmp_fn, (png_structp png_ptr,
    png_longjmp_ptr longjmp_fn, size_t jmp_buf_size));
#  define png_jmpbuf(png_ptr) \
      (*png_set_longjmp_fn((png_ptr), longjmp, sizeof (jmp_buf)))
#else
#  define png_jmpbuf(png_ptr) \
      (LIBPNG_WAS_COMPILED_WITH__PNG_NO_SETJMP)
#endif
/* This function should be used by libpng applications in place of
 * longjmp(png_ptr->jmpbuf, val).  If longjmp_fn() has been set, it
 * will use it; otherwise it will call PNG_ABORT().  This function was
 * added in libpng-1.5.0.
 */
PNG_EXPORTA(9, void, png_longjmp, (png_structp png_ptr, int val),
    PNG_NORETURN);

#ifdef PNG_READ_SUPPORTED
/* Reset the compression stream */
PNG_EXPORT(10, int, png_reset_zstream, (png_structp png_ptr));
#endif

/* New functions added in libpng-1.0.2 (not enabled by default until 1.2.0) */
#ifdef PNG_USER_MEM_SUPPORTED
PNG_EXPORTA(11, png_structp, png_create_read_struct_2,
    (png_const_charp user_png_ver, png_voidp error_ptr, png_error_ptr error_fn,
    png_error_ptr warn_fn,
    png_voidp mem_ptr, png_malloc_ptr malloc_fn, png_free_ptr free_fn),
    PNG_ALLOCATED);
PNG_EXPORTA(12, png_structp, png_create_write_struct_2,
    (png_const_charp user_png_ver, png_voidp error_ptr, png_error_ptr error_fn,
    png_error_ptr warn_fn,
    png_voidp mem_ptr, png_malloc_ptr malloc_fn, png_free_ptr free_fn),
    PNG_ALLOCATED);
#endif

/* Write the PNG file signature. */
PNG_EXPORT(13, void, png_write_sig, (png_structp png_ptr));

/* Write a PNG chunk - size, type, (optional) data, CRC. */
PNG_EXPORT(14, void, png_write_chunk, (png_structp png_ptr, png_const_bytep
    chunk_name, png_const_bytep data, png_size_t length));

/* Write the start of a PNG chunk - length and chunk name. */
PNG_EXPORT(15, void, png_write_chunk_start, (png_structp png_ptr,
    png_const_bytep chunk_name, png_uint_32 length));

/* Write the data of a PNG chunk started with png_write_chunk_start(). */
PNG_EXPORT(16, void, png_write_chunk_data, (png_structp png_ptr,
    png_const_bytep data, png_size_t length));

/* Finish a chunk started with png_write_chunk_start() (includes CRC). */
PNG_EXPORT(17, void, png_write_chunk_end, (png_structp png_ptr));

/* Allocate and initialize the info structure */
PNG_EXPORTA(18, png_infop, png_create_info_struct, (png_structp png_ptr),
    PNG_ALLOCATED);

PNG_EXPORT(19, void, png_info_init_3, (png_infopp info_ptr,
    png_size_t png_info_struct_size));

/* Writes all the PNG information before the image. */
PNG_EXPORT(20, void, png_write_info_before_PLTE,
    (png_structp png_ptr, png_infop info_ptr));
PNG_EXPORT(21, void, png_write_info,
    (png_structp png_ptr, png_infop info_ptr));

#ifdef PNG_SEQUENTIAL_READ_SUPPORTED
/* Read the information before the actual image data. */
PNG_EXPORT(22, void, png_read_info,
    (png_structp png_ptr, png_infop info_ptr));
#endif

#ifdef PNG_TIME_RFC1123_SUPPORTED
PNG_EXPORT(23, png_const_charp, png_convert_to_rfc1123,
    (png_structp png_ptr,
    png_const_timep ptime));
#endif

#ifdef PNG_CONVERT_tIME_SUPPORTED
/* Convert from a struct tm to png_time */
PNG_EXPORT(24, void, png_convert_from_struct_tm, (png_timep ptime,
    PNG_CONST struct tm FAR * ttime));

/* Convert from time_t to png_time.  Uses gmtime() */
PNG_EXPORT(25, void, png_convert_from_time_t,
    (png_timep ptime, time_t ttime));
#endif /* PNG_CONVERT_tIME_SUPPORTED */

#ifdef PNG_READ_EXPAND_SUPPORTED
/* Expand data to 24-bit RGB, or 8-bit grayscale, with alpha if available. */
PNG_EXPORT(26, void, png_set_expand, (png_structp png_ptr));
PNG_EXPORT(27, void, png_set_expand_gray_1_2_4_to_8, (png_structp png_ptr));
PNG_EXPORT(28, void, png_set_palette_to_rgb, (png_structp png_ptr));
PNG_EXPORT(29, void, png_set_tRNS_to_alpha, (png_structp png_ptr));
#endif

#ifdef PNG_READ_EXPAND_16_SUPPORTED
/* Expand to 16-bit channels, forces conversion of palette to RGB and expansion
 * of a tRNS chunk if present.
 */
PNG_EXPORT(221, void, png_set_expand_16, (png_structp png_ptr));
#endif

#if defined(PNG_READ_BGR_SUPPORTED) || defined(PNG_WRITE_BGR_SUPPORTED)
/* Use blue, green, red order for pixels. */
PNG_EXPORT(30, void, png_set_bgr, (png_structp png_ptr));
#endif

#ifdef PNG_READ_GRAY_TO_RGB_SUPPORTED
/* Expand the grayscale to 24-bit RGB if necessary. */
PNG_EXPORT(31, void, png_set_gray_to_rgb, (png_structp png_ptr));
#endif

#ifdef PNG_READ_RGB_TO_GRAY_SUPPORTED
/* Reduce RGB to grayscale. */
#define PNG_ERROR_ACTION_NONE  1
#define PNG_ERROR_ACTION_WARN  2
#define PNG_ERROR_ACTION_ERROR 3
#define PNG_RGB_TO_GRAY_DEFAULT (-1)/*for red/green coefficients*/

PNG_FP_EXPORT(32, void, png_set_rgb_to_gray, (png_structp png_ptr,
    int error_action, double red, double green))
PNG_FIXED_EXPORT(33, void, png_set_rgb_to_gray_fixed, (png_structp png_ptr,
    int error_action, png_fixed_point red, png_fixed_point green))

PNG_EXPORT(34, png_byte, png_get_rgb_to_gray_status, (png_const_structp
    png_ptr));
#endif

#ifdef PNG_BUILD_GRAYSCALE_PALETTE_SUPPORTED
PNG_EXPORT(35, void, png_build_grayscale_palette, (int bit_depth,
    png_colorp palette));
#endif

#ifdef PNG_READ_ALPHA_MODE_SUPPORTED
/* How the alpha channel is interpreted - this affects how the color channels of
 * a PNG file are returned when an alpha channel, or tRNS chunk in a palette
 * file, is present.
 *
 * This has no effect on the way pixels are written into a PNG output
 * datastream. The color samples in a PNG datastream are never premultiplied
 * with the alpha samples.
 *
 * The default is to return data according to the PNG specification: the alpha
 * channel is a linear measure of the contribution of the pixel to the
 * corresponding composited pixel.  The gamma encoded color channels must be
 * scaled according to the contribution and to do this it is necessary to undo
 * the encoding, scale the color values, perform the composition and reencode
 * the values.  This is the 'PNG' mode.
 *
 * The alternative is to 'associate' the alpha with the color information by
 * storing color channel values that have been scaled by the alpha.  The
 * advantage is that the color channels can be resampled (the image can be
 * scaled) in this form.  The disadvantage is that normal practice is to store
 * linear, not (gamma) encoded, values and this requires 16-bit channels for
 * still images rather than the 8-bit channels that are just about sufficient if
 * gamma encoding is used.  In addition all non-transparent pixel values,
 * including completely opaque ones, must be gamma encoded to produce the final
 * image.  This is the 'STANDARD', 'ASSOCIATED' or 'PREMULTIPLIED' mode (the
 * latter being the two common names for associated alpha color channels.)
 *
 * Since it is not necessary to perform arithmetic on opaque color values so
 * long as they are not to be resampled and are in the final color space it is
 * possible to optimize the handling of alpha by storing the opaque pixels in
 * the PNG format (adjusted for the output color space) while storing partially
 * opaque pixels in the standard, linear, format.  The accuracy required for
 * standard alpha composition is relatively low, because the pixels are
 * isolated, therefore typically the accuracy loss in storing 8-bit linear
 * values is acceptable.  (This is not true if the alpha channel is used to
 * simulate transparency over large areas - use 16 bits or the PNG mode in
 * this case!)  This is the 'OPTIMIZED' mode.  For this mode a pixel is
 * treated as opaque only if the alpha value is equal to the maximum value.
 *
 * The final choice is to gamma encode the alpha channel as well.  This is
 * broken because, in practice, no implementation that uses this choice
 * correctly undoes the encoding before handling alpha composition.  Use this
 * choice only if other serious errors in the software or hardware you use
 * mandate it; the typical serious error is for dark halos to appear around
 * opaque areas of the composited PNG image because of arithmetic overflow.
 *
 * The API function png_set_alpha_mode specifies which of these choices to use
 * with an enumerated 'mode' value and the gamma of the required output:
 */
#define PNG_ALPHA_PNG           0 /* according to the PNG standard */
#define PNG_ALPHA_STANDARD      1 /* according to Porter/Duff */
#define PNG_ALPHA_ASSOCIATED    1 /* as above; this is the normal practice */
#define PNG_ALPHA_PREMULTIPLIED 1 /* as above */
#define PNG_ALPHA_OPTIMIZED     2 /* 'PNG' for opaque pixels, else 'STANDARD' */
#define PNG_ALPHA_BROKEN        3 /* the alpha channel is gamma encoded */

PNG_FP_EXPORT(227, void, png_set_alpha_mode, (png_structp png_ptr, int mode,
    double output_gamma))
PNG_FIXED_EXPORT(228, void, png_set_alpha_mode_fixed, (png_structp png_ptr,
    int mode, png_fixed_point output_gamma))
#endif

#if defined(PNG_READ_GAMMA_SUPPORTED) || defined(PNG_READ_ALPHA_MODE_SUPPORTED)
/* The output_gamma value is a screen gamma in libpng terminology: it expresses
 * how to decode the output values, not how they are encoded.  The values used
 * correspond to the normal numbers used to describe the overall gamma of a
 * computer display system; for example 2.2 for an sRGB conformant system.  The
 * values are scaled by 100000 in the _fixed version of the API (so 220000 for
 * sRGB.)
 *
 * The inverse of the value is always used to provide a default for the PNG file
 * encoding if it has no gAMA chunk and if png_set_gamma() has not been called
 * to override the PNG gamma information.
 *
 * When the ALPHA_OPTIMIZED mode is selected the output gamma is used to encode
 * opaque pixels however pixels with lower alpha values are not encoded,
 * regardless of the output gamma setting.
 *
 * When the standard Porter Duff handling is requested with mode 1 the output
 * encoding is set to be linear and the output_gamma value is only relevant
 * as a default for input data that has no gamma information.  The linear output
 * encoding will be overridden if png_set_gamma() is called - the results may be
 * highly unexpected!
 *
 * The following numbers are derived from the sRGB standard and the research
 * behind it.  sRGB is defined to be approximated by a PNG gAMA chunk value of
 * 0.45455 (1/2.2) for PNG.  The value implicitly includes any viewing
 * correction required to take account of any differences in the color
 * environment of the original scene and the intended display environment; the
 * value expresses how to *decode* the image for display, not how the original
 * data was *encoded*.
 *
 * sRGB provides a peg for the PNG standard by defining a viewing environment.
 * sRGB itself, and earlier TV standards, actually use a more complex transform
 * (a linear portion then a gamma 2.4 power law) than PNG can express.  (PNG is
 * limited to simple power laws.)  By saying that an image for direct display on
 * an sRGB conformant system should be stored with a gAMA chunk value of 45455
 * (11.3.3.2 and 11.3.3.5 of the ISO PNG specification) the PNG specification
 * makes it possible to derive values for other display systems and
 * environments.
 *
 * The Mac value is deduced from the sRGB based on an assumption that the actual
 * extra viewing correction used in early Mac display systems was implemented as
 * a power 1.45 lookup table.
 *
 * Any system where a programmable lookup table is used or where the behavior of
 * the final display device characteristics can be changed requires system
 * specific code to obtain the current characteristic.  However this can be
 * difficult and most PNG gamma correction only requires an approximate value.
 *
 * By default, if png_set_alpha_mode() is not called, libpng assumes that all
 * values are unencoded, linear, values and that the output device also has a
 * linear characteristic.  This is only very rarely correct - it is invariably
 * better to call png_set_alpha_mode() with PNG_DEFAULT_sRGB than rely on the
 * default if you don't know what the right answer is!
 *
 * The special value PNG_GAMMA_MAC_18 indicates an older Mac system (pre Mac OS
 * 10.6) which used a correction table to implement a somewhat lower gamma on an
 * otherwise sRGB system.
 *
 * Both these values are reserved (not simple gamma values) in order to allow
 * more precise correction internally in the future.
 *
 * NOTE: the following values can be passed to either the fixed or floating
 * point APIs, but the floating point API will also accept floating point
 * values.
 */
#define PNG_DEFAULT_sRGB -1       /* sRGB gamma and color space */
#define PNG_GAMMA_MAC_18 -2       /* Old Mac '1.8' gamma and color space */
#define PNG_GAMMA_sRGB   220000   /* Television standards--matches sRGB gamma */
#define PNG_GAMMA_LINEAR PNG_FP_1 /* Linear */
#endif

/* The following are examples of calls to png_set_alpha_mode to achieve the
 * required overall gamma correction and, where necessary, alpha
 * premultiplication.
 *
 * png_set_alpha_mode(pp, PNG_ALPHA_PNG, PNG_DEFAULT_sRGB);
 *    This is the default libpng handling of the alpha channel - it is not
 *    pre-multiplied into the color components.  In addition the call states
 *    that the output is for a sRGB system and causes all PNG files without gAMA
 *    chunks to be assumed to be encoded using sRGB.
 *
 * png_set_alpha_mode(pp, PNG_ALPHA_PNG, PNG_GAMMA_MAC);
 *    In this case the output is assumed to be something like an sRGB conformant
 *    display preceeded by a power-law lookup table of power 1.45.  This is how
 *    early Mac systems behaved.
 *
 * png_set_alpha_mode(pp, PNG_ALPHA_STANDARD, PNG_GAMMA_LINEAR);
 *    This is the classic Jim Blinn approach and will work in academic
 *    environments where everything is done by the book.  It has the shortcoming
 *    of assuming that input PNG data with no gamma information is linear - this
 *    is unlikely to be correct unless the PNG files where generated locally.
 *    Most of the time the output precision will be so low as to show
 *    significant banding in dark areas of the image.
 *
 * png_set_expand_16(pp);
 * png_set_alpha_mode(pp, PNG_ALPHA_STANDARD, PNG_DEFAULT_sRGB);
 *    This is a somewhat more realistic Jim Blinn inspired approach.  PNG files
 *    are assumed to have the sRGB encoding if not marked with a gamma value and
 *    the output is always 16 bits per component.  This permits accurate scaling
 *    and processing of the data.  If you know that your input PNG files were
 *    generated locally you might need to replace PNG_DEFAULT_sRGB with the
 *    correct value for your system.
 *
 * png_set_alpha_mode(pp, PNG_ALPHA_OPTIMIZED, PNG_DEFAULT_sRGB);
 *    If you just need to composite the PNG image onto an existing background
 *    and if you control the code that does this you can use the optimization
 *    setting.  In this case you just copy completely opaque pixels to the
 *    output.  For pixels that are not completely transparent (you just skip
 *    those) you do the composition math using png_composite or png_composite_16
 *    below then encode the resultant 8-bit or 16-bit values to match the output
 *    encoding.
 *
 * Other cases
 *    If neither the PNG nor the standard linear encoding work for you because
 *    of the software or hardware you use then you have a big problem.  The PNG
 *    case will probably result in halos around the image.  The linear encoding
 *    will probably result in a washed out, too bright, image (it's actually too
 *    contrasty.)  Try the ALPHA_OPTIMIZED mode above - this will probably
 *    substantially reduce the halos.  Alternatively try:
 *
 * png_set_alpha_mode(pp, PNG_ALPHA_BROKEN, PNG_DEFAULT_sRGB);
 *    This option will also reduce the halos, but there will be slight dark
 *    halos round the opaque parts of the image where the background is light.
 *    In the OPTIMIZED mode the halos will be light halos where the background
 *    is dark.  Take your pick - the halos are unavoidable unless you can get
 *    your hardware/software fixed!  (The OPTIMIZED approach is slightly
 *    faster.)
 *
 * When the default gamma of PNG files doesn't match the output gamma.
 *    If you have PNG files with no gamma information png_set_alpha_mode allows
 *    you to provide a default gamma, but it also sets the ouput gamma to the
 *    matching value.  If you know your PNG files have a gamma that doesn't
 *    match the output you can take advantage of the fact that
 *    png_set_alpha_mode always sets the output gamma but only sets the PNG
 *    default if it is not already set:
 *
 * png_set_alpha_mode(pp, PNG_ALPHA_PNG, PNG_DEFAULT_sRGB);
 * png_set_alpha_mode(pp, PNG_ALPHA_PNG, PNG_GAMMA_MAC);
 *    The first call sets both the default and the output gamma values, the
 *    second call overrides the output gamma without changing the default.  This
 *    is easier than achieving the same effect with png_set_gamma.  You must use
 *    PNG_ALPHA_PNG for the first call - internal checking in png_set_alpha will
 *    fire if more than one call to png_set_alpha_mode and png_set_background is
 *    made in the same read operation, however multiple calls with PNG_ALPHA_PNG
 *    are ignored.
 */

#ifdef PNG_READ_STRIP_ALPHA_SUPPORTED
PNG_EXPORT(36, void, png_set_strip_alpha, (png_structp png_ptr));
#endif

#if defined(PNG_READ_SWAP_ALPHA_SUPPORTED) || \
    defined(PNG_WRITE_SWAP_ALPHA_SUPPORTED)
PNG_EXPORT(37, void, png_set_swap_alpha, (png_structp png_ptr));
#endif

#if defined(PNG_READ_INVERT_ALPHA_SUPPORTED) || \
    defined(PNG_WRITE_INVERT_ALPHA_SUPPORTED)
PNG_EXPORT(38, void, png_set_invert_alpha, (png_structp png_ptr));
#endif

#if defined(PNG_READ_FILLER_SUPPORTED) || defined(PNG_WRITE_FILLER_SUPPORTED)
/* Add a filler byte to 8-bit Gray or 24-bit RGB images. */
PNG_EXPORT(39, void, png_set_filler, (png_structp png_ptr, png_uint_32 filler,
    int flags));
/* The values of the PNG_FILLER_ defines should NOT be changed */
#  define PNG_FILLER_BEFORE 0
#  define PNG_FILLER_AFTER 1
/* Add an alpha byte to 8-bit Gray or 24-bit RGB images. */
PNG_EXPORT(40, void, png_set_add_alpha,
    (png_structp png_ptr, png_uint_32 filler,
    int flags));
#endif /* PNG_READ_FILLER_SUPPORTED || PNG_WRITE_FILLER_SUPPORTED */

#if defined(PNG_READ_SWAP_SUPPORTED) || defined(PNG_WRITE_SWAP_SUPPORTED)
/* Swap bytes in 16-bit depth files. */
PNG_EXPORT(41, void, png_set_swap, (png_structp png_ptr));
#endif

#if defined(PNG_READ_PACK_SUPPORTED) || defined(PNG_WRITE_PACK_SUPPORTED)
/* Use 1 byte per pixel in 1, 2, or 4-bit depth files. */
PNG_EXPORT(42, void, png_set_packing, (png_structp png_ptr));
#endif

#if defined(PNG_READ_PACKSWAP_SUPPORTED) || \
    defined(PNG_WRITE_PACKSWAP_SUPPORTED)
/* Swap packing order of pixels in bytes. */
PNG_EXPORT(43, void, png_set_packswap, (png_structp png_ptr));
#endif

#if defined(PNG_READ_SHIFT_SUPPORTED) || defined(PNG_WRITE_SHIFT_SUPPORTED)
/* Converts files to legal bit depths. */
PNG_EXPORT(44, void, png_set_shift, (png_structp png_ptr, png_const_color_8p
    true_bits));
#endif

#if defined(PNG_READ_INTERLACING_SUPPORTED) || \
    defined(PNG_WRITE_INTERLACING_SUPPORTED)
/* Have the code handle the interlacing.  Returns the number of passes.
 * MUST be called before png_read_update_info or png_start_read_image,
 * otherwise it will not have the desired effect.  Note that it is still
 * necessary to call png_read_row or png_read_rows png_get_image_height
 * times for each pass.
*/
PNG_EXPORT(45, int, png_set_interlace_handling, (png_structp png_ptr));
#endif

#if defined(PNG_READ_INVERT_SUPPORTED) || defined(PNG_WRITE_INVERT_SUPPORTED)
/* Invert monochrome files */
PNG_EXPORT(46, void, png_set_invert_mono, (png_structp png_ptr));
#endif

#ifdef PNG_READ_BACKGROUND_SUPPORTED
/* Handle alpha and tRNS by replacing with a background color.  Prior to
 * libpng-1.5.4 this API must not be called before the PNG file header has been
 * read.  Doing so will result in unexpected behavior and possible warnings or
 * errors if the PNG file contains a bKGD chunk.
 */
PNG_FP_EXPORT(47, void, png_set_background, (png_structp png_ptr,
    png_const_color_16p background_color, int background_gamma_code,
    int need_expand, double background_gamma))
PNG_FIXED_EXPORT(215, void, png_set_background_fixed, (png_structp png_ptr,
    png_const_color_16p background_color, int background_gamma_code,
    int need_expand, png_fixed_point background_gamma))
#endif
#ifdef PNG_READ_BACKGROUND_SUPPORTED
#  define PNG_BACKGROUND_GAMMA_UNKNOWN 0
#  define PNG_BACKGROUND_GAMMA_SCREEN  1
#  define PNG_BACKGROUND_GAMMA_FILE    2
#  define PNG_BACKGROUND_GAMMA_UNIQUE  3
#endif

#ifdef PNG_READ_SCALE_16_TO_8_SUPPORTED
/* Scale a 16-bit depth file down to 8-bit, accurately. */
PNG_EXPORT(229, void, png_set_scale_16, (png_structp png_ptr));
#endif

#ifdef PNG_READ_STRIP_16_TO_8_SUPPORTED
#define PNG_READ_16_TO_8 SUPPORTED /* Name prior to 1.5.4 */
/* Strip the second byte of information from a 16-bit depth file. */
PNG_EXPORT(48, void, png_set_strip_16, (png_structp png_ptr));
#endif

#ifdef PNG_READ_QUANTIZE_SUPPORTED
/* Turn on quantizing, and reduce the palette to the number of colors
 * available.
 */
PNG_EXPORT(49, void, png_set_quantize,
    (png_structp png_ptr, png_colorp palette,
    int num_palette, int maximum_colors, png_const_uint_16p histogram,
    int full_quantize));
#endif

#ifdef PNG_READ_GAMMA_SUPPORTED
/* The threshold on gamma processing is configurable but hard-wired into the
 * library.  The following is the floating point variant.
 */
#define PNG_GAMMA_THRESHOLD (PNG_GAMMA_THRESHOLD_FIXED*.00001)

/* Handle gamma correction. Screen_gamma=(display_exponent).
 * NOTE: this API simply sets the screen and file gamma values. It will
 * therefore override the value for gamma in a PNG file if it is called after
 * the file header has been read - use with care  - call before reading the PNG
 * file for best results!
 *
 * These routines accept the same gamma values as png_set_alpha_mode (described
 * above).  The PNG_GAMMA_ defines and PNG_DEFAULT_sRGB can be passed to either
 * API (floating point or fixed.)  Notice, however, that the 'file_gamma' value
 * is the inverse of a 'screen gamma' value.
 */
PNG_FP_EXPORT(50, void, png_set_gamma,
    (png_structp png_ptr, double screen_gamma,
    double override_file_gamma))
PNG_FIXED_EXPORT(208, void, png_set_gamma_fixed, (png_structp png_ptr,
    png_fixed_point screen_gamma, png_fixed_point override_file_gamma))
#endif

#ifdef PNG_WRITE_FLUSH_SUPPORTED
/* Set how many lines between output flushes - 0 for no flushing */
PNG_EXPORT(51, void, png_set_flush, (png_structp png_ptr, int nrows));
/* Flush the current PNG output buffer */
PNG_EXPORT(52, void, png_write_flush, (png_structp png_ptr));
#endif

/* Optional update palette with requested transformations */
PNG_EXPORT(53, void, png_start_read_image, (png_structp png_ptr));

/* Optional call to update the users info structure */
PNG_EXPORT(54, void, png_read_update_info,
    (png_structp png_ptr, png_infop info_ptr));

#ifdef PNG_SEQUENTIAL_READ_SUPPORTED
/* Read one or more rows of image data. */
PNG_EXPORT(55, void, png_read_rows, (png_structp png_ptr, png_bytepp row,
    png_bytepp display_row, png_uint_32 num_rows));
#endif

#ifdef PNG_SEQUENTIAL_READ_SUPPORTED
/* Read a row of data. */
PNG_EXPORT(56, void, png_read_row, (png_structp png_ptr, png_bytep row,
    png_bytep display_row));
#endif

#ifdef PNG_SEQUENTIAL_READ_SUPPORTED
/* Read the whole image into memory at once. */
PNG_EXPORT(57, void, png_read_image, (png_structp png_ptr, png_bytepp image));
#endif

/* Write a row of image data */
PNG_EXPORT(58, void, png_write_row,
    (png_structp png_ptr, png_const_bytep row));

/* Write a few rows of image data: (*row) is not written; however, the type
 * is declared as writeable to maintain compatibility with previous versions
 * of libpng and to allow the 'display_row' array from read_rows to be passed
 * unchanged to write_rows.
 */
PNG_EXPORT(59, void, png_write_rows, (png_structp png_ptr, png_bytepp row,
    png_uint_32 num_rows));

/* Write the image data */
PNG_EXPORT(60, void, png_write_image,
    (png_structp png_ptr, png_bytepp image));

/* Write the end of the PNG file. */
PNG_EXPORT(61, void, png_write_end,
    (png_structp png_ptr, png_infop info_ptr));

#ifdef PNG_SEQUENTIAL_READ_SUPPORTED
/* Read the end of the PNG file. */
PNG_EXPORT(62, void, png_read_end, (png_structp png_ptr, png_infop info_ptr));
#endif

/* Free any memory associated with the png_info_struct */
PNG_EXPORT(63, void, png_destroy_info_struct, (png_structp png_ptr,
    png_infopp info_ptr_ptr));

/* Free any memory associated with the png_struct and the png_info_structs */
PNG_EXPORT(64, void, png_destroy_read_struct, (png_structpp png_ptr_ptr,
    png_infopp info_ptr_ptr, png_infopp end_info_ptr_ptr));

/* Free any memory associated with the png_struct and the png_info_structs */
PNG_EXPORT(65, void, png_destroy_write_struct, (png_structpp png_ptr_ptr,
    png_infopp info_ptr_ptr));

/* Set the libpng method of handling chunk CRC errors */
PNG_EXPORT(66, void, png_set_crc_action,
    (png_structp png_ptr, int crit_action, int ancil_action));

/* Values for png_set_crc_action() say how to handle CRC errors in
 * ancillary and critical chunks, and whether to use the data contained
 * therein.  Note that it is impossible to "discard" data in a critical
 * chunk.  For versions prior to 0.90, the action was always error/quit,
 * whereas in version 0.90 and later, the action for CRC errors in ancillary
 * chunks is warn/discard.  These values should NOT be changed.
 *
 *      value                       action:critical     action:ancillary
 */
#define PNG_CRC_DEFAULT       0  /* error/quit          warn/discard data */
#define PNG_CRC_ERROR_QUIT    1  /* error/quit          error/quit        */
#define PNG_CRC_WARN_DISCARD  2  /* (INVALID)           warn/discard data */
#define PNG_CRC_WARN_USE      3  /* warn/use data       warn/use data     */
#define PNG_CRC_QUIET_USE     4  /* quiet/use data      quiet/use data    */
#define PNG_CRC_NO_CHANGE     5  /* use current value   use current value */

/* These functions give the user control over the scan-line filtering in
 * libpng and the compression methods used by zlib.  These functions are
 * mainly useful for testing, as the defaults should work with most users.
 * Those users who are tight on memory or want faster performance at the
 * expense of compression can modify them.  See the compression library
 * header file (zlib.h) for an explination of the compression functions.
 */

/* Set the filtering method(s) used by libpng.  Currently, the only valid
 * value for "method" is 0.
 */
PNG_EXPORT(67, void, png_set_filter,
    (png_structp png_ptr, int method, int filters));

/* Flags for png_set_filter() to say which filters to use.  The flags
 * are chosen so that they don't conflict with real filter types
 * below, in case they are supplied instead of the #defined constants.
 * These values should NOT be changed.
 */
#define PNG_NO_FILTERS     0x00
#define PNG_FILTER_NONE    0x08
#define PNG_FILTER_SUB     0x10
#define PNG_FILTER_UP      0x20
#define PNG_FILTER_AVG     0x40
#define PNG_FILTER_PAETH   0x80
#define PNG_ALL_FILTERS (PNG_FILTER_NONE | PNG_FILTER_SUB | PNG_FILTER_UP | \
                         PNG_FILTER_AVG | PNG_FILTER_PAETH)

/* Filter values (not flags) - used in pngwrite.c, pngwutil.c for now.
 * These defines should NOT be changed.
 */
#define PNG_FILTER_VALUE_NONE  0
#define PNG_FILTER_VALUE_SUB   1
#define PNG_FILTER_VALUE_UP    2
#define PNG_FILTER_VALUE_AVG   3
#define PNG_FILTER_VALUE_PAETH 4
#define PNG_FILTER_VALUE_LAST  5

#ifdef PNG_WRITE_WEIGHTED_FILTER_SUPPORTED /* EXPERIMENTAL */
/* The "heuristic_method" is given by one of the PNG_FILTER_HEURISTIC_
 * defines, either the default (minimum-sum-of-absolute-differences), or
 * the experimental method (weighted-minimum-sum-of-absolute-differences).
 *
 * Weights are factors >= 1.0, indicating how important it is to keep the
 * filter type consistent between rows.  Larger numbers mean the current
 * filter is that many times as likely to be the same as the "num_weights"
 * previous filters.  This is cumulative for each previous row with a weight.
 * There needs to be "num_weights" values in "filter_weights", or it can be
 * NULL if the weights aren't being specified.  Weights have no influence on
 * the selection of the first row filter.  Well chosen weights can (in theory)
 * improve the compression for a given image.
 *
 * Costs are factors >= 1.0 indicating the relative decoding costs of a
 * filter type.  Higher costs indicate more decoding expense, and are
 * therefore less likely to be selected over a filter with lower computational
 * costs.  There needs to be a value in "filter_costs" for each valid filter
 * type (given by PNG_FILTER_VALUE_LAST), or it can be NULL if you aren't
 * setting the costs.  Costs try to improve the speed of decompression without
 * unduly increasing the compressed image size.
 *
 * A negative weight or cost indicates the default value is to be used, and
 * values in the range [0.0, 1.0) indicate the value is to remain unchanged.
 * The default values for both weights and costs are currently 1.0, but may
 * change if good general weighting/cost heuristics can be found.  If both
 * the weights and costs are set to 1.0, this degenerates the WEIGHTED method
 * to the UNWEIGHTED method, but with added encoding time/computation.
 */
PNG_FP_EXPORT(68, void, png_set_filter_heuristics, (png_structp png_ptr,
    int heuristic_method, int num_weights, png_const_doublep filter_weights,
    png_const_doublep filter_costs))
PNG_FIXED_EXPORT(209, void, png_set_filter_heuristics_fixed,
    (png_structp png_ptr,
    int heuristic_method, int num_weights, png_const_fixed_point_p
    filter_weights, png_const_fixed_point_p filter_costs))
#endif /*  PNG_WRITE_WEIGHTED_FILTER_SUPPORTED */

/* Heuristic used for row filter selection.  These defines should NOT be
 * changed.
 */
#define PNG_FILTER_HEURISTIC_DEFAULT    0  /* Currently "UNWEIGHTED" */
#define PNG_FILTER_HEURISTIC_UNWEIGHTED 1  /* Used by libpng < 0.95 */
#define PNG_FILTER_HEURISTIC_WEIGHTED   2  /* Experimental feature */
#define PNG_FILTER_HEURISTIC_LAST       3  /* Not a valid value */

#ifdef PNG_WRITE_SUPPORTED
/* Set the library compression level.  Currently, valid values range from
 * 0 - 9, corresponding directly to the zlib compression levels 0 - 9
 * (0 - no compression, 9 - "maximal" compression).  Note that tests have
 * shown that zlib compression levels 3-6 usually perform as well as level 9
 * for PNG images, and do considerably fewer caclulations.  In the future,
 * these values may not correspond directly to the zlib compression levels.
 */
PNG_EXPORT(69, void, png_set_compression_level,
    (png_structp png_ptr, int level));

PNG_EXPORT(70, void, png_set_compression_mem_level, (png_structp png_ptr,
    int mem_level));

PNG_EXPORT(71, void, png_set_compression_strategy, (png_structp png_ptr,
    int strategy));

/* If PNG_WRITE_OPTIMIZE_CMF_SUPPORTED is defined, libpng will use a
 * smaller value of window_bits if it can do so safely.
 */
PNG_EXPORT(72, void, png_set_compression_window_bits, (png_structp png_ptr,
    int window_bits));

PNG_EXPORT(73, void, png_set_compression_method, (png_structp png_ptr,
    int method));
#endif

#ifdef PNG_WRITE_CUSTOMIZE_ZTXT_COMPRESSION_SUPPORTED
/* Also set zlib parameters for compressing non-IDAT chunks */
PNG_EXPORT(222, void, png_set_text_compression_level,
    (png_structp png_ptr, int level));

PNG_EXPORT(223, void, png_set_text_compression_mem_level, (png_structp png_ptr,
    int mem_level));

PNG_EXPORT(224, void, png_set_text_compression_strategy, (png_structp png_ptr,
    int strategy));

/* If PNG_WRITE_OPTIMIZE_CMF_SUPPORTED is defined, libpng will use a
 * smaller value of window_bits if it can do so safely.
 */
PNG_EXPORT(225, void, png_set_text_compression_window_bits, (png_structp
    png_ptr, int window_bits));

PNG_EXPORT(226, void, png_set_text_compression_method, (png_structp png_ptr,
    int method));
#endif /* PNG_WRITE_CUSTOMIZE_ZTXT_COMPRESSION_SUPPORTED */

/* These next functions are called for input/output, memory, and error
 * handling.  They are in the file pngrio.c, pngwio.c, and pngerror.c,
 * and call standard C I/O routines such as fread(), fwrite(), and
 * fprintf().  These functions can be made to use other I/O routines
 * at run time for those applications that need to handle I/O in a
 * different manner by calling png_set_???_fn().  See libpng-manual.txt for
 * more information.
 */

#ifdef PNG_STDIO_SUPPORTED
/* Initialize the input/output for the PNG file to the default functions. */
PNG_EXPORT(74, void, png_init_io, (png_structp png_ptr, png_FILE_p fp));
#endif

/* Replace the (error and abort), and warning functions with user
 * supplied functions.  If no messages are to be printed you must still
 * write and use replacement functions. The replacement error_fn should
 * still do a longjmp to the last setjmp location if you are using this
 * method of error handling.  If error_fn or warning_fn is NULL, the
 * default function will be used.
 */

PNG_EXPORT(75, void, png_set_error_fn,
    (png_structp png_ptr, png_voidp error_ptr,
    png_error_ptr error_fn, png_error_ptr warning_fn));

/* Return the user pointer associated with the error functions */
PNG_EXPORT(76, png_voidp, png_get_error_ptr, (png_const_structp png_ptr));

/* Replace the default data output functions with a user supplied one(s).
 * If buffered output is not used, then output_flush_fn can be set to NULL.
 * If PNG_WRITE_FLUSH_SUPPORTED is not defined at libpng compile time
 * output_flush_fn will be ignored (and thus can be NULL).
 * It is probably a mistake to use NULL for output_flush_fn if
 * write_data_fn is not also NULL unless you have built libpng with
 * PNG_WRITE_FLUSH_SUPPORTED undefined, because in this case libpng's
 * default flush function, which uses the standard *FILE structure, will
 * be used.
 */
PNG_EXPORT(77, void, png_set_write_fn, (png_structp png_ptr, png_voidp io_ptr,
    png_rw_ptr write_data_fn, png_flush_ptr output_flush_fn));

/* Replace the default data input function with a user supplied one. */
PNG_EXPORT(78, void, png_set_read_fn, (png_structp png_ptr, png_voidp io_ptr,
    png_rw_ptr read_data_fn));

/* Return the user pointer associated with the I/O functions */
PNG_EXPORT(79, png_voidp, png_get_io_ptr, (png_structp png_ptr));

PNG_EXPORT(80, void, png_set_read_status_fn, (png_structp png_ptr,
    png_read_status_ptr read_row_fn));

PNG_EXPORT(81, void, png_set_write_status_fn, (png_structp png_ptr,
    png_write_status_ptr write_row_fn));

#ifdef PNG_USER_MEM_SUPPORTED
/* Replace the default memory allocation functions with user supplied one(s). */
PNG_EXPORT(82, void, png_set_mem_fn, (png_structp png_ptr, png_voidp mem_ptr,
    png_malloc_ptr malloc_fn, png_free_ptr free_fn));
/* Return the user pointer associated with the memory functions */
PNG_EXPORT(83, png_voidp, png_get_mem_ptr, (png_const_structp png_ptr));
#endif

#ifdef PNG_READ_USER_TRANSFORM_SUPPORTED
PNG_EXPORT(84, void, png_set_read_user_transform_fn, (png_structp png_ptr,
    png_user_transform_ptr read_user_transform_fn));
#endif

#ifdef PNG_WRITE_USER_TRANSFORM_SUPPORTED
PNG_EXPORT(85, void, png_set_write_user_transform_fn, (png_structp png_ptr,
    png_user_transform_ptr write_user_transform_fn));
#endif

#ifdef PNG_USER_TRANSFORM_PTR_SUPPORTED
PNG_EXPORT(86, void, png_set_user_transform_info, (png_structp png_ptr,
    png_voidp user_transform_ptr, int user_transform_depth,
    int user_transform_channels));
/* Return the user pointer associated with the user transform functions */
PNG_EXPORT(87, png_voidp, png_get_user_transform_ptr,
    (png_const_structp png_ptr));
#endif

#ifdef PNG_USER_TRANSFORM_INFO_SUPPORTED
/* Return information about the row currently being processed.  Note that these
 * APIs do not fail but will return unexpected results if called outside a user
 * transform callback.  Also note that when transforming an interlaced image the
 * row number is the row number within the sub-image of the interlace pass, so
 * the value will increase to the height of the sub-image (not the full image)
 * then reset to 0 for the next pass.
 *
 * Use PNG_ROW_FROM_PASS_ROW(row, pass) and PNG_COL_FROM_PASS_COL(col, pass) to
 * find the output pixel (x,y) given an interlaced sub-image pixel
 * (row,col,pass).  (See below for these macros.)
 */
PNG_EXPORT(217, png_uint_32, png_get_current_row_number, (png_const_structp));
PNG_EXPORT(218, png_byte, png_get_current_pass_number, (png_const_structp));
#endif

#ifdef PNG_USER_CHUNKS_SUPPORTED
PNG_EXPORT(88, void, png_set_read_user_chunk_fn, (png_structp png_ptr,
    png_voidp user_chunk_ptr, png_user_chunk_ptr read_user_chunk_fn));
PNG_EXPORT(89, png_voidp, png_get_user_chunk_ptr, (png_const_structp png_ptr));
#endif

#ifdef PNG_PROGRESSIVE_READ_SUPPORTED
/* Sets the function callbacks for the push reader, and a pointer to a
 * user-defined structure available to the callback functions.
 */
PNG_EXPORT(90, void, png_set_progressive_read_fn, (png_structp png_ptr,
    png_voidp progressive_ptr, png_progressive_info_ptr info_fn,
    png_progressive_row_ptr row_fn, png_progressive_end_ptr end_fn));

/* Returns the user pointer associated with the push read functions */
PNG_EXPORT(91, png_voidp, png_get_progressive_ptr, (png_const_structp png_ptr));

/* Function to be called when data becomes available */
PNG_EXPORT(92, void, png_process_data,
    (png_structp png_ptr, png_infop info_ptr,
    png_bytep buffer, png_size_t buffer_size));

/* A function which may be called *only* within png_process_data to stop the
 * processing of any more data.  The function returns the number of bytes
 * remaining, excluding any that libpng has cached internally.  A subsequent
 * call to png_process_data must supply these bytes again.  If the argument
 * 'save' is set to true the routine will first save all the pending data and
 * will always return 0.
 */
PNG_EXPORT(219, png_size_t, png_process_data_pause, (png_structp, int save));

/* A function which may be called *only* outside (after) a call to
 * png_process_data.  It returns the number of bytes of data to skip in the
 * input.  Normally it will return 0, but if it returns a non-zero value the
 * application must skip than number of bytes of input data and pass the
 * following data to the next call to png_process_data.
 */
PNG_EXPORT(220, png_uint_32, png_process_data_skip, (png_structp));

#ifdef PNG_READ_INTERLACING_SUPPORTED
/* Function that combines rows.  'new_row' is a flag that should come from
 * the callback and be non-NULL if anything needs to be done; the library
 * stores its own version of the new data internally and ignores the passed
 * in value.
 */
PNG_EXPORT(93, void, png_progressive_combine_row, (png_structp png_ptr,
    png_bytep old_row, png_const_bytep new_row));
#endif /* PNG_READ_INTERLACING_SUPPORTED */
#endif /* PNG_PROGRESSIVE_READ_SUPPORTED */

PNG_EXPORTA(94, png_voidp, png_malloc,
    (png_structp png_ptr, png_alloc_size_t size),
    PNG_ALLOCATED);
/* Added at libpng version 1.4.0 */
PNG_EXPORTA(95, png_voidp, png_calloc,
    (png_structp png_ptr, png_alloc_size_t size),
    PNG_ALLOCATED);

/* Added at libpng version 1.2.4 */
PNG_EXPORTA(96, png_voidp, png_malloc_warn, (png_structp png_ptr,
    png_alloc_size_t size), PNG_ALLOCATED);

/* Frees a pointer allocated by png_malloc() */
PNG_EXPORT(97, void, png_free, (png_structp png_ptr, png_voidp ptr));

/* Free data that was allocated internally */
PNG_EXPORT(98, void, png_free_data,
    (png_structp png_ptr, png_infop info_ptr, png_uint_32 free_me, int num));

/* Reassign responsibility for freeing existing data, whether allocated
 * by libpng or by the application */
PNG_EXPORT(99, void, png_data_freer,
    (png_structp png_ptr, png_infop info_ptr, int freer, png_uint_32 mask));

/* Assignments for png_data_freer */
#define PNG_DESTROY_WILL_FREE_DATA 1
#define PNG_SET_WILL_FREE_DATA 1
#define PNG_USER_WILL_FREE_DATA 2
/* Flags for png_ptr->free_me and info_ptr->free_me */
#define PNG_FREE_HIST 0x0008
#define PNG_FREE_ICCP 0x0010
#define PNG_FREE_SPLT 0x0020
#define PNG_FREE_ROWS 0x0040
#define PNG_FREE_PCAL 0x0080
#define PNG_FREE_SCAL 0x0100
#define PNG_FREE_UNKN 0x0200
#define PNG_FREE_LIST 0x0400
#define PNG_FREE_PLTE 0x1000
#define PNG_FREE_TRNS 0x2000
#define PNG_FREE_TEXT 0x4000
#define PNG_FREE_ALL  0x7fff
#define PNG_FREE_MUL  0x4220 /* PNG_FREE_SPLT|PNG_FREE_TEXT|PNG_FREE_UNKN */

#ifdef PNG_USER_MEM_SUPPORTED
PNG_EXPORTA(100, png_voidp, png_malloc_default, (png_structp png_ptr,
    png_alloc_size_t size), PNG_ALLOCATED);
PNG_EXPORT(101, void, png_free_default, (png_structp png_ptr, png_voidp ptr));
#endif

#ifdef PNG_ERROR_TEXT_SUPPORTED
/* Fatal error in PNG image of libpng - can't continue */
PNG_EXPORTA(102, void, png_error,
    (png_structp png_ptr, png_const_charp error_message),
    PNG_NORETURN);

/* The same, but the chunk name is prepended to the error string. */
PNG_EXPORTA(103, void, png_chunk_error, (png_structp png_ptr,
    png_const_charp error_message), PNG_NORETURN);

#else
/* Fatal error in PNG image of libpng - can't continue */
PNG_EXPORTA(104, void, png_err, (png_structp png_ptr), PNG_NORETURN);
#endif

#ifdef PNG_WARNINGS_SUPPORTED
/* Non-fatal error in libpng.  Can continue, but may have a problem. */
PNG_EXPORT(105, void, png_warning, (png_structp png_ptr,
    png_const_charp warning_message));

/* Non-fatal error in libpng, chunk name is prepended to message. */
PNG_EXPORT(106, void, png_chunk_warning, (png_structp png_ptr,
    png_const_charp warning_message));
#endif

#ifdef PNG_BENIGN_ERRORS_SUPPORTED
/* Benign error in libpng.  Can continue, but may have a problem.
 * User can choose whether to handle as a fatal error or as a warning. */
#  undef png_benign_error
PNG_EXPORT(107, void, png_benign_error, (png_structp png_ptr,
    png_const_charp warning_message));

/* Same, chunk name is prepended to message. */
#  undef png_chunk_benign_error
PNG_EXPORT(108, void, png_chunk_benign_error, (png_structp png_ptr,
    png_const_charp warning_message));

PNG_EXPORT(109, void, png_set_benign_errors,
    (png_structp png_ptr, int allowed));
#else
#  ifdef PNG_ALLOW_BENIGN_ERRORS
#    define png_benign_error png_warning
#    define png_chunk_benign_error png_chunk_warning
#  else
#    define png_benign_error png_error
#    define png_chunk_benign_error png_chunk_error
#  endif
#endif

/* The png_set_<chunk> functions are for storing values in the png_info_struct.
 * Similarly, the png_get_<chunk> calls are used to read values from the
 * png_info_struct, either storing the parameters in the passed variables, or
 * setting pointers into the png_info_struct where the data is stored.  The
 * png_get_<chunk> functions return a non-zero value if the data was available
 * in info_ptr, or return zero and do not change any of the parameters if the
 * data was not available.
 *
 * These functions should be used instead of directly accessing png_info
 * to avoid problems with future changes in the size and internal layout of
 * png_info_struct.
 */
/* Returns "flag" if chunk data is valid in info_ptr. */
PNG_EXPORT(110, png_uint_32, png_get_valid,
    (png_const_structp png_ptr, png_const_infop info_ptr,
    png_uint_32 flag));

/* Returns number of bytes needed to hold a transformed row. */
PNG_EXPORT(111, png_size_t, png_get_rowbytes, (png_const_structp png_ptr,
    png_const_infop info_ptr));

#ifdef PNG_INFO_IMAGE_SUPPORTED
/* Returns row_pointers, which is an array of pointers to scanlines that was
 * returned from png_read_png().
 */
PNG_EXPORT(112, png_bytepp, png_get_rows,
    (png_const_structp png_ptr, png_const_infop info_ptr));
/* Set row_pointers, which is an array of pointers to scanlines for use
 * by png_write_png().
 */
PNG_EXPORT(113, void, png_set_rows, (png_structp png_ptr,
    png_infop info_ptr, png_bytepp row_pointers));
#endif

/* Returns number of color channels in image. */
PNG_EXPORT(114, png_byte, png_get_channels,
    (png_const_structp png_ptr, png_const_infop info_ptr));

#ifdef PNG_EASY_ACCESS_SUPPORTED
/* Returns image width in pixels. */
PNG_EXPORT(115, png_uint_32, png_get_image_width, (png_const_structp png_ptr,
    png_const_infop info_ptr));

/* Returns image height in pixels. */
PNG_EXPORT(116, png_uint_32, png_get_image_height, (png_const_structp png_ptr,
    png_const_infop info_ptr));

/* Returns image bit_depth. */
PNG_EXPORT(117, png_byte, png_get_bit_depth,
    (png_const_structp png_ptr, png_const_infop info_ptr));

/* Returns image color_type. */
PNG_EXPORT(118, png_byte, png_get_color_type, (png_const_structp png_ptr,
    png_const_infop info_ptr));

/* Returns image filter_type. */
PNG_EXPORT(119, png_byte, png_get_filter_type, (png_const_structp png_ptr,
    png_const_infop info_ptr));

/* Returns image interlace_type. */
PNG_EXPORT(120, png_byte, png_get_interlace_type, (png_const_structp png_ptr,
    png_const_infop info_ptr));

/* Returns image compression_type. */
PNG_EXPORT(121, png_byte, png_get_compression_type, (png_const_structp png_ptr,
    png_const_infop info_ptr));

/* Returns image resolution in pixels per meter, from pHYs chunk data. */
PNG_EXPORT(122, png_uint_32, png_get_pixels_per_meter,
    (png_const_structp png_ptr, png_const_infop info_ptr));
PNG_EXPORT(123, png_uint_32, png_get_x_pixels_per_meter,
    (png_const_structp png_ptr, png_const_infop info_ptr));
PNG_EXPORT(124, png_uint_32, png_get_y_pixels_per_meter,
    (png_const_structp png_ptr, png_const_infop info_ptr));

/* Returns pixel aspect ratio, computed from pHYs chunk data.  */
PNG_FP_EXPORT(125, float, png_get_pixel_aspect_ratio,
    (png_const_structp png_ptr, png_const_infop info_ptr))
PNG_FIXED_EXPORT(210, png_fixed_point, png_get_pixel_aspect_ratio_fixed,
    (png_const_structp png_ptr, png_const_infop info_ptr))

/* Returns image x, y offset in pixels or microns, from oFFs chunk data. */
PNG_EXPORT(126, png_int_32, png_get_x_offset_pixels,
    (png_const_structp png_ptr, png_const_infop info_ptr));
PNG_EXPORT(127, png_int_32, png_get_y_offset_pixels,
    (png_const_structp png_ptr, png_const_infop info_ptr));
PNG_EXPORT(128, png_int_32, png_get_x_offset_microns,
    (png_const_structp png_ptr, png_const_infop info_ptr));
PNG_EXPORT(129, png_int_32, png_get_y_offset_microns,
    (png_const_structp png_ptr, png_const_infop info_ptr));

#endif /* PNG_EASY_ACCESS_SUPPORTED */

/* Returns pointer to signature string read from PNG header */
PNG_EXPORT(130, png_const_bytep, png_get_signature,
    (png_const_structp png_ptr, png_infop info_ptr));

#ifdef PNG_bKGD_SUPPORTED
PNG_EXPORT(131, png_uint_32, png_get_bKGD,
    (png_const_structp png_ptr, png_infop info_ptr,
    png_color_16p *background));
#endif

#ifdef PNG_bKGD_SUPPORTED
PNG_EXPORT(132, void, png_set_bKGD, (png_structp png_ptr, png_infop info_ptr,
    png_const_color_16p background));
#endif

#ifdef PNG_cHRM_SUPPORTED
PNG_FP_EXPORT(133, png_uint_32, png_get_cHRM, (png_const_structp png_ptr,
   png_const_infop info_ptr, double *white_x, double *white_y, double *red_x,
    double *red_y, double *green_x, double *green_y, double *blue_x,
    double *blue_y))
PNG_FP_EXPORT(230, png_uint_32, png_get_cHRM_XYZ, (png_structp png_ptr,
    png_const_infop info_ptr, double *red_X, double *red_Y, double *red_Z,
    double *green_X, double *green_Y, double *green_Z, double *blue_X,
    double *blue_Y, double *blue_Z))
#ifdef PNG_FIXED_POINT_SUPPORTED /* Otherwise not implemented */
PNG_FIXED_EXPORT(134, png_uint_32, png_get_cHRM_fixed,
    (png_const_structp png_ptr,
    png_const_infop info_ptr, png_fixed_point *int_white_x,
    png_fixed_point *int_white_y, png_fixed_point *int_red_x,
    png_fixed_point *int_red_y, png_fixed_point *int_green_x,
    png_fixed_point *int_green_y, png_fixed_point *int_blue_x,
    png_fixed_point *int_blue_y))
#endif
PNG_FIXED_EXPORT(231, png_uint_32, png_get_cHRM_XYZ_fixed,
    (png_structp png_ptr, png_const_infop info_ptr,
    png_fixed_point *int_red_X, png_fixed_point *int_red_Y,
    png_fixed_point *int_red_Z, png_fixed_point *int_green_X,
    png_fixed_point *int_green_Y, png_fixed_point *int_green_Z,
    png_fixed_point *int_blue_X, png_fixed_point *int_blue_Y,
    png_fixed_point *int_blue_Z))
#endif

#ifdef PNG_cHRM_SUPPORTED
PNG_FP_EXPORT(135, void, png_set_cHRM,
    (png_structp png_ptr, png_infop info_ptr,
    double white_x, double white_y, double red_x, double red_y, double green_x,
    double green_y, double blue_x, double blue_y))
PNG_FP_EXPORT(232, void, png_set_cHRM_XYZ, (png_structp png_ptr,
    png_infop info_ptr, double red_X, double red_Y, double red_Z,
    double green_X, double green_Y, double green_Z, double blue_X,
    double blue_Y, double blue_Z))
PNG_FIXED_EXPORT(136, void, png_set_cHRM_fixed, (png_structp png_ptr,
    png_infop info_ptr, png_fixed_point int_white_x,
    png_fixed_point int_white_y, png_fixed_point int_red_x,
    png_fixed_point int_red_y, png_fixed_point int_green_x,
    png_fixed_point int_green_y, png_fixed_point int_blue_x,
    png_fixed_point int_blue_y))
PNG_FIXED_EXPORT(233, void, png_set_cHRM_XYZ_fixed, (png_structp png_ptr,
    png_infop info_ptr, png_fixed_point int_red_X, png_fixed_point int_red_Y,
    png_fixed_point int_red_Z, png_fixed_point int_green_X,
    png_fixed_point int_green_Y, png_fixed_point int_green_Z,
    png_fixed_point int_blue_X, png_fixed_point int_blue_Y,
    png_fixed_point int_blue_Z))
#endif

#ifdef PNG_gAMA_SUPPORTED
PNG_FP_EXPORT(137, png_uint_32, png_get_gAMA,
    (png_const_structp png_ptr, png_const_infop info_ptr,
    double *file_gamma))
PNG_FIXED_EXPORT(138, png_uint_32, png_get_gAMA_fixed,
    (png_const_structp png_ptr, png_const_infop info_ptr,
    png_fixed_point *int_file_gamma))
#endif

#ifdef PNG_gAMA_SUPPORTED
PNG_FP_EXPORT(139, void, png_set_gAMA, (png_structp png_ptr,
    png_infop info_ptr, double file_gamma))
PNG_FIXED_EXPORT(140, void, png_set_gAMA_fixed, (png_structp png_ptr,
    png_infop info_ptr, png_fixed_point int_file_gamma))
#endif

#ifdef PNG_hIST_SUPPORTED
PNG_EXPORT(141, png_uint_32, png_get_hIST,
    (png_const_structp png_ptr, png_const_infop info_ptr,
    png_uint_16p *hist));
#endif

#ifdef PNG_hIST_SUPPORTED
PNG_EXPORT(142, void, png_set_hIST, (png_structp png_ptr,
    png_infop info_ptr, png_const_uint_16p hist));
#endif

PNG_EXPORT(143, png_uint_32, png_get_IHDR,
    (png_structp png_ptr, png_infop info_ptr,
    png_uint_32 *width, png_uint_32 *height, int *bit_depth, int *color_type,
    int *interlace_method, int *compression_method, int *filter_method));

PNG_EXPORT(144, void, png_set_IHDR,
    (png_structp png_ptr, png_infop info_ptr,
    png_uint_32 width, png_uint_32 height, int bit_depth, int color_type,
    int interlace_method, int compression_method, int filter_method));

#ifdef PNG_oFFs_SUPPORTED
PNG_EXPORT(145, png_uint_32, png_get_oFFs,
    (png_const_structp png_ptr, png_const_infop info_ptr,
    png_int_32 *offset_x, png_int_32 *offset_y, int *unit_type));
#endif

#ifdef PNG_oFFs_SUPPORTED
PNG_EXPORT(146, void, png_set_oFFs,
    (png_structp png_ptr, png_infop info_ptr,
    png_int_32 offset_x, png_int_32 offset_y, int unit_type));
#endif

#ifdef PNG_pCAL_SUPPORTED
PNG_EXPORT(147, png_uint_32, png_get_pCAL,
    (png_const_structp png_ptr, png_const_infop info_ptr,
    png_charp *purpose, png_int_32 *X0, png_int_32 *X1, int *type,
    int *nparams,
    png_charp *units, png_charpp *params));
#endif

#ifdef PNG_pCAL_SUPPORTED
PNG_EXPORT(148, void, png_set_pCAL, (png_structp png_ptr,
    png_infop info_ptr,
    png_const_charp purpose, png_int_32 X0, png_int_32 X1, int type,
    int nparams, png_const_charp units, png_charpp params));
#endif

#ifdef PNG_pHYs_SUPPORTED
PNG_EXPORT(149, png_uint_32, png_get_pHYs,
    (png_const_structp png_ptr, png_const_infop info_ptr,
    png_uint_32 *res_x, png_uint_32 *res_y, int *unit_type));
#endif

#ifdef PNG_pHYs_SUPPORTED
PNG_EXPORT(150, void, png_set_pHYs,
    (png_structp png_ptr, png_infop info_ptr,
    png_uint_32 res_x, png_uint_32 res_y, int unit_type));
#endif

PNG_EXPORT(151, png_uint_32, png_get_PLTE,
    (png_const_structp png_ptr, png_const_infop info_ptr,
    png_colorp *palette, int *num_palette));

PNG_EXPORT(152, void, png_set_PLTE,
    (png_structp png_ptr, png_infop info_ptr,
    png_const_colorp palette, int num_palette));

#ifdef PNG_sBIT_SUPPORTED
PNG_EXPORT(153, png_uint_32, png_get_sBIT,
    (png_const_structp png_ptr, png_infop info_ptr,
    png_color_8p *sig_bit));
#endif

#ifdef PNG_sBIT_SUPPORTED
PNG_EXPORT(154, void, png_set_sBIT,
    (png_structp png_ptr, png_infop info_ptr, png_const_color_8p sig_bit));
#endif

#ifdef PNG_sRGB_SUPPORTED
PNG_EXPORT(155, png_uint_32, png_get_sRGB, (png_const_structp png_ptr,
    png_const_infop info_ptr, int *file_srgb_intent));
#endif

#ifdef PNG_sRGB_SUPPORTED
PNG_EXPORT(156, void, png_set_sRGB,
    (png_structp png_ptr, png_infop info_ptr, int srgb_intent));
PNG_EXPORT(157, void, png_set_sRGB_gAMA_and_cHRM, (png_structp png_ptr,
    png_infop info_ptr, int srgb_intent));
#endif

#ifdef PNG_iCCP_SUPPORTED
PNG_EXPORT(158, png_uint_32, png_get_iCCP,
    (png_const_structp png_ptr, png_const_infop info_ptr,
    png_charpp name, int *compression_type, png_bytepp profile,
    png_uint_32 *proflen));
#endif

#ifdef PNG_iCCP_SUPPORTED
PNG_EXPORT(159, void, png_set_iCCP,
    (png_structp png_ptr, png_infop info_ptr,
    png_const_charp name, int compression_type, png_const_bytep profile,
    png_uint_32 proflen));
#endif

#ifdef PNG_sPLT_SUPPORTED
PNG_EXPORT(160, png_uint_32, png_get_sPLT,
    (png_const_structp png_ptr, png_const_infop info_ptr,
    png_sPLT_tpp entries));
#endif

#ifdef PNG_sPLT_SUPPORTED
PNG_EXPORT(161, void, png_set_sPLT,
    (png_structp png_ptr, png_infop info_ptr,
    png_const_sPLT_tp entries, int nentries));
#endif

#ifdef PNG_TEXT_SUPPORTED
/* png_get_text also returns the number of text chunks in *num_text */
PNG_EXPORT(162, png_uint_32, png_get_text,
    (png_const_structp png_ptr, png_const_infop info_ptr,
    png_textp *text_ptr, int *num_text));
#endif

/* Note while png_set_text() will accept a structure whose text,
 * language, and  translated keywords are NULL pointers, the structure
 * returned by png_get_text will always contain regular
 * zero-terminated C strings.  They might be empty strings but
 * they will never be NULL pointers.
 */

#ifdef PNG_TEXT_SUPPORTED
PNG_EXPORT(163, void, png_set_text,
    (png_structp png_ptr, png_infop info_ptr,
    png_const_textp text_ptr, int num_text));
#endif

#ifdef PNG_tIME_SUPPORTED
PNG_EXPORT(164, png_uint_32, png_get_tIME,
    (png_const_structp png_ptr, png_infop info_ptr, png_timep *mod_time));
#endif

#ifdef PNG_tIME_SUPPORTED
PNG_EXPORT(165, void, png_set_tIME,
    (png_structp png_ptr, png_infop info_ptr, png_const_timep mod_time));
#endif

#ifdef PNG_tRNS_SUPPORTED
PNG_EXPORT(166, png_uint_32, png_get_tRNS,
    (png_const_structp png_ptr, png_infop info_ptr,
    png_bytep *trans_alpha, int *num_trans, png_color_16p *trans_color));
#endif

#ifdef PNG_tRNS_SUPPORTED
PNG_EXPORT(167, void, png_set_tRNS,
    (png_structp png_ptr, png_infop info_ptr,
    png_const_bytep trans_alpha, int num_trans,
    png_const_color_16p trans_color));
#endif

#ifdef PNG_sCAL_SUPPORTED
PNG_FP_EXPORT(168, png_uint_32, png_get_sCAL,
    (png_const_structp png_ptr, png_const_infop info_ptr,
    int *unit, double *width, double *height))
#ifdef PNG_FLOATING_ARITHMETIC_SUPPORTED
/* NOTE: this API is currently implemented using floating point arithmetic,
 * consequently it can only be used on systems with floating point support.
 * In any case the range of values supported by png_fixed_point is small and it
 * is highly recommended that png_get_sCAL_s be used instead.
 */
PNG_FIXED_EXPORT(214, png_uint_32, png_get_sCAL_fixed,
    (png_structp png_ptr, png_const_infop info_ptr, int *unit,
    png_fixed_point *width,
    png_fixed_point *height))
#endif
PNG_EXPORT(169, png_uint_32, png_get_sCAL_s,
    (png_const_structp png_ptr, png_const_infop info_ptr,
    int *unit, png_charpp swidth, png_charpp sheight));

PNG_FP_EXPORT(170, void, png_set_sCAL,
    (png_structp png_ptr, png_infop info_ptr,
    int unit, double width, double height))
PNG_FIXED_EXPORT(213, void, png_set_sCAL_fixed, (png_structp png_ptr,
   png_infop info_ptr, int unit, png_fixed_point width,
   png_fixed_point height))
PNG_EXPORT(171, void, png_set_sCAL_s,
    (png_structp png_ptr, png_infop info_ptr,
    int unit, png_const_charp swidth, png_const_charp sheight));
#endif /* PNG_sCAL_SUPPORTED */

#ifdef PNG_HANDLE_AS_UNKNOWN_SUPPORTED
/* Provide a list of chunks and how they are to be handled, if the built-in
   handling or default unknown chunk handling is not desired.  Any chunks not
   listed will be handled in the default manner.  The IHDR and IEND chunks
   must not be listed.  Because this turns off the default handling for chunks
   that would otherwise be recognized the behavior of libpng transformations may
   well become incorrect!
      keep = 0: PNG_HANDLE_CHUNK_AS_DEFAULT: follow default behavior
           = 1: PNG_HANDLE_CHUNK_NEVER:      do not keep
           = 2: PNG_HANDLE_CHUNK_IF_SAFE:    keep only if safe-to-copy
           = 3: PNG_HANDLE_CHUNK_ALWAYS:     keep even if unsafe-to-copy
*/
PNG_EXPORT(172, void, png_set_keep_unknown_chunks,
    (png_structp png_ptr, int keep,
    png_const_bytep chunk_list, int num_chunks));

/* The handling code is returned; the result is therefore true (non-zero) if
 * special handling is required, false for the default handling.
 */
PNG_EXPORT(173, int, png_handle_as_unknown, (png_structp png_ptr,
    png_const_bytep chunk_name));
#endif
#ifdef PNG_UNKNOWN_CHUNKS_SUPPORTED
PNG_EXPORT(174, void, png_set_unknown_chunks, (png_structp png_ptr,
    png_infop info_ptr, png_const_unknown_chunkp unknowns,
    int num_unknowns));
PNG_EXPORT(175, void, png_set_unknown_chunk_location,
    (png_structp png_ptr, png_infop info_ptr, int chunk, int location));
PNG_EXPORT(176, int, png_get_unknown_chunks, (png_const_structp png_ptr,
    png_const_infop info_ptr, png_unknown_chunkpp entries));
#endif

/* Png_free_data() will turn off the "valid" flag for anything it frees.
 * If you need to turn it off for a chunk that your application has freed,
 * you can use png_set_invalid(png_ptr, info_ptr, PNG_INFO_CHNK);
 */
PNG_EXPORT(177, void, png_set_invalid,
    (png_structp png_ptr, png_infop info_ptr, int mask));

#ifdef PNG_INFO_IMAGE_SUPPORTED
/* The "params" pointer is currently not used and is for future expansion. */
PNG_EXPORT(178, void, png_read_png, (png_structp png_ptr, png_infop info_ptr,
    int transforms, png_voidp params));
PNG_EXPORT(179, void, png_write_png, (png_structp png_ptr, png_infop info_ptr,
    int transforms, png_voidp params));
#endif

PNG_EXPORT(180, png_const_charp, png_get_copyright,
    (png_const_structp png_ptr));
PNG_EXPORT(181, png_const_charp, png_get_header_ver,
    (png_const_structp png_ptr));
PNG_EXPORT(182, png_const_charp, png_get_header_version,
    (png_const_structp png_ptr));
PNG_EXPORT(183, png_const_charp, png_get_libpng_ver,
    (png_const_structp png_ptr));

#ifdef PNG_MNG_FEATURES_SUPPORTED
PNG_EXPORT(184, png_uint_32, png_permit_mng_features, (png_structp png_ptr,
    png_uint_32 mng_features_permitted));
#endif

/* For use in png_set_keep_unknown, added to version 1.2.6 */
#define PNG_HANDLE_CHUNK_AS_DEFAULT   0
#define PNG_HANDLE_CHUNK_NEVER        1
#define PNG_HANDLE_CHUNK_IF_SAFE      2
#define PNG_HANDLE_CHUNK_ALWAYS       3

/* Strip the prepended error numbers ("#nnn ") from error and warning
 * messages before passing them to the error or warning handler.
 */
#ifdef PNG_ERROR_NUMBERS_SUPPORTED
PNG_EXPORT(185, void, png_set_strip_error_numbers,
    (png_structp png_ptr,
    png_uint_32 strip_mode));
#endif

/* Added in libpng-1.2.6 */
#ifdef PNG_SET_USER_LIMITS_SUPPORTED
PNG_EXPORT(186, void, png_set_user_limits, (png_structp png_ptr,
    png_uint_32 user_width_max, png_uint_32 user_height_max));
PNG_EXPORT(187, png_uint_32, png_get_user_width_max,
    (png_const_structp png_ptr));
PNG_EXPORT(188, png_uint_32, png_get_user_height_max,
    (png_const_structp png_ptr));
/* Added in libpng-1.4.0 */
PNG_EXPORT(189, void, png_set_chunk_cache_max, (png_structp png_ptr,
    png_uint_32 user_chunk_cache_max));
PNG_EXPORT(190, png_uint_32, png_get_chunk_cache_max,
    (png_const_structp png_ptr));
/* Added in libpng-1.4.1 */
PNG_EXPORT(191, void, png_set_chunk_malloc_max, (png_structp png_ptr,
    png_alloc_size_t user_chunk_cache_max));
PNG_EXPORT(192, png_alloc_size_t, png_get_chunk_malloc_max,
    (png_const_structp png_ptr));
#endif

#if defined(PNG_INCH_CONVERSIONS_SUPPORTED)
PNG_EXPORT(193, png_uint_32, png_get_pixels_per_inch,
    (png_const_structp png_ptr, png_const_infop info_ptr));

PNG_EXPORT(194, png_uint_32, png_get_x_pixels_per_inch,
    (png_const_structp png_ptr, png_const_infop info_ptr));

PNG_EXPORT(195, png_uint_32, png_get_y_pixels_per_inch,
    (png_const_structp png_ptr, png_const_infop info_ptr));

PNG_FP_EXPORT(196, float, png_get_x_offset_inches,
    (png_const_structp png_ptr, png_const_infop info_ptr))
#ifdef PNG_FIXED_POINT_SUPPORTED /* otherwise not implemented. */
PNG_FIXED_EXPORT(211, png_fixed_point, png_get_x_offset_inches_fixed,
    (png_structp png_ptr, png_const_infop info_ptr))
#endif

PNG_FP_EXPORT(197, float, png_get_y_offset_inches, (png_const_structp png_ptr,
    png_const_infop info_ptr))
#ifdef PNG_FIXED_POINT_SUPPORTED /* otherwise not implemented. */
PNG_FIXED_EXPORT(212, png_fixed_point, png_get_y_offset_inches_fixed,
    (png_structp png_ptr, png_const_infop info_ptr))
#endif

#  ifdef PNG_pHYs_SUPPORTED
PNG_EXPORT(198, png_uint_32, png_get_pHYs_dpi, (png_const_structp png_ptr,
    png_const_infop info_ptr, png_uint_32 *res_x, png_uint_32 *res_y,
    int *unit_type));
#  endif /* PNG_pHYs_SUPPORTED */
#endif  /* PNG_INCH_CONVERSIONS_SUPPORTED */

/* Added in libpng-1.4.0 */
#ifdef PNG_IO_STATE_SUPPORTED
PNG_EXPORT(199, png_uint_32, png_get_io_state, (png_structp png_ptr));

PNG_EXPORTA(200, png_const_bytep, png_get_io_chunk_name,
    (png_structp png_ptr), PNG_DEPRECATED);
PNG_EXPORT(216, png_uint_32, png_get_io_chunk_type,
    (png_const_structp png_ptr));

/* The flags returned by png_get_io_state() are the following: */
#  define PNG_IO_NONE        0x0000   /* no I/O at this moment */
#  define PNG_IO_READING     0x0001   /* currently reading */
#  define PNG_IO_WRITING     0x0002   /* currently writing */
#  define PNG_IO_SIGNATURE   0x0010   /* currently at the file signature */
#  define PNG_IO_CHUNK_HDR   0x0020   /* currently at the chunk header */
#  define PNG_IO_CHUNK_DATA  0x0040   /* currently at the chunk data */
#  define PNG_IO_CHUNK_CRC   0x0080   /* currently at the chunk crc */
#  define PNG_IO_MASK_OP     0x000f   /* current operation: reading/writing */
#  define PNG_IO_MASK_LOC    0x00f0   /* current location: sig/hdr/data/crc */
#endif /* ?PNG_IO_STATE_SUPPORTED */

/* Interlace support.  The following macros are always defined so that if
 * libpng interlace handling is turned off the macros may be used to handle
 * interlaced images within the application.
 */
#define PNG_INTERLACE_ADAM7_PASSES 7

/* Two macros to return the first row and first column of the original,
 * full, image which appears in a given pass.  'pass' is in the range 0
 * to 6 and the result is in the range 0 to 7.
 */
#define PNG_PASS_START_ROW(pass) (((1&~(pass))<<(3-((pass)>>1)))&7)
#define PNG_PASS_START_COL(pass) (((1& (pass))<<(3-(((pass)+1)>>1)))&7)

/* A macro to return the offset between pixels in the output row for a pair of
 * pixels in the input - effectively the inverse of the 'COL_SHIFT' macro that
 * follows.  Note that ROW_OFFSET is the offset from one row to the next whereas
 * COL_OFFSET is from one column to the next, within a row.
 */
#define PNG_PASS_ROW_OFFSET(pass) ((pass)>2?(8>>(((pass)-1)>>1)):8)
#define PNG_PASS_COL_OFFSET(pass) (1<<((7-(pass))>>1))

/* Two macros to help evaluate the number of rows or columns in each
 * pass.  This is expressed as a shift - effectively log2 of the number or
 * rows or columns in each 8x8 tile of the original image.
 */
#define PNG_PASS_ROW_SHIFT(pass) ((pass)>2?(8-(pass))>>1:3)
#define PNG_PASS_COL_SHIFT(pass) ((pass)>1?(7-(pass))>>1:3)

/* Hence two macros to determine the number of rows or columns in a given
 * pass of an image given its height or width.  In fact these macros may
 * return non-zero even though the sub-image is empty, because the other
 * dimension may be empty for a small image.
 */
#define PNG_PASS_ROWS(height, pass) (((height)+(((1<<PNG_PASS_ROW_SHIFT(pass))\
   -1)-PNG_PASS_START_ROW(pass)))>>PNG_PASS_ROW_SHIFT(pass))
#define PNG_PASS_COLS(width, pass) (((width)+(((1<<PNG_PASS_COL_SHIFT(pass))\
   -1)-PNG_PASS_START_COL(pass)))>>PNG_PASS_COL_SHIFT(pass))

/* For the reader row callbacks (both progressive and sequential) it is
 * necessary to find the row in the output image given a row in an interlaced
 * image, so two more macros:
 */
#define PNG_ROW_FROM_PASS_ROW(yIn, pass) \
   (((yIn)<<PNG_PASS_ROW_SHIFT(pass))+PNG_PASS_START_ROW(pass))
#define PNG_COL_FROM_PASS_COL(xIn, pass) \
   (((xIn)<<PNG_PASS_COL_SHIFT(pass))+PNG_PASS_START_COL(pass))

/* Two macros which return a boolean (0 or 1) saying whether the given row
 * or column is in a particular pass.  These use a common utility macro that
 * returns a mask for a given pass - the offset 'off' selects the row or
 * column version.  The mask has the appropriate bit set for each column in
 * the tile.
 */
#define PNG_PASS_MASK(pass,off) ( \
   ((0x110145AF>>(((7-(off))-(pass))<<2)) & 0xF) | \
   ((0x01145AF0>>(((7-(off))-(pass))<<2)) & 0xF0))

#define PNG_ROW_IN_INTERLACE_PASS(y, pass) \
   ((PNG_PASS_MASK(pass,0) >> ((y)&7)) & 1)
#define PNG_COL_IN_INTERLACE_PASS(x, pass) \
   ((PNG_PASS_MASK(pass,1) >> ((x)&7)) & 1)

#ifdef PNG_READ_COMPOSITE_NODIV_SUPPORTED
/* With these routines we avoid an integer divide, which will be slower on
 * most machines.  However, it does take more operations than the corresponding
 * divide method, so it may be slower on a few RISC systems.  There are two
 * shifts (by 8 or 16 bits) and an addition, versus a single integer divide.
 *
 * Note that the rounding factors are NOT supposed to be the same!  128 and
 * 32768 are correct for the NODIV code; 127 and 32767 are correct for the
 * standard method.
 *
 * [Optimized code by Greg Roelofs and Mark Adler...blame us for bugs. :-) ]
 */

 /* fg and bg should be in `gamma 1.0' space; alpha is the opacity */

#  define png_composite(composite, fg, alpha, bg)         \
     { png_uint_16 temp = (png_uint_16)((png_uint_16)(fg) \
           * (png_uint_16)(alpha)                         \
           + (png_uint_16)(bg)*(png_uint_16)(255          \
           - (png_uint_16)(alpha)) + 128);                \
       (composite) = (png_byte)((temp + (temp >> 8)) >> 8); }

#  define png_composite_16(composite, fg, alpha, bg)       \
     { png_uint_32 temp = (png_uint_32)((png_uint_32)(fg)  \
           * (png_uint_32)(alpha)                          \
           + (png_uint_32)(bg)*(65535                      \
           - (png_uint_32)(alpha)) + 32768);               \
       (composite) = (png_uint_16)((temp + (temp >> 16)) >> 16); }

#else  /* Standard method using integer division */

#  define png_composite(composite, fg, alpha, bg)                          \
     (composite) = (png_byte)(((png_uint_16)(fg) * (png_uint_16)(alpha) +  \
     (png_uint_16)(bg) * (png_uint_16)(255 - (png_uint_16)(alpha)) +       \
     127) / 255)

#  define png_composite_16(composite, fg, alpha, bg)                         \
     (composite) = (png_uint_16)(((png_uint_32)(fg) * (png_uint_32)(alpha) + \
     (png_uint_32)(bg)*(png_uint_32)(65535 - (png_uint_32)(alpha)) +         \
     32767) / 65535)
#endif /* PNG_READ_COMPOSITE_NODIV_SUPPORTED */

#ifdef PNG_READ_INT_FUNCTIONS_SUPPORTED
PNG_EXPORT(201, png_uint_32, png_get_uint_32, (png_const_bytep buf));
PNG_EXPORT(202, png_uint_16, png_get_uint_16, (png_const_bytep buf));
PNG_EXPORT(203, png_int_32, png_get_int_32, (png_const_bytep buf));
#endif

PNG_EXPORT(204, png_uint_32, png_get_uint_31, (png_structp png_ptr,
    png_const_bytep buf));
/* No png_get_int_16 -- may be added if there's a real need for it. */

/* Place a 32-bit number into a buffer in PNG byte order (big-endian). */
#ifdef PNG_WRITE_INT_FUNCTIONS_SUPPORTED
PNG_EXPORT(205, void, png_save_uint_32, (png_bytep buf, png_uint_32 i));
#endif
#ifdef PNG_SAVE_INT_32_SUPPORTED
PNG_EXPORT(206, void, png_save_int_32, (png_bytep buf, png_int_32 i));
#endif

/* Place a 16-bit number into a buffer in PNG byte order.
 * The parameter is declared unsigned int, not png_uint_16,
 * just to avoid potential problems on pre-ANSI C compilers.
 */
#ifdef PNG_WRITE_INT_FUNCTIONS_SUPPORTED
PNG_EXPORT(207, void, png_save_uint_16, (png_bytep buf, unsigned int i));
/* No png_save_int_16 -- may be added if there's a real need for it. */
#endif

#ifdef PNG_USE_READ_MACROS
/* Inline macros to do direct reads of bytes from the input buffer.
 * The png_get_int_32() routine assumes we are using two's complement
 * format for negative values, which is almost certainly true.
 */
#  define png_get_uint_32(buf) \
     (((png_uint_32)(*(buf)) << 24) + \
      ((png_uint_32)(*((buf) + 1)) << 16) + \
      ((png_uint_32)(*((buf) + 2)) << 8) + \
      ((png_uint_32)(*((buf) + 3))))

   /* From libpng-1.4.0 until 1.4.4, the png_get_uint_16 macro (but not the
    * function) incorrectly returned a value of type png_uint_32.
    */
#  define png_get_uint_16(buf) \
     ((png_uint_16) \
      (((unsigned int)(*(buf)) << 8) + \
       ((unsigned int)(*((buf) + 1)))))

#  define png_get_int_32(buf) \
     ((png_int_32)((*(buf) & 0x80) \
      ? -((png_int_32)((png_get_uint_32(buf) ^ 0xffffffffL) + 1)) \
      : (png_int_32)png_get_uint_32(buf)))
#endif

#if defined(PNG_READ_CHECK_FOR_INVALID_INDEX_SUPPORTED) || \
    defined(PNG_WRITE_CHECK_FOR_INVALID_INDEX_SUPPORTED)
PNG_EXPORT(234, void, png_set_check_for_invalid_index, (png_structp png_ptr,
    int allowed));
#endif

/* Maintainer: Put new public prototypes here ^, in libpng.3, and project
 * defs
 */

/* The last ordinal number (this is the *last* one already used; the next
 * one to use is one more than this.)  Maintainer, remember to add an entry to
 * scripts/symbols.def as well.
 */
#ifdef PNG_EXPORT_LAST_ORDINAL
  PNG_EXPORT_LAST_ORDINAL(234);
#endif

#ifdef __cplusplus
}
#endif

#endif /* PNG_VERSION_INFO_ONLY */
/* Do not put anything past this line */
#endif /* PNG_H */<|MERGE_RESOLUTION|>--- conflicted
+++ resolved
@@ -1,7 +1,7 @@
 
 /* png.h - header file for PNG reference library
  *
- * libpng version 1.5.13 - September 27, 2012
+ * libpng version 1.5.14beta01 - September 27, 2012
  * Copyright (c) 1998-2012 Glenn Randers-Pehrson
  * (Version 0.96 Copyright (c) 1996, 1997 Andreas Dilger)
  * (Version 0.88 Copyright (c) 1995, 1996 Guy Eric Schalnat, Group 42, Inc.)
@@ -11,7 +11,7 @@
  * Authors and maintainers:
  *   libpng versions 0.71, May 1995, through 0.88, January 1996: Guy Schalnat
  *   libpng versions 0.89c, June 1996, through 0.96, May 1997: Andreas Dilger
- *   libpng versions 0.97, January 1998, through 1.5.13 - September 27, 2012: Glenn
+ *   libpng versions 0.97, January 1998, through 1.5.14beta01 - September 27, 2012: Glenn
  *   See also "Contributing Authors", below.
  *
  * Note about libpng version numbers:
@@ -180,11 +180,8 @@
  *    1.5.12                  15    10512  15.so.15.12[.0]
  *    1.5.13beta01-02         15    10513  15.so.15.13[.0]
  *    1.5.13rc01              15    10513  15.so.15.13[.0]
-<<<<<<< HEAD
  *    1.5.13                  15    10513  15.so.15.13[.0]
-=======
- *    1.5.12                  15    10513  15.so.15.13[.0]
->>>>>>> 0c577a7f
+ *    1.5.14beta01            15    10514  15.so.15.14[.0]
  *
  *   Henceforth the source version will match the shared-library major
  *   and minor numbers; the shared-library major version number will be
@@ -216,7 +213,7 @@
  *
  * This code is released under the libpng license.
  *
- * libpng versions 1.2.6, August 15, 2004, through 1.5.13, September 27, 2012, are
+ * libpng versions 1.2.6, August 15, 2004, through 1.5.14beta01, September 27, 2012, are
  * Copyright (c) 2004, 2006-2012 Glenn Randers-Pehrson, and are
  * distributed according to the same disclaimer and license as libpng-1.2.5
  * with the following individual added to the list of Contributing Authors:
@@ -334,7 +331,7 @@
  *    an official declaration.
  *
  *    This is your unofficial assurance that libpng from version 0.71 and
- *    upward through 1.5.13 are Y2K compliant.  It is my belief that
+ *    upward through 1.5.14beta01 are Y2K compliant.  It is my belief that
  *    earlier versions were also Y2K compliant.
  *
  *    Libpng only has two year fields.  One is a 2-byte unsigned integer
@@ -393,9 +390,9 @@
  */
 
 /* Version information for png.h - this should match the version in png.c */
-#define PNG_LIBPNG_VER_STRING "1.5.13"
+#define PNG_LIBPNG_VER_STRING "1.5.14beta01"
 #define PNG_HEADER_VERSION_STRING \
-     " libpng version 1.5.13 - September 27, 2012\n"
+     " libpng version 1.5.14beta01 - September 27, 2012\n"
 
 #define PNG_LIBPNG_VER_SONUM   15
 #define PNG_LIBPNG_VER_DLLNUM  15
@@ -403,13 +400,13 @@
 /* These should match the first 3 components of PNG_LIBPNG_VER_STRING: */
 #define PNG_LIBPNG_VER_MAJOR   1
 #define PNG_LIBPNG_VER_MINOR   5
-#define PNG_LIBPNG_VER_RELEASE 13
+#define PNG_LIBPNG_VER_RELEASE 14
 
 /* This should match the numeric part of the final component of
  * PNG_LIBPNG_VER_STRING, omitting any leading zero:
  */
 
-#define PNG_LIBPNG_VER_BUILD  0
+#define PNG_LIBPNG_VER_BUILD  01
 
 /* Release Status */
 #define PNG_LIBPNG_BUILD_ALPHA    1
@@ -426,7 +423,7 @@
 #define PNG_LIBPNG_BUILD_SPECIAL 32 /* Cannot be OR'ed with
                                        PNG_LIBPNG_BUILD_PRIVATE */
 
-#define PNG_LIBPNG_BUILD_BASE_TYPE PNG_LIBPNG_BUILD_STABLE
+#define PNG_LIBPNG_BUILD_BASE_TYPE PNG_LIBPNG_BUILD_BETA
 
 /* Careful here.  At one time, Guy wanted to use 082, but that would be octal.
  * We must not include leading zeros.
@@ -434,7 +431,7 @@
  * version 1.0.0 was mis-numbered 100 instead of 10000).  From
  * version 1.0.1 it's    xxyyzz, where x=major, y=minor, z=release
  */
-#define PNG_LIBPNG_VER 10513 /* 1.5.13 */
+#define PNG_LIBPNG_VER 10514 /* 1.5.14 */
 
 /* Library configuration: these options cannot be changed after
  * the library has been built.
@@ -556,7 +553,7 @@
 /* This triggers a compiler error in png.c, if png.c and png.h
  * do not agree upon the version number.
  */
-typedef char* png_libpng_version_1_5_13;
+typedef char* png_libpng_version_1_5_14beta01;
 
 /* Three color definitions.  The order of the red, green, and blue, (and the
  * exact size) is not important, although the size of the fields need to
