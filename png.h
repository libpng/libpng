
/* png.h - header file for PNG reference library
 *
<<<<<<< HEAD
 * libpng version 1.6.27beta02, December 26, 2016
=======
 * libpng version 1.6.27rc01, December 27, 2016
>>>>>>> 61a9a054
 *
 * Copyright (c) 1998-2002,2004,2006-2016 Glenn Randers-Pehrson
 * (Version 0.96 Copyright (c) 1996, 1997 Andreas Dilger)
 * (Version 0.88 Copyright (c) 1995, 1996 Guy Eric Schalnat, Group 42, Inc.)
 *
 * This code is released under the libpng license (See LICENSE, below)
 *
 * Authors and maintainers:
 *   libpng versions 0.71, May 1995, through 0.88, January 1996: Guy Schalnat
 *   libpng versions 0.89, June 1996, through 0.96, May 1997: Andreas Dilger
<<<<<<< HEAD
 *   libpng versions 0.97, January 1998, through 1.6.27beta02, December 26, 2016:
=======
 *   libpng versions 0.97, January 1998, through 1.6.27rc01, December 27, 2016:
>>>>>>> 61a9a054
 *     Glenn Randers-Pehrson.
 *   See also "Contributing Authors", below.
 */

/*
 * COPYRIGHT NOTICE, DISCLAIMER, and LICENSE:
 *
 * If you modify libpng you may insert additional notices immediately following
 * this sentence.
 *
 * This code is released under the libpng license.
 *
 * Some files in the "contrib" directory and some configure-generated
 * files that are distributed with libpng have other copyright owners and
 * are released under other open source licenses.
 *
<<<<<<< HEAD
 * libpng versions 1.0.7, July 1, 2000 through 1.6.27beta02, December 26, 2016 are
=======
 * libpng versions 1.0.7, July 1, 2000 through 1.6.27rc01, December 27, 2016 are
>>>>>>> 61a9a054
 * Copyright (c) 2000-2002, 2004, 2006-2016 Glenn Randers-Pehrson, are
 * derived from libpng-1.0.6, and are distributed according to the same
 * disclaimer and license as libpng-1.0.6 with the following individuals
 * added to the list of Contributing Authors:
 *
 *    Simon-Pierre Cadieux
 *    Eric S. Raymond
 *    Mans Rullgard
 *    Cosmin Truta
 *    Gilles Vollant
 *    James Yu
 *    Mandar Sahastrabuddhe
 *
 * and with the following additions to the disclaimer:
 *
 *    There is no warranty against interference with your enjoyment of the
 *    library or against infringement.  There is no warranty that our
 *    efforts or the library will fulfill any of your particular purposes
 *    or needs.  This library is provided with all faults, and the entire
 *    risk of satisfactory quality, performance, accuracy, and effort is with
 *    the user.
 *
 * Some files in the "contrib" directory have other copyright owners and
 * are released under other open source licenses.
 *
 *
 * libpng versions 0.97, January 1998, through 1.0.6, March 20, 2000, are
 * Copyright (c) 1998-2000 Glenn Randers-Pehrson, are derived from
 * libpng-0.96, and are distributed according to the same disclaimer and
 * license as libpng-0.96, with the following individuals added to the list
 * of Contributing Authors:
 *
 *    Tom Lane
 *    Glenn Randers-Pehrson
 *    Willem van Schaik
 *
 * Some files in the "scripts" directory have different copyright owners
 * but are also released under this license.
 *
 * libpng versions 0.89, June 1996, through 0.96, May 1997, are
 * Copyright (c) 1996-1997 Andreas Dilger, are derived from libpng-0.88,
 * and are distributed according to the same disclaimer and license as
 * libpng-0.88, with the following individuals added to the list of
 * Contributing Authors:
 *
 *    John Bowler
 *    Kevin Bracey
 *    Sam Bushell
 *    Magnus Holmgren
 *    Greg Roelofs
 *    Tom Tanner
 *
 * Some files in the "scripts" directory have other copyright owners
 * but are released under this license.
 *
 * libpng versions 0.5, May 1995, through 0.88, January 1996, are
 * Copyright (c) 1995-1996 Guy Eric Schalnat, Group 42, Inc.
 *
 * For the purposes of this copyright and license, "Contributing Authors"
 * is defined as the following set of individuals:
 *
 *    Andreas Dilger
 *    Dave Martindale
 *    Guy Eric Schalnat
 *    Paul Schmidt
 *    Tim Wegner
 *
 * The PNG Reference Library is supplied "AS IS".  The Contributing Authors
 * and Group 42, Inc. disclaim all warranties, expressed or implied,
 * including, without limitation, the warranties of merchantability and of
 * fitness for any purpose.  The Contributing Authors and Group 42, Inc.
 * assume no liability for direct, indirect, incidental, special, exemplary,
 * or consequential damages, which may result from the use of the PNG
 * Reference Library, even if advised of the possibility of such damage.
 *
 * Permission is hereby granted to use, copy, modify, and distribute this
 * source code, or portions hereof, for any purpose, without fee, subject
 * to the following restrictions:
 *
 *   1. The origin of this source code must not be misrepresented.
 *
 *   2. Altered versions must be plainly marked as such and must not
 *      be misrepresented as being the original source.
 *
 *   3. This Copyright notice may not be removed or altered from any
 *      source or altered source distribution.
 *
 * The Contributing Authors and Group 42, Inc. specifically permit, without
 * fee, and encourage the use of this source code as a component to
 * supporting the PNG file format in commercial products.  If you use this
 * source code in a product, acknowledgment is not required but would be
 * appreciated.
 *
 * END OF COPYRIGHT NOTICE, DISCLAIMER, and LICENSE.
 *
 * TRADEMARK:
 *
 * The name "libpng" has not been registered by the Copyright owner
 * as a trademark in any jurisdiction.  However, because libpng has
 * been distributed and maintained world-wide, continually since 1995,
 * the Copyright owner claims "common-law trademark protection" in any
 * jurisdiction where common-law trademark is recognized.
 *
 * OSI CERTIFICATION:
 *
 * Libpng is OSI Certified Open Source Software.  OSI Certified Open Source is
 * a certification mark of the Open Source Initiative. OSI has not addressed
 * the additional disclaimers inserted at version 1.0.7.
 *
 * EXPORT CONTROL:
 *
 * The Copyright owner believes that the Export Control Classification
 * Number (ECCN) for libpng is EAR99, which means not subject to export
 * controls or International Traffic in Arms Regulations (ITAR) because
 * it is open source, publicly available software, that does not contain
 * any encryption software.  See the EAR, paragraphs 734.3(b)(3) and
 * 734.7(b).
 */

/*
 * A "png_get_copyright" function is available, for convenient use in "about"
 * boxes and the like:
 *
 *    printf("%s", png_get_copyright(NULL));
 *
 * Also, the PNG logo (in PNG format, of course) is supplied in the
 * files "pngbar.png" and "pngbar.jpg (88x31) and "pngnow.png" (98x31).
 */

/*
 * The contributing authors would like to thank all those who helped
 * with testing, bug fixes, and patience.  This wouldn't have been
 * possible without all of you.
 *
 * Thanks to Frank J. T. Wojcik for helping with the documentation.
 */

/* Note about libpng version numbers:
 *
 *    Due to various miscommunications, unforeseen code incompatibilities
 *    and occasional factors outside the authors' control, version numbering
 *    on the library has not always been consistent and straightforward.
 *    The following table summarizes matters since version 0.89c, which was
 *    the first widely used release:
 *
 *    source                 png.h  png.h  shared-lib
 *    version                string   int  version
 *    -------                ------ -----  ----------
 *    0.89c "1.0 beta 3"     0.89      89  1.0.89
 *    0.90  "1.0 beta 4"     0.90      90  0.90  [should have been 2.0.90]
 *    0.95  "1.0 beta 5"     0.95      95  0.95  [should have been 2.0.95]
 *    0.96  "1.0 beta 6"     0.96      96  0.96  [should have been 2.0.96]
 *    0.97b "1.00.97 beta 7" 1.00.97   97  1.0.1 [should have been 2.0.97]
 *    0.97c                  0.97      97  2.0.97
 *    0.98                   0.98      98  2.0.98
 *    0.99                   0.99      98  2.0.99
 *    0.99a-m                0.99      99  2.0.99
 *    1.00                   1.00     100  2.1.0 [100 should be 10000]
 *    1.0.0      (from here on, the   100  2.1.0 [100 should be 10000]
 *    1.0.1       png.h string is   10001  2.1.0
 *    1.0.1a-e    identical to the  10002  from here on, the shared library
 *    1.0.2       source version)   10002  is 2.V where V is the source code
 *    1.0.2a-b                      10003  version, except as noted.
 *    1.0.3                         10003
 *    1.0.3a-d                      10004
 *    1.0.4                         10004
 *    1.0.4a-f                      10005
 *    1.0.5 (+ 2 patches)           10005
 *    1.0.5a-d                      10006
 *    1.0.5e-r                      10100 (not source compatible)
 *    1.0.5s-v                      10006 (not binary compatible)
 *    1.0.6 (+ 3 patches)           10006 (still binary incompatible)
 *    1.0.6d-f                      10007 (still binary incompatible)
 *    1.0.6g                        10007
 *    1.0.6h                        10007  10.6h (testing xy.z so-numbering)
 *    1.0.6i                        10007  10.6i
 *    1.0.6j                        10007  2.1.0.6j (incompatible with 1.0.0)
 *    1.0.7beta11-14        DLLNUM  10007  2.1.0.7beta11-14 (binary compatible)
 *    1.0.7beta15-18           1    10007  2.1.0.7beta15-18 (binary compatible)
 *    1.0.7rc1-2               1    10007  2.1.0.7rc1-2 (binary compatible)
 *    1.0.7                    1    10007  (still compatible)
 *    ...
 *    1.0.19                  10    10019  10.so.0.19[.0]
 *    ...
 *    1.2.56                  13    10256  12.so.0.56[.0]
 *    ...
 *    1.5.27                  15    10527  15.so.15.27[.0]
 *    ...
 *    1.6.27                  16    10627  16.so.16.27[.0]
 *
 *    Henceforth the source version will match the shared-library major
 *    and minor numbers; the shared-library major version number will be
 *    used for changes in backward compatibility, as it is intended.  The
 *    PNG_LIBPNG_VER macro, which is not used within libpng but is available
 *    for applications, is an unsigned integer of the form xyyzz corresponding
 *    to the source version x.y.z (leading zeros in y and z).  Beta versions
 *    were given the previous public release number plus a letter, until
 *    version 1.0.6j; from then on they were given the upcoming public
 *    release number plus "betaNN" or "rcNN".
 *
 *    Binary incompatibility exists only when applications make direct access
 *    to the info_ptr or png_ptr members through png.h, and the compiled
 *    application is loaded with a different version of the library.
 *
 *    DLLNUM will change each time there are forward or backward changes
 *    in binary compatibility (e.g., when a new feature is added).
 *
 * See libpng.txt or libpng.3 for more information.  The PNG specification
 * is available as a W3C Recommendation and as an ISO Specification,
 * <http://www.w3.org/TR/2003/REC-PNG-20031110/
 */

/*
 * Y2K compliance in libpng:
 * =========================
 *
<<<<<<< HEAD
 *    December 26, 2016
=======
 *    December 27, 2016
>>>>>>> 61a9a054
 *
 *    Since the PNG Development group is an ad-hoc body, we can't make
 *    an official declaration.
 *
 *    This is your unofficial assurance that libpng from version 0.71 and
 *    upward through 1.6.27rc01 are Y2K compliant.  It is my belief that
 *    earlier versions were also Y2K compliant.
 *
 *    Libpng only has two year fields.  One is a 2-byte unsigned integer
 *    that will hold years up to 65535.  The other, which is deprecated,
 *    holds the date in text format, and will hold years up to 9999.
 *
 *    The integer is
 *        "png_uint_16 year" in png_time_struct.
 *
 *    The string is
 *        "char time_buffer[29]" in png_struct.  This is no longer used
 *    in libpng-1.6.x and will be removed from libpng-1.7.0.
 *
 *    There are seven time-related functions:
 *        png.c: png_convert_to_rfc_1123_buffer() in png.c
 *          (formerly png_convert_to_rfc_1123() prior to libpng-1.5.x and
 *          png_convert_to_rfc_1152() in error prior to libpng-0.98)
 *        png_convert_from_struct_tm() in pngwrite.c, called in pngwrite.c
 *        png_convert_from_time_t() in pngwrite.c
 *        png_get_tIME() in pngget.c
 *        png_handle_tIME() in pngrutil.c, called in pngread.c
 *        png_set_tIME() in pngset.c
 *        png_write_tIME() in pngwutil.c, called in pngwrite.c
 *
 *    All handle dates properly in a Y2K environment.  The
 *    png_convert_from_time_t() function calls gmtime() to convert from system
 *    clock time, which returns (year - 1900), which we properly convert to
 *    the full 4-digit year.  There is a possibility that libpng applications
 *    are not passing 4-digit years into the png_convert_to_rfc_1123_buffer()
 *    function, or that they are incorrectly passing only a 2-digit year
 *    instead of "year - 1900" into the png_convert_from_struct_tm() function,
 *    but this is not under our control.  The libpng documentation has always
 *    stated that it works with 4-digit years, and the APIs have been
 *    documented as such.
 *
 *    The tIME chunk itself is also Y2K compliant.  It uses a 2-byte unsigned
 *    integer to hold the year, and can hold years as large as 65535.
 *
 *    zlib, upon which libpng depends, is also Y2K compliant.  It contains
 *    no date-related code.
 *
 *       Glenn Randers-Pehrson
 *       libpng maintainer
 *       PNG Development Group
 */

#ifndef PNG_H
#define PNG_H

/* This is not the place to learn how to use libpng. The file libpng-manual.txt
 * describes how to use libpng, and the file example.c summarizes it
 * with some code on which to build.  This file is useful for looking
 * at the actual function definitions and structure components.  If that
 * file has been stripped from your copy of libpng, you can find it at
 * <http://www.libpng.org/pub/png/libpng-manual.txt>
 *
 * If you just need to read a PNG file and don't want to read the documentation
 * skip to the end of this file and read the section entitled 'simplified API'.
 */

/* Version information for png.h - this should match the version in png.c */
<<<<<<< HEAD
#define PNG_LIBPNG_VER_STRING "1.6.27beta02"
#define PNG_HEADER_VERSION_STRING " libpng version 1.6.27beta02 - December 26, 2016\n"
=======
#define PNG_LIBPNG_VER_STRING "1.6.27rc01"
#define PNG_HEADER_VERSION_STRING " libpng version 1.6.27rc01 - December 27, 2016\n"
>>>>>>> 61a9a054

#define PNG_LIBPNG_VER_SONUM   16
#define PNG_LIBPNG_VER_DLLNUM  16

/* These should match the first 3 components of PNG_LIBPNG_VER_STRING: */
#define PNG_LIBPNG_VER_MAJOR   1
#define PNG_LIBPNG_VER_MINOR   6
#define PNG_LIBPNG_VER_RELEASE 27

/* This should match the numeric part of the final component of
 * PNG_LIBPNG_VER_STRING, omitting any leading zero:
 */

#define PNG_LIBPNG_VER_BUILD  01

/* Release Status */
#define PNG_LIBPNG_BUILD_ALPHA    1
#define PNG_LIBPNG_BUILD_BETA     2
#define PNG_LIBPNG_BUILD_RC       3
#define PNG_LIBPNG_BUILD_STABLE   4
#define PNG_LIBPNG_BUILD_RELEASE_STATUS_MASK 7

/* Release-Specific Flags */
#define PNG_LIBPNG_BUILD_PATCH    8 /* Can be OR'ed with
                                       PNG_LIBPNG_BUILD_STABLE only */
#define PNG_LIBPNG_BUILD_PRIVATE 16 /* Cannot be OR'ed with
                                       PNG_LIBPNG_BUILD_SPECIAL */
#define PNG_LIBPNG_BUILD_SPECIAL 32 /* Cannot be OR'ed with
                                       PNG_LIBPNG_BUILD_PRIVATE */

#define PNG_LIBPNG_BUILD_BASE_TYPE PNG_LIBPNG_BUILD_RC

/* Careful here.  At one time, Guy wanted to use 082, but that would be octal.
 * We must not include leading zeros.
 * Versions 0.7 through 1.0.0 were in the range 0 to 100 here (only
 * version 1.0.0 was mis-numbered 100 instead of 10000).  From
 * version 1.0.1 it's    xxyyzz, where x=major, y=minor, z=release
 */
#define PNG_LIBPNG_VER 10627 /* 1.6.27 */

/* Library configuration: these options cannot be changed after
 * the library has been built.
 */
#ifndef PNGLCONF_H
/* If pnglibconf.h is missing, you can
 * copy scripts/pnglibconf.h.prebuilt to pnglibconf.h
 */
#   include "pnglibconf.h"
#endif

#ifndef PNG_VERSION_INFO_ONLY
/* Machine specific configuration. */
#  include "pngconf.h"
#endif

/*
 * Added at libpng-1.2.8
 *
 * Ref MSDN: Private as priority over Special
 * VS_FF_PRIVATEBUILD File *was not* built using standard release
 * procedures. If this value is given, the StringFileInfo block must
 * contain a PrivateBuild string.
 *
 * VS_FF_SPECIALBUILD File *was* built by the original company using
 * standard release procedures but is a variation of the standard
 * file of the same version number. If this value is given, the
 * StringFileInfo block must contain a SpecialBuild string.
 */

#ifdef PNG_USER_PRIVATEBUILD /* From pnglibconf.h */
#  define PNG_LIBPNG_BUILD_TYPE \
       (PNG_LIBPNG_BUILD_BASE_TYPE | PNG_LIBPNG_BUILD_PRIVATE)
#else
#  ifdef PNG_LIBPNG_SPECIALBUILD
#    define PNG_LIBPNG_BUILD_TYPE \
         (PNG_LIBPNG_BUILD_BASE_TYPE | PNG_LIBPNG_BUILD_SPECIAL)
#  else
#    define PNG_LIBPNG_BUILD_TYPE (PNG_LIBPNG_BUILD_BASE_TYPE)
#  endif
#endif

#ifndef PNG_VERSION_INFO_ONLY

/* Inhibit C++ name-mangling for libpng functions but not for system calls. */
#ifdef __cplusplus
extern "C" {
#endif /* __cplusplus */

/* Version information for C files, stored in png.c.  This had better match
 * the version above.
 */
#define png_libpng_ver png_get_header_ver(NULL)

/* This file is arranged in several sections:
 *
 * 1. [omitted]
 * 2. Any configuration options that can be specified by for the application
 *    code when it is built.  (Build time configuration is in pnglibconf.h)
 * 3. Type definitions (base types are defined in pngconf.h), structure
 *    definitions.
 * 4. Exported library functions.
 * 5. Simplified API.
 * 6. Implementation options.
 *
 * The library source code has additional files (principally pngpriv.h) that
 * allow configuration of the library.
 */

/* Section 1: [omitted] */

/* Section 2: run time configuration
 * See pnglibconf.h for build time configuration
 *
 * Run time configuration allows the application to choose between
 * implementations of certain arithmetic APIs.  The default is set
 * at build time and recorded in pnglibconf.h, but it is safe to
 * override these (and only these) settings.  Note that this won't
 * change what the library does, only application code, and the
 * settings can (and probably should) be made on a per-file basis
 * by setting the #defines before including png.h
 *
 * Use macros to read integers from PNG data or use the exported
 * functions?
 *   PNG_USE_READ_MACROS: use the macros (see below)  Note that
 *     the macros evaluate their argument multiple times.
 *   PNG_NO_USE_READ_MACROS: call the relevant library function.
 *
 * Use the alternative algorithm for compositing alpha samples that
 * does not use division?
 *   PNG_READ_COMPOSITE_NODIV_SUPPORTED: use the 'no division'
 *      algorithm.
 *   PNG_NO_READ_COMPOSITE_NODIV: use the 'division' algorithm.
 *
 * How to handle benign errors if PNG_ALLOW_BENIGN_ERRORS is
 * false?
 *   PNG_ALLOW_BENIGN_ERRORS: map calls to the benign error
 *      APIs to png_warning.
 * Otherwise the calls are mapped to png_error.
 */

/* Section 3: type definitions, including structures and compile time
 * constants.
 * See pngconf.h for base types that vary by machine/system
 */

/* This triggers a compiler error in png.c, if png.c and png.h
 * do not agree upon the version number.
 */
typedef char* png_libpng_version_1_6_27rc01;

/* Basic control structions.  Read libpng-manual.txt or libpng.3 for more info.
 *
 * png_struct is the cache of information used while reading or writing a single
 * PNG file.  One of these is always required, although the simplified API
 * (below) hides the creation and destruction of it.
 */
typedef struct png_struct_def png_struct;
typedef const png_struct * png_const_structp;
typedef png_struct * png_structp;
typedef png_struct * * png_structpp;

/* png_info contains information read from or to be written to a PNG file.  One
 * or more of these must exist while reading or creating a PNG file.  The
 * information is not used by libpng during read but is used to control what
 * gets written when a PNG file is created.  "png_get_" function calls read
 * information during read and "png_set_" functions calls write information
 * when creating a PNG.
 * been moved into a separate header file that is not accessible to
 * applications.  Read libpng-manual.txt or libpng.3 for more info.
 */
typedef struct png_info_def png_info;
typedef png_info * png_infop;
typedef const png_info * png_const_infop;
typedef png_info * * png_infopp;

/* Types with names ending 'p' are pointer types.  The corresponding types with
 * names ending 'rp' are identical pointer types except that the pointer is
 * marked 'restrict', which means that it is the only pointer to the object
 * passed to the function.  Applications should not use the 'restrict' types;
 * it is always valid to pass 'p' to a pointer with a function argument of the
 * corresponding 'rp' type.  Different compilers have different rules with
 * regard to type matching in the presence of 'restrict'.  For backward
 * compatibility libpng callbacks never have 'restrict' in their parameters and,
 * consequentially, writing portable application code is extremely difficult if
 * an attempt is made to use 'restrict'.
 */
typedef png_struct * PNG_RESTRICT png_structrp;
typedef const png_struct * PNG_RESTRICT png_const_structrp;
typedef png_info * PNG_RESTRICT png_inforp;
typedef const png_info * PNG_RESTRICT png_const_inforp;

/* Three color definitions.  The order of the red, green, and blue, (and the
 * exact size) is not important, although the size of the fields need to
 * be png_byte or png_uint_16 (as defined below).
 */
typedef struct png_color_struct
{
   png_byte red;
   png_byte green;
   png_byte blue;
} png_color;
typedef png_color * png_colorp;
typedef const png_color * png_const_colorp;
typedef png_color * * png_colorpp;

typedef struct png_color_16_struct
{
   png_byte index;    /* used for palette files */
   png_uint_16 red;   /* for use in red green blue files */
   png_uint_16 green;
   png_uint_16 blue;
   png_uint_16 gray;  /* for use in grayscale files */
} png_color_16;
typedef png_color_16 * png_color_16p;
typedef const png_color_16 * png_const_color_16p;
typedef png_color_16 * * png_color_16pp;

typedef struct png_color_8_struct
{
   png_byte red;   /* for use in red green blue files */
   png_byte green;
   png_byte blue;
   png_byte gray;  /* for use in grayscale files */
   png_byte alpha; /* for alpha channel files */
} png_color_8;
typedef png_color_8 * png_color_8p;
typedef const png_color_8 * png_const_color_8p;
typedef png_color_8 * * png_color_8pp;

/*
 * The following two structures are used for the in-core representation
 * of sPLT chunks.
 */
typedef struct png_sPLT_entry_struct
{
   png_uint_16 red;
   png_uint_16 green;
   png_uint_16 blue;
   png_uint_16 alpha;
   png_uint_16 frequency;
} png_sPLT_entry;
typedef png_sPLT_entry * png_sPLT_entryp;
typedef const png_sPLT_entry * png_const_sPLT_entryp;
typedef png_sPLT_entry * * png_sPLT_entrypp;

/*  When the depth of the sPLT palette is 8 bits, the color and alpha samples
 *  occupy the LSB of their respective members, and the MSB of each member
 *  is zero-filled.  The frequency member always occupies the full 16 bits.
 */

typedef struct png_sPLT_struct
{
   png_charp name;           /* palette name */
   png_byte depth;           /* depth of palette samples */
   png_sPLT_entryp entries;  /* palette entries */
   png_int_32 nentries;      /* number of palette entries */
} png_sPLT_t;
typedef png_sPLT_t * png_sPLT_tp;
typedef const png_sPLT_t * png_const_sPLT_tp;
typedef png_sPLT_t * * png_sPLT_tpp;

#ifdef PNG_TEXT_SUPPORTED
/* png_text holds the contents of a text/ztxt/itxt chunk in a PNG file,
 * and whether that contents is compressed or not.  The "key" field
 * points to a regular zero-terminated C string.  The "text" fields can be a
 * regular C string, an empty string, or a NULL pointer.
 * However, the structure returned by png_get_text() will always contain
 * the "text" field as a regular zero-terminated C string (possibly
 * empty), never a NULL pointer, so it can be safely used in printf() and
 * other string-handling functions.  Note that the "itxt_length", "lang", and
 * "lang_key" members of the structure only exist when the library is built
 * with iTXt chunk support.  Prior to libpng-1.4.0 the library was built by
 * default without iTXt support. Also note that when iTXt *is* supported,
 * the "lang" and "lang_key" fields contain NULL pointers when the
 * "compression" field contains * PNG_TEXT_COMPRESSION_NONE or
 * PNG_TEXT_COMPRESSION_zTXt. Note that the "compression value" is not the
 * same as what appears in the PNG tEXt/zTXt/iTXt chunk's "compression flag"
 * which is always 0 or 1, or its "compression method" which is always 0.
 */
typedef struct png_text_struct
{
   int  compression;       /* compression value:
                             -1: tEXt, none
                              0: zTXt, deflate
                              1: iTXt, none
                              2: iTXt, deflate  */
   png_charp key;          /* keyword, 1-79 character description of "text" */
   png_charp text;         /* comment, may be an empty string (ie "")
                              or a NULL pointer */
   png_size_t text_length; /* length of the text string */
   png_size_t itxt_length; /* length of the itxt string */
   png_charp lang;         /* language code, 0-79 characters
                              or a NULL pointer */
   png_charp lang_key;     /* keyword translated UTF-8 string, 0 or more
                              chars or a NULL pointer */
} png_text;
typedef png_text * png_textp;
typedef const png_text * png_const_textp;
typedef png_text * * png_textpp;
#endif

/* Supported compression types for text in PNG files (tEXt, and zTXt).
 * The values of the PNG_TEXT_COMPRESSION_ defines should NOT be changed. */
#define PNG_TEXT_COMPRESSION_NONE_WR -3
#define PNG_TEXT_COMPRESSION_zTXt_WR -2
#define PNG_TEXT_COMPRESSION_NONE    -1
#define PNG_TEXT_COMPRESSION_zTXt     0
#define PNG_ITXT_COMPRESSION_NONE     1
#define PNG_ITXT_COMPRESSION_zTXt     2
#define PNG_TEXT_COMPRESSION_LAST     3  /* Not a valid value */

/* png_time is a way to hold the time in an machine independent way.
 * Two conversions are provided, both from time_t and struct tm.  There
 * is no portable way to convert to either of these structures, as far
 * as I know.  If you know of a portable way, send it to me.  As a side
 * note - PNG has always been Year 2000 compliant!
 */
typedef struct png_time_struct
{
   png_uint_16 year; /* full year, as in, 1995 */
   png_byte month;   /* month of year, 1 - 12 */
   png_byte day;     /* day of month, 1 - 31 */
   png_byte hour;    /* hour of day, 0 - 23 */
   png_byte minute;  /* minute of hour, 0 - 59 */
   png_byte second;  /* second of minute, 0 - 60 (for leap seconds) */
} png_time;
typedef png_time * png_timep;
typedef const png_time * png_const_timep;
typedef png_time * * png_timepp;

#if defined(PNG_STORE_UNKNOWN_CHUNKS_SUPPORTED) ||\
   defined(PNG_USER_CHUNKS_SUPPORTED)
/* png_unknown_chunk is a structure to hold queued chunks for which there is
 * no specific support.  The idea is that we can use this to queue
 * up private chunks for output even though the library doesn't actually
 * know about their semantics.
 *
 * The data in the structure is set by libpng on read and used on write.
 */
typedef struct png_unknown_chunk_t
{
   png_byte name[5]; /* Textual chunk name with '\0' terminator */
   png_byte *data;   /* Data, should not be modified on read! */
   png_size_t size;

   /* On write 'location' must be set using the flag values listed below.
    * Notice that on read it is set by libpng however the values stored have
    * more bits set than are listed below.  Always treat the value as a
    * bitmask.  On write set only one bit - setting multiple bits may cause the
    * chunk to be written in multiple places.
    */
   png_byte location; /* mode of operation at read time */
}
png_unknown_chunk;

typedef png_unknown_chunk * png_unknown_chunkp;
typedef const png_unknown_chunk * png_const_unknown_chunkp;
typedef png_unknown_chunk * * png_unknown_chunkpp;
#endif

/* Flag values for the unknown chunk location byte. */
#define PNG_HAVE_IHDR  0x01
#define PNG_HAVE_PLTE  0x02
#define PNG_AFTER_IDAT 0x08

/* Maximum positive integer used in PNG is (2^31)-1 */
#define PNG_UINT_31_MAX ((png_uint_32)0x7fffffffL)
#define PNG_UINT_32_MAX ((png_uint_32)(-1))
#define PNG_SIZE_MAX ((png_size_t)(-1))

/* These are constants for fixed point values encoded in the
 * PNG specification manner (x100000)
 */
#define PNG_FP_1    100000
#define PNG_FP_HALF  50000
#define PNG_FP_MAX  ((png_fixed_point)0x7fffffffL)
#define PNG_FP_MIN  (-PNG_FP_MAX)

/* These describe the color_type field in png_info. */
/* color type masks */
#define PNG_COLOR_MASK_PALETTE    1
#define PNG_COLOR_MASK_COLOR      2
#define PNG_COLOR_MASK_ALPHA      4

/* color types.  Note that not all combinations are legal */
#define PNG_COLOR_TYPE_GRAY 0
#define PNG_COLOR_TYPE_PALETTE  (PNG_COLOR_MASK_COLOR | PNG_COLOR_MASK_PALETTE)
#define PNG_COLOR_TYPE_RGB        (PNG_COLOR_MASK_COLOR)
#define PNG_COLOR_TYPE_RGB_ALPHA  (PNG_COLOR_MASK_COLOR | PNG_COLOR_MASK_ALPHA)
#define PNG_COLOR_TYPE_GRAY_ALPHA (PNG_COLOR_MASK_ALPHA)
/* aliases */
#define PNG_COLOR_TYPE_RGBA  PNG_COLOR_TYPE_RGB_ALPHA
#define PNG_COLOR_TYPE_GA  PNG_COLOR_TYPE_GRAY_ALPHA

/* This is for compression type. PNG 1.0-1.2 only define the single type. */
#define PNG_COMPRESSION_TYPE_BASE 0 /* Deflate method 8, 32K window */
#define PNG_COMPRESSION_TYPE_DEFAULT PNG_COMPRESSION_TYPE_BASE

/* This is for filter type. PNG 1.0-1.2 only define the single type. */
#define PNG_FILTER_TYPE_BASE      0 /* Single row per-byte filtering */
#define PNG_INTRAPIXEL_DIFFERENCING 64 /* Used only in MNG datastreams */
#define PNG_FILTER_TYPE_DEFAULT   PNG_FILTER_TYPE_BASE

/* These are for the interlacing type.  These values should NOT be changed. */
#define PNG_INTERLACE_NONE        0 /* Non-interlaced image */
#define PNG_INTERLACE_ADAM7       1 /* Adam7 interlacing */
#define PNG_INTERLACE_LAST        2 /* Not a valid value */

/* These are for the oFFs chunk.  These values should NOT be changed. */
#define PNG_OFFSET_PIXEL          0 /* Offset in pixels */
#define PNG_OFFSET_MICROMETER     1 /* Offset in micrometers (1/10^6 meter) */
#define PNG_OFFSET_LAST           2 /* Not a valid value */

/* These are for the pCAL chunk.  These values should NOT be changed. */
#define PNG_EQUATION_LINEAR       0 /* Linear transformation */
#define PNG_EQUATION_BASE_E       1 /* Exponential base e transform */
#define PNG_EQUATION_ARBITRARY    2 /* Arbitrary base exponential transform */
#define PNG_EQUATION_HYPERBOLIC   3 /* Hyperbolic sine transformation */
#define PNG_EQUATION_LAST         4 /* Not a valid value */

/* These are for the sCAL chunk.  These values should NOT be changed. */
#define PNG_SCALE_UNKNOWN         0 /* unknown unit (image scale) */
#define PNG_SCALE_METER           1 /* meters per pixel */
#define PNG_SCALE_RADIAN          2 /* radians per pixel */
#define PNG_SCALE_LAST            3 /* Not a valid value */

/* These are for the pHYs chunk.  These values should NOT be changed. */
#define PNG_RESOLUTION_UNKNOWN    0 /* pixels/unknown unit (aspect ratio) */
#define PNG_RESOLUTION_METER      1 /* pixels/meter */
#define PNG_RESOLUTION_LAST       2 /* Not a valid value */

/* These are for the sRGB chunk.  These values should NOT be changed. */
#define PNG_sRGB_INTENT_PERCEPTUAL 0
#define PNG_sRGB_INTENT_RELATIVE   1
#define PNG_sRGB_INTENT_SATURATION 2
#define PNG_sRGB_INTENT_ABSOLUTE   3
#define PNG_sRGB_INTENT_LAST       4 /* Not a valid value */

/* This is for text chunks */
#define PNG_KEYWORD_MAX_LENGTH     79

/* Maximum number of entries in PLTE/sPLT/tRNS arrays */
#define PNG_MAX_PALETTE_LENGTH    256

/* These determine if an ancillary chunk's data has been successfully read
 * from the PNG header, or if the application has filled in the corresponding
 * data in the info_struct to be written into the output file.  The values
 * of the PNG_INFO_<chunk> defines should NOT be changed.
 */
#define PNG_INFO_gAMA 0x0001U
#define PNG_INFO_sBIT 0x0002U
#define PNG_INFO_cHRM 0x0004U
#define PNG_INFO_PLTE 0x0008U
#define PNG_INFO_tRNS 0x0010U
#define PNG_INFO_bKGD 0x0020U
#define PNG_INFO_hIST 0x0040U
#define PNG_INFO_pHYs 0x0080U
#define PNG_INFO_oFFs 0x0100U
#define PNG_INFO_tIME 0x0200U
#define PNG_INFO_pCAL 0x0400U
#define PNG_INFO_sRGB 0x0800U  /* GR-P, 0.96a */
#define PNG_INFO_iCCP 0x1000U  /* ESR, 1.0.6 */
#define PNG_INFO_sPLT 0x2000U  /* ESR, 1.0.6 */
#define PNG_INFO_sCAL 0x4000U  /* ESR, 1.0.6 */
#define PNG_INFO_IDAT 0x8000U  /* ESR, 1.0.6 */

/* This is used for the transformation routines, as some of them
 * change these values for the row.  It also should enable using
 * the routines for other purposes.
 */
typedef struct png_row_info_struct
{
   png_uint_32 width;    /* width of row */
   png_size_t rowbytes;  /* number of bytes in row */
   png_byte color_type;  /* color type of row */
   png_byte bit_depth;   /* bit depth of row */
   png_byte channels;    /* number of channels (1, 2, 3, or 4) */
   png_byte pixel_depth; /* bits per pixel (depth * channels) */
} png_row_info;

typedef png_row_info * png_row_infop;
typedef png_row_info * * png_row_infopp;

/* These are the function types for the I/O functions and for the functions
 * that allow the user to override the default I/O functions with his or her
 * own.  The png_error_ptr type should match that of user-supplied warning
 * and error functions, while the png_rw_ptr type should match that of the
 * user read/write data functions.  Note that the 'write' function must not
 * modify the buffer it is passed. The 'read' function, on the other hand, is
 * expected to return the read data in the buffer.
 */
typedef PNG_CALLBACK(void, *png_error_ptr, (png_structp, png_const_charp));
typedef PNG_CALLBACK(void, *png_rw_ptr, (png_structp, png_bytep, png_size_t));
typedef PNG_CALLBACK(void, *png_flush_ptr, (png_structp));
typedef PNG_CALLBACK(void, *png_read_status_ptr, (png_structp, png_uint_32,
    int));
typedef PNG_CALLBACK(void, *png_write_status_ptr, (png_structp, png_uint_32,
    int));

#ifdef PNG_PROGRESSIVE_READ_SUPPORTED
typedef PNG_CALLBACK(void, *png_progressive_info_ptr, (png_structp, png_infop));
typedef PNG_CALLBACK(void, *png_progressive_end_ptr, (png_structp, png_infop));

/* The following callback receives png_uint_32 row_number, int pass for the
 * png_bytep data of the row.  When transforming an interlaced image the
 * row number is the row number within the sub-image of the interlace pass, so
 * the value will increase to the height of the sub-image (not the full image)
 * then reset to 0 for the next pass.
 *
 * Use PNG_ROW_FROM_PASS_ROW(row, pass) and PNG_COL_FROM_PASS_COL(col, pass) to
 * find the output pixel (x,y) given an interlaced sub-image pixel
 * (row,col,pass).  (See below for these macros.)
 */
typedef PNG_CALLBACK(void, *png_progressive_row_ptr, (png_structp, png_bytep,
    png_uint_32, int));
#endif

#if defined(PNG_READ_USER_TRANSFORM_SUPPORTED) || \
    defined(PNG_WRITE_USER_TRANSFORM_SUPPORTED)
typedef PNG_CALLBACK(void, *png_user_transform_ptr, (png_structp, png_row_infop,
    png_bytep));
#endif

#ifdef PNG_USER_CHUNKS_SUPPORTED
typedef PNG_CALLBACK(int, *png_user_chunk_ptr, (png_structp,
    png_unknown_chunkp));
#endif
#ifdef PNG_UNKNOWN_CHUNKS_SUPPORTED
/* not used anywhere */
/* typedef PNG_CALLBACK(void, *png_unknown_chunk_ptr, (png_structp)); */
#endif

#ifdef PNG_SETJMP_SUPPORTED
/* This must match the function definition in <setjmp.h>, and the application
 * must include this before png.h to obtain the definition of jmp_buf.  The
 * function is required to be PNG_NORETURN, but this is not checked.  If the
 * function does return the application will crash via an abort() or similar
 * system level call.
 *
 * If you get a warning here while building the library you may need to make
 * changes to ensure that pnglibconf.h records the calling convention used by
 * your compiler.  This may be very difficult - try using a different compiler
 * to build the library!
 */
PNG_FUNCTION(void, (PNGCAPI *png_longjmp_ptr), PNGARG((jmp_buf, int)), typedef);
#endif

/* Transform masks for the high-level interface */
#define PNG_TRANSFORM_IDENTITY       0x0000    /* read and write */
#define PNG_TRANSFORM_STRIP_16       0x0001    /* read only */
#define PNG_TRANSFORM_STRIP_ALPHA    0x0002    /* read only */
#define PNG_TRANSFORM_PACKING        0x0004    /* read and write */
#define PNG_TRANSFORM_PACKSWAP       0x0008    /* read and write */
#define PNG_TRANSFORM_EXPAND         0x0010    /* read only */
#define PNG_TRANSFORM_INVERT_MONO    0x0020    /* read and write */
#define PNG_TRANSFORM_SHIFT          0x0040    /* read and write */
#define PNG_TRANSFORM_BGR            0x0080    /* read and write */
#define PNG_TRANSFORM_SWAP_ALPHA     0x0100    /* read and write */
#define PNG_TRANSFORM_SWAP_ENDIAN    0x0200    /* read and write */
#define PNG_TRANSFORM_INVERT_ALPHA   0x0400    /* read and write */
#define PNG_TRANSFORM_STRIP_FILLER   0x0800    /* write only */
/* Added to libpng-1.2.34 */
#define PNG_TRANSFORM_STRIP_FILLER_BEFORE PNG_TRANSFORM_STRIP_FILLER
#define PNG_TRANSFORM_STRIP_FILLER_AFTER 0x1000 /* write only */
/* Added to libpng-1.4.0 */
#define PNG_TRANSFORM_GRAY_TO_RGB   0x2000      /* read only */
/* Added to libpng-1.5.4 */
#define PNG_TRANSFORM_EXPAND_16     0x4000      /* read only */
#if INT_MAX >= 0x8000 /* else this might break */
#define PNG_TRANSFORM_SCALE_16      0x8000      /* read only */
#endif

/* Flags for MNG supported features */
#define PNG_FLAG_MNG_EMPTY_PLTE     0x01
#define PNG_FLAG_MNG_FILTER_64      0x04
#define PNG_ALL_MNG_FEATURES        0x05

/* NOTE: prior to 1.5 these functions had no 'API' style declaration,
 * this allowed the zlib default functions to be used on Windows
 * platforms.  In 1.5 the zlib default malloc (which just calls malloc and
 * ignores the first argument) should be completely compatible with the
 * following.
 */
typedef PNG_CALLBACK(png_voidp, *png_malloc_ptr, (png_structp,
    png_alloc_size_t));
typedef PNG_CALLBACK(void, *png_free_ptr, (png_structp, png_voidp));

/* Section 4: exported functions
 * Here are the function definitions most commonly used.  This is not
 * the place to find out how to use libpng.  See libpng-manual.txt for the
 * full explanation, see example.c for the summary.  This just provides
 * a simple one line description of the use of each function.
 *
 * The PNG_EXPORT() and PNG_EXPORTA() macros used below are defined in
 * pngconf.h and in the *.dfn files in the scripts directory.
 *
 *   PNG_EXPORT(ordinal, type, name, (args));
 *
 *       ordinal:    ordinal that is used while building
 *                   *.def files. The ordinal value is only
 *                   relevant when preprocessing png.h with
 *                   the *.dfn files for building symbol table
 *                   entries, and are removed by pngconf.h.
 *       type:       return type of the function
 *       name:       function name
 *       args:       function arguments, with types
 *
 * When we wish to append attributes to a function prototype we use
 * the PNG_EXPORTA() macro instead.
 *
 *   PNG_EXPORTA(ordinal, type, name, (args), attributes);
 *
 *       ordinal, type, name, and args: same as in PNG_EXPORT().
 *       attributes: function attributes
 */

/* Returns the version number of the library */
PNG_EXPORT(1, png_uint_32, png_access_version_number, (void));

/* Tell lib we have already handled the first <num_bytes> magic bytes.
 * Handling more than 8 bytes from the beginning of the file is an error.
 */
PNG_EXPORT(2, void, png_set_sig_bytes, (png_structrp png_ptr, int num_bytes));

/* Check sig[start] through sig[start + num_to_check - 1] to see if it's a
 * PNG file.  Returns zero if the supplied bytes match the 8-byte PNG
 * signature, and non-zero otherwise.  Having num_to_check == 0 or
 * start > 7 will always fail (ie return non-zero).
 */
PNG_EXPORT(3, int, png_sig_cmp, (png_const_bytep sig, png_size_t start,
    png_size_t num_to_check));

/* Simple signature checking function.  This is the same as calling
 * png_check_sig(sig, n) := !png_sig_cmp(sig, 0, n).
 */
#define png_check_sig(sig, n) !png_sig_cmp((sig), 0, (n))

/* Allocate and initialize png_ptr struct for reading, and any other memory. */
PNG_EXPORTA(4, png_structp, png_create_read_struct,
    (png_const_charp user_png_ver, png_voidp error_ptr,
    png_error_ptr error_fn, png_error_ptr warn_fn),
    PNG_ALLOCATED);

/* Allocate and initialize png_ptr struct for writing, and any other memory */
PNG_EXPORTA(5, png_structp, png_create_write_struct,
    (png_const_charp user_png_ver, png_voidp error_ptr, png_error_ptr error_fn,
    png_error_ptr warn_fn),
    PNG_ALLOCATED);

PNG_EXPORT(6, png_size_t, png_get_compression_buffer_size,
    (png_const_structrp png_ptr));

PNG_EXPORT(7, void, png_set_compression_buffer_size, (png_structrp png_ptr,
    png_size_t size));

/* Moved from pngconf.h in 1.4.0 and modified to ensure setjmp/longjmp
 * match up.
 */
#ifdef PNG_SETJMP_SUPPORTED
/* This function returns the jmp_buf built in to *png_ptr.  It must be
 * supplied with an appropriate 'longjmp' function to use on that jmp_buf
 * unless the default error function is overridden in which case NULL is
 * acceptable.  The size of the jmp_buf is checked against the actual size
 * allocated by the library - the call will return NULL on a mismatch
 * indicating an ABI mismatch.
 */
PNG_EXPORT(8, jmp_buf*, png_set_longjmp_fn, (png_structrp png_ptr,
    png_longjmp_ptr longjmp_fn, size_t jmp_buf_size));
#  define png_jmpbuf(png_ptr) \
      (*png_set_longjmp_fn((png_ptr), longjmp, (sizeof (jmp_buf))))
#else
#  define png_jmpbuf(png_ptr) \
      (LIBPNG_WAS_COMPILED_WITH__PNG_NO_SETJMP)
#endif
/* This function should be used by libpng applications in place of
 * longjmp(png_ptr->jmpbuf, val).  If longjmp_fn() has been set, it
 * will use it; otherwise it will call PNG_ABORT().  This function was
 * added in libpng-1.5.0.
 */
PNG_EXPORTA(9, void, png_longjmp, (png_const_structrp png_ptr, int val),
    PNG_NORETURN);

#ifdef PNG_READ_SUPPORTED
/* Reset the compression stream */
PNG_EXPORTA(10, int, png_reset_zstream, (png_structrp png_ptr), PNG_DEPRECATED);
#endif

/* New functions added in libpng-1.0.2 (not enabled by default until 1.2.0) */
#ifdef PNG_USER_MEM_SUPPORTED
PNG_EXPORTA(11, png_structp, png_create_read_struct_2,
    (png_const_charp user_png_ver, png_voidp error_ptr, png_error_ptr error_fn,
    png_error_ptr warn_fn,
    png_voidp mem_ptr, png_malloc_ptr malloc_fn, png_free_ptr free_fn),
    PNG_ALLOCATED);
PNG_EXPORTA(12, png_structp, png_create_write_struct_2,
    (png_const_charp user_png_ver, png_voidp error_ptr, png_error_ptr error_fn,
    png_error_ptr warn_fn,
    png_voidp mem_ptr, png_malloc_ptr malloc_fn, png_free_ptr free_fn),
    PNG_ALLOCATED);
#endif

/* Write the PNG file signature. */
PNG_EXPORT(13, void, png_write_sig, (png_structrp png_ptr));

/* Write a PNG chunk - size, type, (optional) data, CRC. */
PNG_EXPORT(14, void, png_write_chunk, (png_structrp png_ptr, png_const_bytep
    chunk_name, png_const_bytep data, png_size_t length));

/* Write the start of a PNG chunk - length and chunk name. */
PNG_EXPORT(15, void, png_write_chunk_start, (png_structrp png_ptr,
    png_const_bytep chunk_name, png_uint_32 length));

/* Write the data of a PNG chunk started with png_write_chunk_start(). */
PNG_EXPORT(16, void, png_write_chunk_data, (png_structrp png_ptr,
    png_const_bytep data, png_size_t length));

/* Finish a chunk started with png_write_chunk_start() (includes CRC). */
PNG_EXPORT(17, void, png_write_chunk_end, (png_structrp png_ptr));

/* Allocate and initialize the info structure */
PNG_EXPORTA(18, png_infop, png_create_info_struct, (png_const_structrp png_ptr),
    PNG_ALLOCATED);

/* DEPRECATED: this function allowed init structures to be created using the
 * default allocation method (typically malloc).  Use is deprecated in 1.6.0 and
 * the API will be removed in the future.
 */
PNG_EXPORTA(19, void, png_info_init_3, (png_infopp info_ptr,
    png_size_t png_info_struct_size), PNG_DEPRECATED);

/* Writes all the PNG information before the image. */
PNG_EXPORT(20, void, png_write_info_before_PLTE,
    (png_structrp png_ptr, png_const_inforp info_ptr));
PNG_EXPORT(21, void, png_write_info,
    (png_structrp png_ptr, png_const_inforp info_ptr));

#ifdef PNG_SEQUENTIAL_READ_SUPPORTED
/* Read the information before the actual image data. */
PNG_EXPORT(22, void, png_read_info,
    (png_structrp png_ptr, png_inforp info_ptr));
#endif

#ifdef PNG_TIME_RFC1123_SUPPORTED
   /* Convert to a US string format: there is no localization support in this
    * routine.  The original implementation used a 29 character buffer in
    * png_struct, this will be removed in future versions.
    */
#if PNG_LIBPNG_VER < 10700
/* To do: remove this from libpng17 (and from libpng17/png.c and pngstruct.h) */
PNG_EXPORTA(23, png_const_charp, png_convert_to_rfc1123, (png_structrp png_ptr,
    png_const_timep ptime),PNG_DEPRECATED);
#endif
PNG_EXPORT(241, int, png_convert_to_rfc1123_buffer, (char out[29],
    png_const_timep ptime));
#endif

#ifdef PNG_CONVERT_tIME_SUPPORTED
/* Convert from a struct tm to png_time */
PNG_EXPORT(24, void, png_convert_from_struct_tm, (png_timep ptime,
    const struct tm * ttime));

/* Convert from time_t to png_time.  Uses gmtime() */
PNG_EXPORT(25, void, png_convert_from_time_t, (png_timep ptime, time_t ttime));
#endif /* CONVERT_tIME */

#ifdef PNG_READ_EXPAND_SUPPORTED
/* Expand data to 24-bit RGB, or 8-bit grayscale, with alpha if available. */
PNG_EXPORT(26, void, png_set_expand, (png_structrp png_ptr));
PNG_EXPORT(27, void, png_set_expand_gray_1_2_4_to_8, (png_structrp png_ptr));
PNG_EXPORT(28, void, png_set_palette_to_rgb, (png_structrp png_ptr));
PNG_EXPORT(29, void, png_set_tRNS_to_alpha, (png_structrp png_ptr));
#endif

#ifdef PNG_READ_EXPAND_16_SUPPORTED
/* Expand to 16-bit channels, forces conversion of palette to RGB and expansion
 * of a tRNS chunk if present.
 */
PNG_EXPORT(221, void, png_set_expand_16, (png_structrp png_ptr));
#endif

#if defined(PNG_READ_BGR_SUPPORTED) || defined(PNG_WRITE_BGR_SUPPORTED)
/* Use blue, green, red order for pixels. */
PNG_EXPORT(30, void, png_set_bgr, (png_structrp png_ptr));
#endif

#ifdef PNG_READ_GRAY_TO_RGB_SUPPORTED
/* Expand the grayscale to 24-bit RGB if necessary. */
PNG_EXPORT(31, void, png_set_gray_to_rgb, (png_structrp png_ptr));
#endif

#ifdef PNG_READ_RGB_TO_GRAY_SUPPORTED
/* Reduce RGB to grayscale. */
#define PNG_ERROR_ACTION_NONE  1
#define PNG_ERROR_ACTION_WARN  2
#define PNG_ERROR_ACTION_ERROR 3
#define PNG_RGB_TO_GRAY_DEFAULT (-1)/*for red/green coefficients*/

PNG_FP_EXPORT(32, void, png_set_rgb_to_gray, (png_structrp png_ptr,
    int error_action, double red, double green))
PNG_FIXED_EXPORT(33, void, png_set_rgb_to_gray_fixed, (png_structrp png_ptr,
    int error_action, png_fixed_point red, png_fixed_point green))

PNG_EXPORT(34, png_byte, png_get_rgb_to_gray_status, (png_const_structrp
    png_ptr));
#endif

#ifdef PNG_BUILD_GRAYSCALE_PALETTE_SUPPORTED
PNG_EXPORT(35, void, png_build_grayscale_palette, (int bit_depth,
    png_colorp palette));
#endif

#ifdef PNG_READ_ALPHA_MODE_SUPPORTED
/* How the alpha channel is interpreted - this affects how the color channels
 * of a PNG file are returned to the calling application when an alpha channel,
 * or a tRNS chunk in a palette file, is present.
 *
 * This has no effect on the way pixels are written into a PNG output
 * datastream. The color samples in a PNG datastream are never premultiplied
 * with the alpha samples.
 *
 * The default is to return data according to the PNG specification: the alpha
 * channel is a linear measure of the contribution of the pixel to the
 * corresponding composited pixel, and the color channels are unassociated
 * (not premultiplied).  The gamma encoded color channels must be scaled
 * according to the contribution and to do this it is necessary to undo
 * the encoding, scale the color values, perform the composition and reencode
 * the values.  This is the 'PNG' mode.
 *
 * The alternative is to 'associate' the alpha with the color information by
 * storing color channel values that have been scaled by the alpha.
 * image.  These are the 'STANDARD', 'ASSOCIATED' or 'PREMULTIPLIED' modes
 * (the latter being the two common names for associated alpha color channels).
 *
 * For the 'OPTIMIZED' mode, a pixel is treated as opaque only if the alpha
 * value is equal to the maximum value.
 *
 * The final choice is to gamma encode the alpha channel as well.  This is
 * broken because, in practice, no implementation that uses this choice
 * correctly undoes the encoding before handling alpha composition.  Use this
 * choice only if other serious errors in the software or hardware you use
 * mandate it; the typical serious error is for dark halos to appear around
 * opaque areas of the composited PNG image because of arithmetic overflow.
 *
 * The API function png_set_alpha_mode specifies which of these choices to use
 * with an enumerated 'mode' value and the gamma of the required output:
 */
#define PNG_ALPHA_PNG           0 /* according to the PNG standard */
#define PNG_ALPHA_STANDARD      1 /* according to Porter/Duff */
#define PNG_ALPHA_ASSOCIATED    1 /* as above; this is the normal practice */
#define PNG_ALPHA_PREMULTIPLIED 1 /* as above */
#define PNG_ALPHA_OPTIMIZED     2 /* 'PNG' for opaque pixels, else 'STANDARD' */
#define PNG_ALPHA_BROKEN        3 /* the alpha channel is gamma encoded */

PNG_FP_EXPORT(227, void, png_set_alpha_mode, (png_structrp png_ptr, int mode,
    double output_gamma))
PNG_FIXED_EXPORT(228, void, png_set_alpha_mode_fixed, (png_structrp png_ptr,
    int mode, png_fixed_point output_gamma))
#endif

#if defined(PNG_GAMMA_SUPPORTED) || defined(PNG_READ_ALPHA_MODE_SUPPORTED)
/* The output_gamma value is a screen gamma in libpng terminology: it expresses
 * how to decode the output values, not how they are encoded.
 */
#define PNG_DEFAULT_sRGB -1       /* sRGB gamma and color space */
#define PNG_GAMMA_MAC_18 -2       /* Old Mac '1.8' gamma and color space */
#define PNG_GAMMA_sRGB   220000   /* Television standards--matches sRGB gamma */
#define PNG_GAMMA_LINEAR PNG_FP_1 /* Linear */
#endif

/* The following are examples of calls to png_set_alpha_mode to achieve the
 * required overall gamma correction and, where necessary, alpha
 * premultiplication.
 *
 * png_set_alpha_mode(pp, PNG_ALPHA_PNG, PNG_DEFAULT_sRGB);
 *    This is the default libpng handling of the alpha channel - it is not
 *    pre-multiplied into the color components.  In addition the call states
 *    that the output is for a sRGB system and causes all PNG files without gAMA
 *    chunks to be assumed to be encoded using sRGB.
 *
 * png_set_alpha_mode(pp, PNG_ALPHA_PNG, PNG_GAMMA_MAC);
 *    In this case the output is assumed to be something like an sRGB conformant
 *    display preceeded by a power-law lookup table of power 1.45.  This is how
 *    early Mac systems behaved.
 *
 * png_set_alpha_mode(pp, PNG_ALPHA_STANDARD, PNG_GAMMA_LINEAR);
 *    This is the classic Jim Blinn approach and will work in academic
 *    environments where everything is done by the book.  It has the shortcoming
 *    of assuming that input PNG data with no gamma information is linear - this
 *    is unlikely to be correct unless the PNG files where generated locally.
 *    Most of the time the output precision will be so low as to show
 *    significant banding in dark areas of the image.
 *
 * png_set_expand_16(pp);
 * png_set_alpha_mode(pp, PNG_ALPHA_STANDARD, PNG_DEFAULT_sRGB);
 *    This is a somewhat more realistic Jim Blinn inspired approach.  PNG files
 *    are assumed to have the sRGB encoding if not marked with a gamma value and
 *    the output is always 16 bits per component.  This permits accurate scaling
 *    and processing of the data.  If you know that your input PNG files were
 *    generated locally you might need to replace PNG_DEFAULT_sRGB with the
 *    correct value for your system.
 *
 * png_set_alpha_mode(pp, PNG_ALPHA_OPTIMIZED, PNG_DEFAULT_sRGB);
 *    If you just need to composite the PNG image onto an existing background
 *    and if you control the code that does this you can use the optimization
 *    setting.  In this case you just copy completely opaque pixels to the
 *    output.  For pixels that are not completely transparent (you just skip
 *    those) you do the composition math using png_composite or png_composite_16
 *    below then encode the resultant 8-bit or 16-bit values to match the output
 *    encoding.
 *
 * Other cases
 *    If neither the PNG nor the standard linear encoding work for you because
 *    of the software or hardware you use then you have a big problem.  The PNG
 *    case will probably result in halos around the image.  The linear encoding
 *    will probably result in a washed out, too bright, image (it's actually too
 *    contrasty.)  Try the ALPHA_OPTIMIZED mode above - this will probably
 *    substantially reduce the halos.  Alternatively try:
 *
 * png_set_alpha_mode(pp, PNG_ALPHA_BROKEN, PNG_DEFAULT_sRGB);
 *    This option will also reduce the halos, but there will be slight dark
 *    halos round the opaque parts of the image where the background is light.
 *    In the OPTIMIZED mode the halos will be light halos where the background
 *    is dark.  Take your pick - the halos are unavoidable unless you can get
 *    your hardware/software fixed!  (The OPTIMIZED approach is slightly
 *    faster.)
 *
 * When the default gamma of PNG files doesn't match the output gamma.
 *    If you have PNG files with no gamma information png_set_alpha_mode allows
 *    you to provide a default gamma, but it also sets the ouput gamma to the
 *    matching value.  If you know your PNG files have a gamma that doesn't
 *    match the output you can take advantage of the fact that
 *    png_set_alpha_mode always sets the output gamma but only sets the PNG
 *    default if it is not already set:
 *
 * png_set_alpha_mode(pp, PNG_ALPHA_PNG, PNG_DEFAULT_sRGB);
 * png_set_alpha_mode(pp, PNG_ALPHA_PNG, PNG_GAMMA_MAC);
 *    The first call sets both the default and the output gamma values, the
 *    second call overrides the output gamma without changing the default.  This
 *    is easier than achieving the same effect with png_set_gamma.  You must use
 *    PNG_ALPHA_PNG for the first call - internal checking in png_set_alpha will
 *    fire if more than one call to png_set_alpha_mode and png_set_background is
 *    made in the same read operation, however multiple calls with PNG_ALPHA_PNG
 *    are ignored.
 */

#ifdef PNG_READ_STRIP_ALPHA_SUPPORTED
PNG_EXPORT(36, void, png_set_strip_alpha, (png_structrp png_ptr));
#endif

#if defined(PNG_READ_SWAP_ALPHA_SUPPORTED) || \
    defined(PNG_WRITE_SWAP_ALPHA_SUPPORTED)
PNG_EXPORT(37, void, png_set_swap_alpha, (png_structrp png_ptr));
#endif

#if defined(PNG_READ_INVERT_ALPHA_SUPPORTED) || \
    defined(PNG_WRITE_INVERT_ALPHA_SUPPORTED)
PNG_EXPORT(38, void, png_set_invert_alpha, (png_structrp png_ptr));
#endif

#if defined(PNG_READ_FILLER_SUPPORTED) || defined(PNG_WRITE_FILLER_SUPPORTED)
/* Add a filler byte to 8-bit or 16-bit Gray or 24-bit or 48-bit RGB images. */
PNG_EXPORT(39, void, png_set_filler, (png_structrp png_ptr, png_uint_32 filler,
    int flags));
/* The values of the PNG_FILLER_ defines should NOT be changed */
#  define PNG_FILLER_BEFORE 0
#  define PNG_FILLER_AFTER 1
/* Add an alpha byte to 8-bit or 16-bit Gray or 24-bit or 48-bit RGB images. */
PNG_EXPORT(40, void, png_set_add_alpha, (png_structrp png_ptr,
    png_uint_32 filler, int flags));
#endif /* READ_FILLER || WRITE_FILLER */

#if defined(PNG_READ_SWAP_SUPPORTED) || defined(PNG_WRITE_SWAP_SUPPORTED)
/* Swap bytes in 16-bit depth files. */
PNG_EXPORT(41, void, png_set_swap, (png_structrp png_ptr));
#endif

#if defined(PNG_READ_PACK_SUPPORTED) || defined(PNG_WRITE_PACK_SUPPORTED)
/* Use 1 byte per pixel in 1, 2, or 4-bit depth files. */
PNG_EXPORT(42, void, png_set_packing, (png_structrp png_ptr));
#endif

#if defined(PNG_READ_PACKSWAP_SUPPORTED) || \
    defined(PNG_WRITE_PACKSWAP_SUPPORTED)
/* Swap packing order of pixels in bytes. */
PNG_EXPORT(43, void, png_set_packswap, (png_structrp png_ptr));
#endif

#if defined(PNG_READ_SHIFT_SUPPORTED) || defined(PNG_WRITE_SHIFT_SUPPORTED)
/* Converts files to legal bit depths. */
PNG_EXPORT(44, void, png_set_shift, (png_structrp png_ptr, png_const_color_8p
    true_bits));
#endif

#if defined(PNG_READ_INTERLACING_SUPPORTED) || \
    defined(PNG_WRITE_INTERLACING_SUPPORTED)
/* Have the code handle the interlacing.  Returns the number of passes.
 * MUST be called before png_read_update_info or png_start_read_image,
 * otherwise it will not have the desired effect.  Note that it is still
 * necessary to call png_read_row or png_read_rows png_get_image_height
 * times for each pass.
*/
PNG_EXPORT(45, int, png_set_interlace_handling, (png_structrp png_ptr));
#endif

#if defined(PNG_READ_INVERT_SUPPORTED) || defined(PNG_WRITE_INVERT_SUPPORTED)
/* Invert monochrome files */
PNG_EXPORT(46, void, png_set_invert_mono, (png_structrp png_ptr));
#endif

#ifdef PNG_READ_BACKGROUND_SUPPORTED
/* Handle alpha and tRNS by replacing with a background color.  Prior to
 * libpng-1.5.4 this API must not be called before the PNG file header has been
 * read.  Doing so will result in unexpected behavior and possible warnings or
 * errors if the PNG file contains a bKGD chunk.
 */
PNG_FP_EXPORT(47, void, png_set_background, (png_structrp png_ptr,
    png_const_color_16p background_color, int background_gamma_code,
    int need_expand, double background_gamma))
PNG_FIXED_EXPORT(215, void, png_set_background_fixed, (png_structrp png_ptr,
    png_const_color_16p background_color, int background_gamma_code,
    int need_expand, png_fixed_point background_gamma))
#endif
#ifdef PNG_READ_BACKGROUND_SUPPORTED
#  define PNG_BACKGROUND_GAMMA_UNKNOWN 0
#  define PNG_BACKGROUND_GAMMA_SCREEN  1
#  define PNG_BACKGROUND_GAMMA_FILE    2
#  define PNG_BACKGROUND_GAMMA_UNIQUE  3
#endif

#ifdef PNG_READ_SCALE_16_TO_8_SUPPORTED
/* Scale a 16-bit depth file down to 8-bit, accurately. */
PNG_EXPORT(229, void, png_set_scale_16, (png_structrp png_ptr));
#endif

#ifdef PNG_READ_STRIP_16_TO_8_SUPPORTED
#define PNG_READ_16_TO_8_SUPPORTED /* Name prior to 1.5.4 */
/* Strip the second byte of information from a 16-bit depth file. */
PNG_EXPORT(48, void, png_set_strip_16, (png_structrp png_ptr));
#endif

#ifdef PNG_READ_QUANTIZE_SUPPORTED
/* Turn on quantizing, and reduce the palette to the number of colors
 * available.
 */
PNG_EXPORT(49, void, png_set_quantize, (png_structrp png_ptr,
    png_colorp palette, int num_palette, int maximum_colors,
    png_const_uint_16p histogram, int full_quantize));
#endif

#ifdef PNG_READ_GAMMA_SUPPORTED
/* The threshold on gamma processing is configurable but hard-wired into the
 * library.  The following is the floating point variant.
 */
#define PNG_GAMMA_THRESHOLD (PNG_GAMMA_THRESHOLD_FIXED*.00001)

/* Handle gamma correction. Screen_gamma=(display_exponent).
 * NOTE: this API simply sets the screen and file gamma values. It will
 * therefore override the value for gamma in a PNG file if it is called after
 * the file header has been read - use with care  - call before reading the PNG
 * file for best results!
 *
 * These routines accept the same gamma values as png_set_alpha_mode (described
 * above).  The PNG_GAMMA_ defines and PNG_DEFAULT_sRGB can be passed to either
 * API (floating point or fixed.)  Notice, however, that the 'file_gamma' value
 * is the inverse of a 'screen gamma' value.
 */
PNG_FP_EXPORT(50, void, png_set_gamma, (png_structrp png_ptr,
    double screen_gamma, double override_file_gamma))
PNG_FIXED_EXPORT(208, void, png_set_gamma_fixed, (png_structrp png_ptr,
    png_fixed_point screen_gamma, png_fixed_point override_file_gamma))
#endif

#ifdef PNG_WRITE_FLUSH_SUPPORTED
/* Set how many lines between output flushes - 0 for no flushing */
PNG_EXPORT(51, void, png_set_flush, (png_structrp png_ptr, int nrows));
/* Flush the current PNG output buffer */
PNG_EXPORT(52, void, png_write_flush, (png_structrp png_ptr));
#endif

/* Optional update palette with requested transformations */
PNG_EXPORT(53, void, png_start_read_image, (png_structrp png_ptr));

/* Optional call to update the users info structure */
PNG_EXPORT(54, void, png_read_update_info, (png_structrp png_ptr,
    png_inforp info_ptr));

#ifdef PNG_SEQUENTIAL_READ_SUPPORTED
/* Read one or more rows of image data. */
PNG_EXPORT(55, void, png_read_rows, (png_structrp png_ptr, png_bytepp row,
    png_bytepp display_row, png_uint_32 num_rows));
#endif

#ifdef PNG_SEQUENTIAL_READ_SUPPORTED
/* Read a row of data. */
PNG_EXPORT(56, void, png_read_row, (png_structrp png_ptr, png_bytep row,
    png_bytep display_row));
#endif

#ifdef PNG_SEQUENTIAL_READ_SUPPORTED
/* Read the whole image into memory at once. */
PNG_EXPORT(57, void, png_read_image, (png_structrp png_ptr, png_bytepp image));
#endif

/* Write a row of image data */
PNG_EXPORT(58, void, png_write_row, (png_structrp png_ptr,
    png_const_bytep row));

/* Write a few rows of image data: (*row) is not written; however, the type
 * is declared as writeable to maintain compatibility with previous versions
 * of libpng and to allow the 'display_row' array from read_rows to be passed
 * unchanged to write_rows.
 */
PNG_EXPORT(59, void, png_write_rows, (png_structrp png_ptr, png_bytepp row,
    png_uint_32 num_rows));

/* Write the image data */
PNG_EXPORT(60, void, png_write_image, (png_structrp png_ptr, png_bytepp image));

/* Write the end of the PNG file. */
PNG_EXPORT(61, void, png_write_end, (png_structrp png_ptr,
    png_inforp info_ptr));

#ifdef PNG_SEQUENTIAL_READ_SUPPORTED
/* Read the end of the PNG file. */
PNG_EXPORT(62, void, png_read_end, (png_structrp png_ptr, png_inforp info_ptr));
#endif

/* Free any memory associated with the png_info_struct */
PNG_EXPORT(63, void, png_destroy_info_struct, (png_const_structrp png_ptr,
    png_infopp info_ptr_ptr));

/* Free any memory associated with the png_struct and the png_info_structs */
PNG_EXPORT(64, void, png_destroy_read_struct, (png_structpp png_ptr_ptr,
    png_infopp info_ptr_ptr, png_infopp end_info_ptr_ptr));

/* Free any memory associated with the png_struct and the png_info_structs */
PNG_EXPORT(65, void, png_destroy_write_struct, (png_structpp png_ptr_ptr,
    png_infopp info_ptr_ptr));

/* Set the libpng method of handling chunk CRC errors */
PNG_EXPORT(66, void, png_set_crc_action, (png_structrp png_ptr, int crit_action,
    int ancil_action));

/* Values for png_set_crc_action() say how to handle CRC errors in
 * ancillary and critical chunks, and whether to use the data contained
 * therein.  Note that it is impossible to "discard" data in a critical
 * chunk.  For versions prior to 0.90, the action was always error/quit,
 * whereas in version 0.90 and later, the action for CRC errors in ancillary
 * chunks is warn/discard.  These values should NOT be changed.
 *
 *      value                       action:critical     action:ancillary
 */
#define PNG_CRC_DEFAULT       0  /* error/quit          warn/discard data */
#define PNG_CRC_ERROR_QUIT    1  /* error/quit          error/quit        */
#define PNG_CRC_WARN_DISCARD  2  /* (INVALID)           warn/discard data */
#define PNG_CRC_WARN_USE      3  /* warn/use data       warn/use data     */
#define PNG_CRC_QUIET_USE     4  /* quiet/use data      quiet/use data    */
#define PNG_CRC_NO_CHANGE     5  /* use current value   use current value */

#ifdef PNG_WRITE_SUPPORTED
/* These functions give the user control over the scan-line filtering in
 * libpng and the compression methods used by zlib.  These functions are
 * mainly useful for testing, as the defaults should work with most users.
 * Those users who are tight on memory or want faster performance at the
 * expense of compression can modify them.  See the compression library
 * header file (zlib.h) for an explination of the compression functions.
 */

/* Set the filtering method(s) used by libpng.  Currently, the only valid
 * value for "method" is 0.
 */
PNG_EXPORT(67, void, png_set_filter, (png_structrp png_ptr, int method,
    int filters));
#endif /* WRITE */

/* Flags for png_set_filter() to say which filters to use.  The flags
 * are chosen so that they don't conflict with real filter types
 * below, in case they are supplied instead of the #defined constants.
 * These values should NOT be changed.
 */
#define PNG_NO_FILTERS     0x00
#define PNG_FILTER_NONE    0x08
#define PNG_FILTER_SUB     0x10
#define PNG_FILTER_UP      0x20
#define PNG_FILTER_AVG     0x40
#define PNG_FILTER_PAETH   0x80
#define PNG_FAST_FILTERS (PNG_FILTER_NONE | PNG_FILTER_SUB | PNG_FILTER_UP)
#define PNG_ALL_FILTERS (PNG_FAST_FILTERS | PNG_FILTER_AVG | PNG_FILTER_PAETH)

/* Filter values (not flags) - used in pngwrite.c, pngwutil.c for now.
 * These defines should NOT be changed.
 */
#define PNG_FILTER_VALUE_NONE  0
#define PNG_FILTER_VALUE_SUB   1
#define PNG_FILTER_VALUE_UP    2
#define PNG_FILTER_VALUE_AVG   3
#define PNG_FILTER_VALUE_PAETH 4
#define PNG_FILTER_VALUE_LAST  5

#ifdef PNG_WRITE_SUPPORTED
#ifdef PNG_WRITE_WEIGHTED_FILTER_SUPPORTED /* DEPRECATED */
PNG_FP_EXPORT(68, void, png_set_filter_heuristics, (png_structrp png_ptr,
    int heuristic_method, int num_weights, png_const_doublep filter_weights,
    png_const_doublep filter_costs))
PNG_FIXED_EXPORT(209, void, png_set_filter_heuristics_fixed,
    (png_structrp png_ptr, int heuristic_method, int num_weights,
    png_const_fixed_point_p filter_weights,
    png_const_fixed_point_p filter_costs))
#endif /* WRITE_WEIGHTED_FILTER */

/* The following are no longer used and will be removed from libpng-1.7: */
#define PNG_FILTER_HEURISTIC_DEFAULT    0  /* Currently "UNWEIGHTED" */
#define PNG_FILTER_HEURISTIC_UNWEIGHTED 1  /* Used by libpng < 0.95 */
#define PNG_FILTER_HEURISTIC_WEIGHTED   2  /* Experimental feature */
#define PNG_FILTER_HEURISTIC_LAST       3  /* Not a valid value */

/* Set the library compression level.  Currently, valid values range from
 * 0 - 9, corresponding directly to the zlib compression levels 0 - 9
 * (0 - no compression, 9 - "maximal" compression).  Note that tests have
 * shown that zlib compression levels 3-6 usually perform as well as level 9
 * for PNG images, and do considerably fewer caclulations.  In the future,
 * these values may not correspond directly to the zlib compression levels.
 */
#ifdef PNG_WRITE_CUSTOMIZE_COMPRESSION_SUPPORTED
PNG_EXPORT(69, void, png_set_compression_level, (png_structrp png_ptr,
    int level));

PNG_EXPORT(70, void, png_set_compression_mem_level, (png_structrp png_ptr,
    int mem_level));

PNG_EXPORT(71, void, png_set_compression_strategy, (png_structrp png_ptr,
    int strategy));

/* If PNG_WRITE_OPTIMIZE_CMF_SUPPORTED is defined, libpng will use a
 * smaller value of window_bits if it can do so safely.
 */
PNG_EXPORT(72, void, png_set_compression_window_bits, (png_structrp png_ptr,
    int window_bits));

PNG_EXPORT(73, void, png_set_compression_method, (png_structrp png_ptr,
    int method));
#endif /* WRITE_CUSTOMIZE_COMPRESSION */

#ifdef PNG_WRITE_CUSTOMIZE_ZTXT_COMPRESSION_SUPPORTED
/* Also set zlib parameters for compressing non-IDAT chunks */
PNG_EXPORT(222, void, png_set_text_compression_level, (png_structrp png_ptr,
    int level));

PNG_EXPORT(223, void, png_set_text_compression_mem_level, (png_structrp png_ptr,
    int mem_level));

PNG_EXPORT(224, void, png_set_text_compression_strategy, (png_structrp png_ptr,
    int strategy));

/* If PNG_WRITE_OPTIMIZE_CMF_SUPPORTED is defined, libpng will use a
 * smaller value of window_bits if it can do so safely.
 */
PNG_EXPORT(225, void, png_set_text_compression_window_bits,
    (png_structrp png_ptr, int window_bits));

PNG_EXPORT(226, void, png_set_text_compression_method, (png_structrp png_ptr,
    int method));
#endif /* WRITE_CUSTOMIZE_ZTXT_COMPRESSION */
#endif /* WRITE */

/* These next functions are called for input/output, memory, and error
 * handling.  They are in the file pngrio.c, pngwio.c, and pngerror.c,
 * and call standard C I/O routines such as fread(), fwrite(), and
 * fprintf().  These functions can be made to use other I/O routines
 * at run time for those applications that need to handle I/O in a
 * different manner by calling png_set_???_fn().  See libpng-manual.txt for
 * more information.
 */

#ifdef PNG_STDIO_SUPPORTED
/* Initialize the input/output for the PNG file to the default functions. */
PNG_EXPORT(74, void, png_init_io, (png_structrp png_ptr, png_FILE_p fp));
#endif

/* Replace the (error and abort), and warning functions with user
 * supplied functions.  If no messages are to be printed you must still
 * write and use replacement functions. The replacement error_fn should
 * still do a longjmp to the last setjmp location if you are using this
 * method of error handling.  If error_fn or warning_fn is NULL, the
 * default function will be used.
 */

PNG_EXPORT(75, void, png_set_error_fn, (png_structrp png_ptr,
    png_voidp error_ptr, png_error_ptr error_fn, png_error_ptr warning_fn));

/* Return the user pointer associated with the error functions */
PNG_EXPORT(76, png_voidp, png_get_error_ptr, (png_const_structrp png_ptr));

/* Replace the default data output functions with a user supplied one(s).
 * If buffered output is not used, then output_flush_fn can be set to NULL.
 * If PNG_WRITE_FLUSH_SUPPORTED is not defined at libpng compile time
 * output_flush_fn will be ignored (and thus can be NULL).
 * It is probably a mistake to use NULL for output_flush_fn if
 * write_data_fn is not also NULL unless you have built libpng with
 * PNG_WRITE_FLUSH_SUPPORTED undefined, because in this case libpng's
 * default flush function, which uses the standard *FILE structure, will
 * be used.
 */
PNG_EXPORT(77, void, png_set_write_fn, (png_structrp png_ptr, png_voidp io_ptr,
    png_rw_ptr write_data_fn, png_flush_ptr output_flush_fn));

/* Replace the default data input function with a user supplied one. */
PNG_EXPORT(78, void, png_set_read_fn, (png_structrp png_ptr, png_voidp io_ptr,
    png_rw_ptr read_data_fn));

/* Return the user pointer associated with the I/O functions */
PNG_EXPORT(79, png_voidp, png_get_io_ptr, (png_const_structrp png_ptr));

PNG_EXPORT(80, void, png_set_read_status_fn, (png_structrp png_ptr,
    png_read_status_ptr read_row_fn));

PNG_EXPORT(81, void, png_set_write_status_fn, (png_structrp png_ptr,
    png_write_status_ptr write_row_fn));

#ifdef PNG_USER_MEM_SUPPORTED
/* Replace the default memory allocation functions with user supplied one(s). */
PNG_EXPORT(82, void, png_set_mem_fn, (png_structrp png_ptr, png_voidp mem_ptr,
    png_malloc_ptr malloc_fn, png_free_ptr free_fn));
/* Return the user pointer associated with the memory functions */
PNG_EXPORT(83, png_voidp, png_get_mem_ptr, (png_const_structrp png_ptr));
#endif

#ifdef PNG_READ_USER_TRANSFORM_SUPPORTED
PNG_EXPORT(84, void, png_set_read_user_transform_fn, (png_structrp png_ptr,
    png_user_transform_ptr read_user_transform_fn));
#endif

#ifdef PNG_WRITE_USER_TRANSFORM_SUPPORTED
PNG_EXPORT(85, void, png_set_write_user_transform_fn, (png_structrp png_ptr,
    png_user_transform_ptr write_user_transform_fn));
#endif

#ifdef PNG_USER_TRANSFORM_PTR_SUPPORTED
PNG_EXPORT(86, void, png_set_user_transform_info, (png_structrp png_ptr,
    png_voidp user_transform_ptr, int user_transform_depth,
    int user_transform_channels));
/* Return the user pointer associated with the user transform functions */
PNG_EXPORT(87, png_voidp, png_get_user_transform_ptr,
    (png_const_structrp png_ptr));
#endif

#ifdef PNG_USER_TRANSFORM_INFO_SUPPORTED
/* Return information about the row currently being processed.  Note that these
 * APIs do not fail but will return unexpected results if called outside a user
 * transform callback.  Also note that when transforming an interlaced image the
 * row number is the row number within the sub-image of the interlace pass, so
 * the value will increase to the height of the sub-image (not the full image)
 * then reset to 0 for the next pass.
 *
 * Use PNG_ROW_FROM_PASS_ROW(row, pass) and PNG_COL_FROM_PASS_COL(col, pass) to
 * find the output pixel (x,y) given an interlaced sub-image pixel
 * (row,col,pass).  (See below for these macros.)
 */
PNG_EXPORT(217, png_uint_32, png_get_current_row_number, (png_const_structrp));
PNG_EXPORT(218, png_byte, png_get_current_pass_number, (png_const_structrp));
#endif

#ifdef PNG_READ_USER_CHUNKS_SUPPORTED
/* This callback is called only for *unknown* chunks.  If
 * PNG_HANDLE_AS_UNKNOWN_SUPPORTED is set then it is possible to set known
 * chunks to be treated as unknown, however in this case the callback must do
 * any processing required by the chunk (e.g. by calling the appropriate
 * png_set_ APIs.)
 *
 * There is no write support - on write, by default, all the chunks in the
 * 'unknown' list are written in the specified position.
 *
 * The integer return from the callback function is interpreted thus:
 *
 * negative: An error occurred; png_chunk_error will be called.
 *     zero: The chunk was not handled, the chunk will be saved. A critical
 *           chunk will cause an error at this point unless it is to be saved.
 * positive: The chunk was handled, libpng will ignore/discard it.
 *
 * See "INTERACTION WTIH USER CHUNK CALLBACKS" below for important notes about
 * how this behavior will change in libpng 1.7
 */
PNG_EXPORT(88, void, png_set_read_user_chunk_fn, (png_structrp png_ptr,
    png_voidp user_chunk_ptr, png_user_chunk_ptr read_user_chunk_fn));
#endif

#ifdef PNG_USER_CHUNKS_SUPPORTED
PNG_EXPORT(89, png_voidp, png_get_user_chunk_ptr, (png_const_structrp png_ptr));
#endif

#ifdef PNG_PROGRESSIVE_READ_SUPPORTED
/* Sets the function callbacks for the push reader, and a pointer to a
 * user-defined structure available to the callback functions.
 */
PNG_EXPORT(90, void, png_set_progressive_read_fn, (png_structrp png_ptr,
    png_voidp progressive_ptr, png_progressive_info_ptr info_fn,
    png_progressive_row_ptr row_fn, png_progressive_end_ptr end_fn));

/* Returns the user pointer associated with the push read functions */
PNG_EXPORT(91, png_voidp, png_get_progressive_ptr,
    (png_const_structrp png_ptr));

/* Function to be called when data becomes available */
PNG_EXPORT(92, void, png_process_data, (png_structrp png_ptr,
    png_inforp info_ptr, png_bytep buffer, png_size_t buffer_size));

/* A function which may be called *only* within png_process_data to stop the
 * processing of any more data.  The function returns the number of bytes
 * remaining, excluding any that libpng has cached internally.  A subsequent
 * call to png_process_data must supply these bytes again.  If the argument
 * 'save' is set to true the routine will first save all the pending data and
 * will always return 0.
 */
PNG_EXPORT(219, png_size_t, png_process_data_pause, (png_structrp, int save));

/* A function which may be called *only* outside (after) a call to
 * png_process_data.  It returns the number of bytes of data to skip in the
 * input.  Normally it will return 0, but if it returns a non-zero value the
 * application must skip than number of bytes of input data and pass the
 * following data to the next call to png_process_data.
 */
PNG_EXPORT(220, png_uint_32, png_process_data_skip, (png_structrp));

/* Function that combines rows.  'new_row' is a flag that should come from
 * the callback and be non-NULL if anything needs to be done; the library
 * stores its own version of the new data internally and ignores the passed
 * in value.
 */
PNG_EXPORT(93, void, png_progressive_combine_row, (png_const_structrp png_ptr,
    png_bytep old_row, png_const_bytep new_row));
#endif /* PROGRESSIVE_READ */

PNG_EXPORTA(94, png_voidp, png_malloc, (png_const_structrp png_ptr,
    png_alloc_size_t size), PNG_ALLOCATED);
/* Added at libpng version 1.4.0 */
PNG_EXPORTA(95, png_voidp, png_calloc, (png_const_structrp png_ptr,
    png_alloc_size_t size), PNG_ALLOCATED);

/* Added at libpng version 1.2.4 */
PNG_EXPORTA(96, png_voidp, png_malloc_warn, (png_const_structrp png_ptr,
    png_alloc_size_t size), PNG_ALLOCATED);

/* Frees a pointer allocated by png_malloc() */
PNG_EXPORT(97, void, png_free, (png_const_structrp png_ptr, png_voidp ptr));

/* Free data that was allocated internally */
PNG_EXPORT(98, void, png_free_data, (png_const_structrp png_ptr,
    png_inforp info_ptr, png_uint_32 free_me, int num));

/* Reassign responsibility for freeing existing data, whether allocated
 * by libpng or by the application; this works on the png_info structure passed
 * in, it does not change the state for other png_info structures.
 *
 * It is unlikely that this function works correctly as of 1.6.0 and using it
 * may result either in memory leaks or double free of allocated data.
 */
PNG_EXPORT(99, void, png_data_freer, (png_const_structrp png_ptr,
    png_inforp info_ptr, int freer, png_uint_32 mask));

/* Assignments for png_data_freer */
#define PNG_DESTROY_WILL_FREE_DATA 1
#define PNG_SET_WILL_FREE_DATA 1
#define PNG_USER_WILL_FREE_DATA 2
/* Flags for png_ptr->free_me and info_ptr->free_me */
#define PNG_FREE_HIST 0x0008U
#define PNG_FREE_ICCP 0x0010U
#define PNG_FREE_SPLT 0x0020U
#define PNG_FREE_ROWS 0x0040U
#define PNG_FREE_PCAL 0x0080U
#define PNG_FREE_SCAL 0x0100U
#ifdef PNG_STORE_UNKNOWN_CHUNKS_SUPPORTED
#  define PNG_FREE_UNKN 0x0200U
#endif
/*      PNG_FREE_LIST 0x0400U   removed in 1.6.0 because it is ignored */
#define PNG_FREE_PLTE 0x1000U
#define PNG_FREE_TRNS 0x2000U
#define PNG_FREE_TEXT 0x4000U
#define PNG_FREE_ALL  0x7fffU
#define PNG_FREE_MUL  0x4220U /* PNG_FREE_SPLT|PNG_FREE_TEXT|PNG_FREE_UNKN */

#ifdef PNG_USER_MEM_SUPPORTED
PNG_EXPORTA(100, png_voidp, png_malloc_default, (png_const_structrp png_ptr,
    png_alloc_size_t size), PNG_ALLOCATED PNG_DEPRECATED);
PNG_EXPORTA(101, void, png_free_default, (png_const_structrp png_ptr,
    png_voidp ptr), PNG_DEPRECATED);
#endif

#ifdef PNG_ERROR_TEXT_SUPPORTED
/* Fatal error in PNG image of libpng - can't continue */
PNG_EXPORTA(102, void, png_error, (png_const_structrp png_ptr,
    png_const_charp error_message), PNG_NORETURN);

/* The same, but the chunk name is prepended to the error string. */
PNG_EXPORTA(103, void, png_chunk_error, (png_const_structrp png_ptr,
    png_const_charp error_message), PNG_NORETURN);

#else
/* Fatal error in PNG image of libpng - can't continue */
PNG_EXPORTA(104, void, png_err, (png_const_structrp png_ptr), PNG_NORETURN);
#  define png_error(s1,s2) png_err(s1)
#  define png_chunk_error(s1,s2) png_err(s1)
#endif

#ifdef PNG_WARNINGS_SUPPORTED
/* Non-fatal error in libpng.  Can continue, but may have a problem. */
PNG_EXPORT(105, void, png_warning, (png_const_structrp png_ptr,
    png_const_charp warning_message));

/* Non-fatal error in libpng, chunk name is prepended to message. */
PNG_EXPORT(106, void, png_chunk_warning, (png_const_structrp png_ptr,
    png_const_charp warning_message));
#else
#  define png_warning(s1,s2) ((void)(s1))
#  define png_chunk_warning(s1,s2) ((void)(s1))
#endif

#ifdef PNG_BENIGN_ERRORS_SUPPORTED
/* Benign error in libpng.  Can continue, but may have a problem.
 * User can choose whether to handle as a fatal error or as a warning. */
PNG_EXPORT(107, void, png_benign_error, (png_const_structrp png_ptr,
    png_const_charp warning_message));

#ifdef PNG_READ_SUPPORTED
/* Same, chunk name is prepended to message (only during read) */
PNG_EXPORT(108, void, png_chunk_benign_error, (png_const_structrp png_ptr,
    png_const_charp warning_message));
#endif

PNG_EXPORT(109, void, png_set_benign_errors,
    (png_structrp png_ptr, int allowed));
#else
#  ifdef PNG_ALLOW_BENIGN_ERRORS
#    define png_benign_error png_warning
#    define png_chunk_benign_error png_chunk_warning
#  else
#    define png_benign_error png_error
#    define png_chunk_benign_error png_chunk_error
#  endif
#endif

/* The png_set_<chunk> functions are for storing values in the png_info_struct.
 * Similarly, the png_get_<chunk> calls are used to read values from the
 * png_info_struct, either storing the parameters in the passed variables, or
 * setting pointers into the png_info_struct where the data is stored.  The
 * png_get_<chunk> functions return a non-zero value if the data was available
 * in info_ptr, or return zero and do not change any of the parameters if the
 * data was not available.
 *
 * These functions should be used instead of directly accessing png_info
 * to avoid problems with future changes in the size and internal layout of
 * png_info_struct.
 */
/* Returns "flag" if chunk data is valid in info_ptr. */
PNG_EXPORT(110, png_uint_32, png_get_valid, (png_const_structrp png_ptr,
    png_const_inforp info_ptr, png_uint_32 flag));

/* Returns number of bytes needed to hold a transformed row. */
PNG_EXPORT(111, png_size_t, png_get_rowbytes, (png_const_structrp png_ptr,
    png_const_inforp info_ptr));

#ifdef PNG_INFO_IMAGE_SUPPORTED
/* Returns row_pointers, which is an array of pointers to scanlines that was
 * returned from png_read_png().
 */
PNG_EXPORT(112, png_bytepp, png_get_rows, (png_const_structrp png_ptr,
    png_const_inforp info_ptr));

/* Set row_pointers, which is an array of pointers to scanlines for use
 * by png_write_png().
 */
PNG_EXPORT(113, void, png_set_rows, (png_const_structrp png_ptr,
    png_inforp info_ptr, png_bytepp row_pointers));
#endif

/* Returns number of color channels in image. */
PNG_EXPORT(114, png_byte, png_get_channels, (png_const_structrp png_ptr,
    png_const_inforp info_ptr));

#ifdef PNG_EASY_ACCESS_SUPPORTED
/* Returns image width in pixels. */
PNG_EXPORT(115, png_uint_32, png_get_image_width, (png_const_structrp png_ptr,
    png_const_inforp info_ptr));

/* Returns image height in pixels. */
PNG_EXPORT(116, png_uint_32, png_get_image_height, (png_const_structrp png_ptr,
    png_const_inforp info_ptr));

/* Returns image bit_depth. */
PNG_EXPORT(117, png_byte, png_get_bit_depth, (png_const_structrp png_ptr,
    png_const_inforp info_ptr));

/* Returns image color_type. */
PNG_EXPORT(118, png_byte, png_get_color_type, (png_const_structrp png_ptr,
    png_const_inforp info_ptr));

/* Returns image filter_type. */
PNG_EXPORT(119, png_byte, png_get_filter_type, (png_const_structrp png_ptr,
    png_const_inforp info_ptr));

/* Returns image interlace_type. */
PNG_EXPORT(120, png_byte, png_get_interlace_type, (png_const_structrp png_ptr,
    png_const_inforp info_ptr));

/* Returns image compression_type. */
PNG_EXPORT(121, png_byte, png_get_compression_type, (png_const_structrp png_ptr,
    png_const_inforp info_ptr));

/* Returns image resolution in pixels per meter, from pHYs chunk data. */
PNG_EXPORT(122, png_uint_32, png_get_pixels_per_meter,
    (png_const_structrp png_ptr, png_const_inforp info_ptr));
PNG_EXPORT(123, png_uint_32, png_get_x_pixels_per_meter,
    (png_const_structrp png_ptr, png_const_inforp info_ptr));
PNG_EXPORT(124, png_uint_32, png_get_y_pixels_per_meter,
    (png_const_structrp png_ptr, png_const_inforp info_ptr));

/* Returns pixel aspect ratio, computed from pHYs chunk data.  */
PNG_FP_EXPORT(125, float, png_get_pixel_aspect_ratio,
    (png_const_structrp png_ptr, png_const_inforp info_ptr))
PNG_FIXED_EXPORT(210, png_fixed_point, png_get_pixel_aspect_ratio_fixed,
    (png_const_structrp png_ptr, png_const_inforp info_ptr))

/* Returns image x, y offset in pixels or microns, from oFFs chunk data. */
PNG_EXPORT(126, png_int_32, png_get_x_offset_pixels,
    (png_const_structrp png_ptr, png_const_inforp info_ptr));
PNG_EXPORT(127, png_int_32, png_get_y_offset_pixels,
    (png_const_structrp png_ptr, png_const_inforp info_ptr));
PNG_EXPORT(128, png_int_32, png_get_x_offset_microns,
    (png_const_structrp png_ptr, png_const_inforp info_ptr));
PNG_EXPORT(129, png_int_32, png_get_y_offset_microns,
    (png_const_structrp png_ptr, png_const_inforp info_ptr));

#endif /* EASY_ACCESS */

#ifdef PNG_READ_SUPPORTED
/* Returns pointer to signature string read from PNG header */
PNG_EXPORT(130, png_const_bytep, png_get_signature, (png_const_structrp png_ptr,
    png_const_inforp info_ptr));
#endif

#ifdef PNG_bKGD_SUPPORTED
PNG_EXPORT(131, png_uint_32, png_get_bKGD, (png_const_structrp png_ptr,
    png_inforp info_ptr, png_color_16p *background));
#endif

#ifdef PNG_bKGD_SUPPORTED
PNG_EXPORT(132, void, png_set_bKGD, (png_const_structrp png_ptr,
    png_inforp info_ptr, png_const_color_16p background));
#endif

#ifdef PNG_cHRM_SUPPORTED
PNG_FP_EXPORT(133, png_uint_32, png_get_cHRM, (png_const_structrp png_ptr,
    png_const_inforp info_ptr, double *white_x, double *white_y, double *red_x,
    double *red_y, double *green_x, double *green_y, double *blue_x,
    double *blue_y))
PNG_FP_EXPORT(230, png_uint_32, png_get_cHRM_XYZ, (png_const_structrp png_ptr,
    png_const_inforp info_ptr, double *red_X, double *red_Y, double *red_Z,
    double *green_X, double *green_Y, double *green_Z, double *blue_X,
    double *blue_Y, double *blue_Z))
PNG_FIXED_EXPORT(134, png_uint_32, png_get_cHRM_fixed,
    (png_const_structrp png_ptr, png_const_inforp info_ptr,
    png_fixed_point *int_white_x, png_fixed_point *int_white_y,
    png_fixed_point *int_red_x, png_fixed_point *int_red_y,
    png_fixed_point *int_green_x, png_fixed_point *int_green_y,
    png_fixed_point *int_blue_x, png_fixed_point *int_blue_y))
PNG_FIXED_EXPORT(231, png_uint_32, png_get_cHRM_XYZ_fixed,
    (png_const_structrp png_ptr, png_const_inforp info_ptr,
    png_fixed_point *int_red_X, png_fixed_point *int_red_Y,
    png_fixed_point *int_red_Z, png_fixed_point *int_green_X,
    png_fixed_point *int_green_Y, png_fixed_point *int_green_Z,
    png_fixed_point *int_blue_X, png_fixed_point *int_blue_Y,
    png_fixed_point *int_blue_Z))
#endif

#ifdef PNG_cHRM_SUPPORTED
PNG_FP_EXPORT(135, void, png_set_cHRM, (png_const_structrp png_ptr,
    png_inforp info_ptr,
    double white_x, double white_y, double red_x, double red_y, double green_x,
    double green_y, double blue_x, double blue_y))
PNG_FP_EXPORT(232, void, png_set_cHRM_XYZ, (png_const_structrp png_ptr,
    png_inforp info_ptr, double red_X, double red_Y, double red_Z,
    double green_X, double green_Y, double green_Z, double blue_X,
    double blue_Y, double blue_Z))
PNG_FIXED_EXPORT(136, void, png_set_cHRM_fixed, (png_const_structrp png_ptr,
    png_inforp info_ptr, png_fixed_point int_white_x,
    png_fixed_point int_white_y, png_fixed_point int_red_x,
    png_fixed_point int_red_y, png_fixed_point int_green_x,
    png_fixed_point int_green_y, png_fixed_point int_blue_x,
    png_fixed_point int_blue_y))
PNG_FIXED_EXPORT(233, void, png_set_cHRM_XYZ_fixed, (png_const_structrp png_ptr,
    png_inforp info_ptr, png_fixed_point int_red_X, png_fixed_point int_red_Y,
    png_fixed_point int_red_Z, png_fixed_point int_green_X,
    png_fixed_point int_green_Y, png_fixed_point int_green_Z,
    png_fixed_point int_blue_X, png_fixed_point int_blue_Y,
    png_fixed_point int_blue_Z))
#endif

#ifdef PNG_gAMA_SUPPORTED
PNG_FP_EXPORT(137, png_uint_32, png_get_gAMA, (png_const_structrp png_ptr,
    png_const_inforp info_ptr, double *file_gamma))
PNG_FIXED_EXPORT(138, png_uint_32, png_get_gAMA_fixed,
    (png_const_structrp png_ptr, png_const_inforp info_ptr,
    png_fixed_point *int_file_gamma))
#endif

#ifdef PNG_gAMA_SUPPORTED
PNG_FP_EXPORT(139, void, png_set_gAMA, (png_const_structrp png_ptr,
    png_inforp info_ptr, double file_gamma))
PNG_FIXED_EXPORT(140, void, png_set_gAMA_fixed, (png_const_structrp png_ptr,
    png_inforp info_ptr, png_fixed_point int_file_gamma))
#endif

#ifdef PNG_hIST_SUPPORTED
PNG_EXPORT(141, png_uint_32, png_get_hIST, (png_const_structrp png_ptr,
    png_inforp info_ptr, png_uint_16p *hist));
#endif

#ifdef PNG_hIST_SUPPORTED
PNG_EXPORT(142, void, png_set_hIST, (png_const_structrp png_ptr,
    png_inforp info_ptr, png_const_uint_16p hist));
#endif

PNG_EXPORT(143, png_uint_32, png_get_IHDR, (png_const_structrp png_ptr,
    png_const_inforp info_ptr, png_uint_32 *width, png_uint_32 *height,
    int *bit_depth, int *color_type, int *interlace_method,
    int *compression_method, int *filter_method));

PNG_EXPORT(144, void, png_set_IHDR, (png_const_structrp png_ptr,
    png_inforp info_ptr, png_uint_32 width, png_uint_32 height, int bit_depth,
    int color_type, int interlace_method, int compression_method,
    int filter_method));

#ifdef PNG_oFFs_SUPPORTED
PNG_EXPORT(145, png_uint_32, png_get_oFFs, (png_const_structrp png_ptr,
   png_const_inforp info_ptr, png_int_32 *offset_x, png_int_32 *offset_y,
   int *unit_type));
#endif

#ifdef PNG_oFFs_SUPPORTED
PNG_EXPORT(146, void, png_set_oFFs, (png_const_structrp png_ptr,
    png_inforp info_ptr, png_int_32 offset_x, png_int_32 offset_y,
    int unit_type));
#endif

#ifdef PNG_pCAL_SUPPORTED
PNG_EXPORT(147, png_uint_32, png_get_pCAL, (png_const_structrp png_ptr,
    png_inforp info_ptr, png_charp *purpose, png_int_32 *X0,
    png_int_32 *X1, int *type, int *nparams, png_charp *units,
    png_charpp *params));
#endif

#ifdef PNG_pCAL_SUPPORTED
PNG_EXPORT(148, void, png_set_pCAL, (png_const_structrp png_ptr,
    png_inforp info_ptr, png_const_charp purpose, png_int_32 X0, png_int_32 X1,
    int type, int nparams, png_const_charp units, png_charpp params));
#endif

#ifdef PNG_pHYs_SUPPORTED
PNG_EXPORT(149, png_uint_32, png_get_pHYs, (png_const_structrp png_ptr,
    png_const_inforp info_ptr, png_uint_32 *res_x, png_uint_32 *res_y,
    int *unit_type));
#endif

#ifdef PNG_pHYs_SUPPORTED
PNG_EXPORT(150, void, png_set_pHYs, (png_const_structrp png_ptr,
    png_inforp info_ptr, png_uint_32 res_x, png_uint_32 res_y, int unit_type));
#endif

PNG_EXPORT(151, png_uint_32, png_get_PLTE, (png_const_structrp png_ptr,
   png_inforp info_ptr, png_colorp *palette, int *num_palette));

PNG_EXPORT(152, void, png_set_PLTE, (png_structrp png_ptr,
    png_inforp info_ptr, png_const_colorp palette, int num_palette));

#ifdef PNG_sBIT_SUPPORTED
PNG_EXPORT(153, png_uint_32, png_get_sBIT, (png_const_structrp png_ptr,
    png_inforp info_ptr, png_color_8p *sig_bit));
#endif

#ifdef PNG_sBIT_SUPPORTED
PNG_EXPORT(154, void, png_set_sBIT, (png_const_structrp png_ptr,
    png_inforp info_ptr, png_const_color_8p sig_bit));
#endif

#ifdef PNG_sRGB_SUPPORTED
PNG_EXPORT(155, png_uint_32, png_get_sRGB, (png_const_structrp png_ptr,
    png_const_inforp info_ptr, int *file_srgb_intent));
#endif

#ifdef PNG_sRGB_SUPPORTED
PNG_EXPORT(156, void, png_set_sRGB, (png_const_structrp png_ptr,
    png_inforp info_ptr, int srgb_intent));
PNG_EXPORT(157, void, png_set_sRGB_gAMA_and_cHRM, (png_const_structrp png_ptr,
    png_inforp info_ptr, int srgb_intent));
#endif

#ifdef PNG_iCCP_SUPPORTED
PNG_EXPORT(158, png_uint_32, png_get_iCCP, (png_const_structrp png_ptr,
    png_inforp info_ptr, png_charpp name, int *compression_type,
    png_bytepp profile, png_uint_32 *proflen));
#endif

#ifdef PNG_iCCP_SUPPORTED
PNG_EXPORT(159, void, png_set_iCCP, (png_const_structrp png_ptr,
    png_inforp info_ptr, png_const_charp name, int compression_type,
    png_const_bytep profile, png_uint_32 proflen));
#endif

#ifdef PNG_sPLT_SUPPORTED
PNG_EXPORT(160, int, png_get_sPLT, (png_const_structrp png_ptr,
    png_inforp info_ptr, png_sPLT_tpp entries));
#endif

#ifdef PNG_sPLT_SUPPORTED
PNG_EXPORT(161, void, png_set_sPLT, (png_const_structrp png_ptr,
    png_inforp info_ptr, png_const_sPLT_tp entries, int nentries));
#endif

#ifdef PNG_TEXT_SUPPORTED
/* png_get_text also returns the number of text chunks in *num_text */
PNG_EXPORT(162, int, png_get_text, (png_const_structrp png_ptr,
    png_inforp info_ptr, png_textp *text_ptr, int *num_text));
#endif

/* Note while png_set_text() will accept a structure whose text,
 * language, and  translated keywords are NULL pointers, the structure
 * returned by png_get_text will always contain regular
 * zero-terminated C strings.  They might be empty strings but
 * they will never be NULL pointers.
 */

#ifdef PNG_TEXT_SUPPORTED
PNG_EXPORT(163, void, png_set_text, (png_const_structrp png_ptr,
    png_inforp info_ptr, png_const_textp text_ptr, int num_text));
#endif

#ifdef PNG_tIME_SUPPORTED
PNG_EXPORT(164, png_uint_32, png_get_tIME, (png_const_structrp png_ptr,
    png_inforp info_ptr, png_timep *mod_time));
#endif

#ifdef PNG_tIME_SUPPORTED
PNG_EXPORT(165, void, png_set_tIME, (png_const_structrp png_ptr,
    png_inforp info_ptr, png_const_timep mod_time));
#endif

#ifdef PNG_tRNS_SUPPORTED
PNG_EXPORT(166, png_uint_32, png_get_tRNS, (png_const_structrp png_ptr,
    png_inforp info_ptr, png_bytep *trans_alpha, int *num_trans,
    png_color_16p *trans_color));
#endif

#ifdef PNG_tRNS_SUPPORTED
PNG_EXPORT(167, void, png_set_tRNS, (png_structrp png_ptr,
    png_inforp info_ptr, png_const_bytep trans_alpha, int num_trans,
    png_const_color_16p trans_color));
#endif

#ifdef PNG_sCAL_SUPPORTED
PNG_FP_EXPORT(168, png_uint_32, png_get_sCAL, (png_const_structrp png_ptr,
    png_const_inforp info_ptr, int *unit, double *width, double *height))
#if defined(PNG_FLOATING_ARITHMETIC_SUPPORTED) || \
   defined(PNG_FLOATING_POINT_SUPPORTED)
/* NOTE: this API is currently implemented using floating point arithmetic,
 * consequently it can only be used on systems with floating point support.
 * In any case the range of values supported by png_fixed_point is small and it
 * is highly recommended that png_get_sCAL_s be used instead.
 */
PNG_FIXED_EXPORT(214, png_uint_32, png_get_sCAL_fixed,
    (png_const_structrp png_ptr, png_const_inforp info_ptr, int *unit,
    png_fixed_point *width, png_fixed_point *height))
#endif
PNG_EXPORT(169, png_uint_32, png_get_sCAL_s,
    (png_const_structrp png_ptr, png_const_inforp info_ptr, int *unit,
    png_charpp swidth, png_charpp sheight));

PNG_FP_EXPORT(170, void, png_set_sCAL, (png_const_structrp png_ptr,
    png_inforp info_ptr, int unit, double width, double height))
PNG_FIXED_EXPORT(213, void, png_set_sCAL_fixed, (png_const_structrp png_ptr,
   png_inforp info_ptr, int unit, png_fixed_point width,
   png_fixed_point height))
PNG_EXPORT(171, void, png_set_sCAL_s, (png_const_structrp png_ptr,
    png_inforp info_ptr, int unit,
    png_const_charp swidth, png_const_charp sheight));
#endif /* sCAL */

#ifdef PNG_SET_UNKNOWN_CHUNKS_SUPPORTED
/* Provide the default handling for all unknown chunks or, optionally, for
 * specific unknown chunks.
 *
 * NOTE: prior to 1.6.0 the handling specified for particular chunks on read was
 * ignored and the default was used, the per-chunk setting only had an effect on
 * write.  If you wish to have chunk-specific handling on read in code that must
 * work on earlier versions you must use a user chunk callback to specify the
 * desired handling (keep or discard.)
 *
 * The 'keep' parameter is a PNG_HANDLE_CHUNK_ value as listed below.  The
 * parameter is interpreted as follows:
 *
 * READ:
 *    PNG_HANDLE_CHUNK_AS_DEFAULT:
 *       Known chunks: do normal libpng processing, do not keep the chunk (but
 *          see the comments below about PNG_HANDLE_AS_UNKNOWN_SUPPORTED)
 *       Unknown chunks: for a specific chunk use the global default, when used
 *          as the default discard the chunk data.
 *    PNG_HANDLE_CHUNK_NEVER:
 *       Discard the chunk data.
 *    PNG_HANDLE_CHUNK_IF_SAFE:
 *       Keep the chunk data if the chunk is not critical else raise a chunk
 *       error.
 *    PNG_HANDLE_CHUNK_ALWAYS:
 *       Keep the chunk data.
 *
 * If the chunk data is saved it can be retrieved using png_get_unknown_chunks,
 * below.  Notice that specifying "AS_DEFAULT" as a global default is equivalent
 * to specifying "NEVER", however when "AS_DEFAULT" is used for specific chunks
 * it simply resets the behavior to the libpng default.
 *
 * INTERACTION WTIH USER CHUNK CALLBACKS:
 * The per-chunk handling is always used when there is a png_user_chunk_ptr
 * callback and the callback returns 0; the chunk is then always stored *unless*
 * it is critical and the per-chunk setting is other than ALWAYS.  Notice that
 * the global default is *not* used in this case.  (In effect the per-chunk
 * value is incremented to at least IF_SAFE.)
 *
 * IMPORTANT NOTE: this behavior will change in libpng 1.7 - the global and
 * per-chunk defaults will be honored.  If you want to preserve the current
 * behavior when your callback returns 0 you must set PNG_HANDLE_CHUNK_IF_SAFE
 * as the default - if you don't do this libpng 1.6 will issue a warning.
 *
 * If you want unhandled unknown chunks to be discarded in libpng 1.6 and
 * earlier simply return '1' (handled).
 *
 * PNG_HANDLE_AS_UNKNOWN_SUPPORTED:
 *    If this is *not* set known chunks will always be handled by libpng and
 *    will never be stored in the unknown chunk list.  Known chunks listed to
 *    png_set_keep_unknown_chunks will have no effect.  If it is set then known
 *    chunks listed with a keep other than AS_DEFAULT will *never* be processed
 *    by libpng, in addition critical chunks must either be processed by the
 *    callback or saved.
 *
 *    The IHDR and IEND chunks must not be listed.  Because this turns off the
 *    default handling for chunks that would otherwise be recognized the
 *    behavior of libpng transformations may well become incorrect!
 *
 * WRITE:
 *    When writing chunks the options only apply to the chunks specified by
 *    png_set_unknown_chunks (below), libpng will *always* write known chunks
 *    required by png_set_ calls and will always write the core critical chunks
 *    (as required for PLTE).
 *
 *    Each chunk in the png_set_unknown_chunks list is looked up in the
 *    png_set_keep_unknown_chunks list to find the keep setting, this is then
 *    interpreted as follows:
 *
 *    PNG_HANDLE_CHUNK_AS_DEFAULT:
 *       Write safe-to-copy chunks and write other chunks if the global
 *       default is set to _ALWAYS, otherwise don't write this chunk.
 *    PNG_HANDLE_CHUNK_NEVER:
 *       Do not write the chunk.
 *    PNG_HANDLE_CHUNK_IF_SAFE:
 *       Write the chunk if it is safe-to-copy, otherwise do not write it.
 *    PNG_HANDLE_CHUNK_ALWAYS:
 *       Write the chunk.
 *
 * Note that the default behavior is effectively the opposite of the read case -
 * in read unknown chunks are not stored by default, in write they are written
 * by default.  Also the behavior of PNG_HANDLE_CHUNK_IF_SAFE is very different
 * - on write the safe-to-copy bit is checked, on read the critical bit is
 * checked and on read if the chunk is critical an error will be raised.
 *
 * num_chunks:
 * ===========
 *    If num_chunks is positive, then the "keep" parameter specifies the manner
 *    for handling only those chunks appearing in the chunk_list array,
 *    otherwise the chunk list array is ignored.
 *
 *    If num_chunks is 0 the "keep" parameter specifies the default behavior for
 *    unknown chunks, as described above.
 *
 *    If num_chunks is negative, then the "keep" parameter specifies the manner
 *    for handling all unknown chunks plus all chunks recognized by libpng
 *    except for the IHDR, PLTE, tRNS, IDAT, and IEND chunks (which continue to
 *    be processed by libpng.
 */
#ifdef PNG_HANDLE_AS_UNKNOWN_SUPPORTED
PNG_EXPORT(172, void, png_set_keep_unknown_chunks, (png_structrp png_ptr,
    int keep, png_const_bytep chunk_list, int num_chunks));
#endif /* HANDLE_AS_UNKNOWN */

/* The "keep" PNG_HANDLE_CHUNK_ parameter for the specified chunk is returned;
 * the result is therefore true (non-zero) if special handling is required,
 * false for the default handling.
 */
PNG_EXPORT(173, int, png_handle_as_unknown, (png_const_structrp png_ptr,
    png_const_bytep chunk_name));
#endif /* SET_UNKNOWN_CHUNKS */

#ifdef PNG_STORE_UNKNOWN_CHUNKS_SUPPORTED
PNG_EXPORT(174, void, png_set_unknown_chunks, (png_const_structrp png_ptr,
    png_inforp info_ptr, png_const_unknown_chunkp unknowns,
    int num_unknowns));
   /* NOTE: prior to 1.6.0 this routine set the 'location' field of the added
    * unknowns to the location currently stored in the png_struct.  This is
    * invariably the wrong value on write.  To fix this call the following API
    * for each chunk in the list with the correct location.  If you know your
    * code won't be compiled on earlier versions you can rely on
    * png_set_unknown_chunks(write-ptr, png_get_unknown_chunks(read-ptr)) doing
    * the correct thing.
    */

PNG_EXPORT(175, void, png_set_unknown_chunk_location,
    (png_const_structrp png_ptr, png_inforp info_ptr, int chunk, int location));

PNG_EXPORT(176, int, png_get_unknown_chunks, (png_const_structrp png_ptr,
    png_inforp info_ptr, png_unknown_chunkpp entries));
#endif

/* Png_free_data() will turn off the "valid" flag for anything it frees.
 * If you need to turn it off for a chunk that your application has freed,
 * you can use png_set_invalid(png_ptr, info_ptr, PNG_INFO_CHNK);
 */
PNG_EXPORT(177, void, png_set_invalid, (png_const_structrp png_ptr,
    png_inforp info_ptr, int mask));

#ifdef PNG_INFO_IMAGE_SUPPORTED
/* The "params" pointer is currently not used and is for future expansion. */
#ifdef PNG_SEQUENTIAL_READ_SUPPORTED
PNG_EXPORT(178, void, png_read_png, (png_structrp png_ptr, png_inforp info_ptr,
    int transforms, png_voidp params));
#endif
#ifdef PNG_WRITE_SUPPORTED
PNG_EXPORT(179, void, png_write_png, (png_structrp png_ptr, png_inforp info_ptr,
    int transforms, png_voidp params));
#endif
#endif

PNG_EXPORT(180, png_const_charp, png_get_copyright,
    (png_const_structrp png_ptr));
PNG_EXPORT(181, png_const_charp, png_get_header_ver,
    (png_const_structrp png_ptr));
PNG_EXPORT(182, png_const_charp, png_get_header_version,
    (png_const_structrp png_ptr));
PNG_EXPORT(183, png_const_charp, png_get_libpng_ver,
    (png_const_structrp png_ptr));

#ifdef PNG_MNG_FEATURES_SUPPORTED
PNG_EXPORT(184, png_uint_32, png_permit_mng_features, (png_structrp png_ptr,
    png_uint_32 mng_features_permitted));
#endif

/* For use in png_set_keep_unknown, added to version 1.2.6 */
#define PNG_HANDLE_CHUNK_AS_DEFAULT   0
#define PNG_HANDLE_CHUNK_NEVER        1
#define PNG_HANDLE_CHUNK_IF_SAFE      2
#define PNG_HANDLE_CHUNK_ALWAYS       3
#define PNG_HANDLE_CHUNK_LAST         4

/* Strip the prepended error numbers ("#nnn ") from error and warning
 * messages before passing them to the error or warning handler.
 */
#ifdef PNG_ERROR_NUMBERS_SUPPORTED
PNG_EXPORT(185, void, png_set_strip_error_numbers, (png_structrp png_ptr,
    png_uint_32 strip_mode));
#endif

/* Added in libpng-1.2.6 */
#ifdef PNG_SET_USER_LIMITS_SUPPORTED
PNG_EXPORT(186, void, png_set_user_limits, (png_structrp png_ptr,
    png_uint_32 user_width_max, png_uint_32 user_height_max));
PNG_EXPORT(187, png_uint_32, png_get_user_width_max,
    (png_const_structrp png_ptr));
PNG_EXPORT(188, png_uint_32, png_get_user_height_max,
    (png_const_structrp png_ptr));
/* Added in libpng-1.4.0 */
PNG_EXPORT(189, void, png_set_chunk_cache_max, (png_structrp png_ptr,
    png_uint_32 user_chunk_cache_max));
PNG_EXPORT(190, png_uint_32, png_get_chunk_cache_max,
    (png_const_structrp png_ptr));
/* Added in libpng-1.4.1 */
PNG_EXPORT(191, void, png_set_chunk_malloc_max, (png_structrp png_ptr,
    png_alloc_size_t user_chunk_cache_max));
PNG_EXPORT(192, png_alloc_size_t, png_get_chunk_malloc_max,
    (png_const_structrp png_ptr));
#endif

#if defined(PNG_INCH_CONVERSIONS_SUPPORTED)
PNG_EXPORT(193, png_uint_32, png_get_pixels_per_inch,
    (png_const_structrp png_ptr, png_const_inforp info_ptr));

PNG_EXPORT(194, png_uint_32, png_get_x_pixels_per_inch,
    (png_const_structrp png_ptr, png_const_inforp info_ptr));

PNG_EXPORT(195, png_uint_32, png_get_y_pixels_per_inch,
    (png_const_structrp png_ptr, png_const_inforp info_ptr));

PNG_FP_EXPORT(196, float, png_get_x_offset_inches,
    (png_const_structrp png_ptr, png_const_inforp info_ptr))
#ifdef PNG_FIXED_POINT_SUPPORTED /* otherwise not implemented. */
PNG_FIXED_EXPORT(211, png_fixed_point, png_get_x_offset_inches_fixed,
    (png_const_structrp png_ptr, png_const_inforp info_ptr))
#endif

PNG_FP_EXPORT(197, float, png_get_y_offset_inches, (png_const_structrp png_ptr,
    png_const_inforp info_ptr))
#ifdef PNG_FIXED_POINT_SUPPORTED /* otherwise not implemented. */
PNG_FIXED_EXPORT(212, png_fixed_point, png_get_y_offset_inches_fixed,
    (png_const_structrp png_ptr, png_const_inforp info_ptr))
#endif

#  ifdef PNG_pHYs_SUPPORTED
PNG_EXPORT(198, png_uint_32, png_get_pHYs_dpi, (png_const_structrp png_ptr,
    png_const_inforp info_ptr, png_uint_32 *res_x, png_uint_32 *res_y,
    int *unit_type));
#  endif /* pHYs */
#endif  /* INCH_CONVERSIONS */

/* Added in libpng-1.4.0 */
#ifdef PNG_IO_STATE_SUPPORTED
PNG_EXPORT(199, png_uint_32, png_get_io_state, (png_const_structrp png_ptr));

/* Removed from libpng 1.6; use png_get_io_chunk_type. */
PNG_REMOVED(200, png_const_bytep, png_get_io_chunk_name, (png_structrp png_ptr),
    PNG_DEPRECATED)

PNG_EXPORT(216, png_uint_32, png_get_io_chunk_type,
    (png_const_structrp png_ptr));

/* The flags returned by png_get_io_state() are the following: */
#  define PNG_IO_NONE        0x0000   /* no I/O at this moment */
#  define PNG_IO_READING     0x0001   /* currently reading */
#  define PNG_IO_WRITING     0x0002   /* currently writing */
#  define PNG_IO_SIGNATURE   0x0010   /* currently at the file signature */
#  define PNG_IO_CHUNK_HDR   0x0020   /* currently at the chunk header */
#  define PNG_IO_CHUNK_DATA  0x0040   /* currently at the chunk data */
#  define PNG_IO_CHUNK_CRC   0x0080   /* currently at the chunk crc */
#  define PNG_IO_MASK_OP     0x000f   /* current operation: reading/writing */
#  define PNG_IO_MASK_LOC    0x00f0   /* current location: sig/hdr/data/crc */
#endif /* IO_STATE */

/* Interlace support.  The following macros are always defined so that if
 * libpng interlace handling is turned off the macros may be used to handle
 * interlaced images within the application.
 */
#define PNG_INTERLACE_ADAM7_PASSES 7

/* Two macros to return the first row and first column of the original,
 * full, image which appears in a given pass.  'pass' is in the range 0
 * to 6 and the result is in the range 0 to 7.
 */
#define PNG_PASS_START_ROW(pass) (((1&~(pass))<<(3-((pass)>>1)))&7)
#define PNG_PASS_START_COL(pass) (((1& (pass))<<(3-(((pass)+1)>>1)))&7)

/* A macro to return the offset between pixels in the output row for a pair of
 * pixels in the input - effectively the inverse of the 'COL_SHIFT' macro that
 * follows.  Note that ROW_OFFSET is the offset from one row to the next whereas
 * COL_OFFSET is from one column to the next, within a row.
 */
#define PNG_PASS_ROW_OFFSET(pass) ((pass)>2?(8>>(((pass)-1)>>1)):8)
#define PNG_PASS_COL_OFFSET(pass) (1<<((7-(pass))>>1))

/* Two macros to help evaluate the number of rows or columns in each
 * pass.  This is expressed as a shift - effectively log2 of the number or
 * rows or columns in each 8x8 tile of the original image.
 */
#define PNG_PASS_ROW_SHIFT(pass) ((pass)>2?(8-(pass))>>1:3)
#define PNG_PASS_COL_SHIFT(pass) ((pass)>1?(7-(pass))>>1:3)

/* Hence two macros to determine the number of rows or columns in a given
 * pass of an image given its height or width.  In fact these macros may
 * return non-zero even though the sub-image is empty, because the other
 * dimension may be empty for a small image.
 */
#define PNG_PASS_ROWS(height, pass) (((height)+(((1<<PNG_PASS_ROW_SHIFT(pass))\
   -1)-PNG_PASS_START_ROW(pass)))>>PNG_PASS_ROW_SHIFT(pass))
#define PNG_PASS_COLS(width, pass) (((width)+(((1<<PNG_PASS_COL_SHIFT(pass))\
   -1)-PNG_PASS_START_COL(pass)))>>PNG_PASS_COL_SHIFT(pass))

/* For the reader row callbacks (both progressive and sequential) it is
 * necessary to find the row in the output image given a row in an interlaced
 * image, so two more macros:
 */
#define PNG_ROW_FROM_PASS_ROW(y_in, pass) \
   (((y_in)<<PNG_PASS_ROW_SHIFT(pass))+PNG_PASS_START_ROW(pass))
#define PNG_COL_FROM_PASS_COL(x_in, pass) \
   (((x_in)<<PNG_PASS_COL_SHIFT(pass))+PNG_PASS_START_COL(pass))

/* Two macros which return a boolean (0 or 1) saying whether the given row
 * or column is in a particular pass.  These use a common utility macro that
 * returns a mask for a given pass - the offset 'off' selects the row or
 * column version.  The mask has the appropriate bit set for each column in
 * the tile.
 */
#define PNG_PASS_MASK(pass,off) ( \
   ((0x110145AF>>(((7-(off))-(pass))<<2)) & 0xF) | \
   ((0x01145AF0>>(((7-(off))-(pass))<<2)) & 0xF0))

#define PNG_ROW_IN_INTERLACE_PASS(y, pass) \
   ((PNG_PASS_MASK(pass,0) >> ((y)&7)) & 1)
#define PNG_COL_IN_INTERLACE_PASS(x, pass) \
   ((PNG_PASS_MASK(pass,1) >> ((x)&7)) & 1)

#ifdef PNG_READ_COMPOSITE_NODIV_SUPPORTED
/* With these routines we avoid an integer divide, which will be slower on
 * most machines.  However, it does take more operations than the corresponding
 * divide method, so it may be slower on a few RISC systems.  There are two
 * shifts (by 8 or 16 bits) and an addition, versus a single integer divide.
 *
 * Note that the rounding factors are NOT supposed to be the same!  128 and
 * 32768 are correct for the NODIV code; 127 and 32767 are correct for the
 * standard method.
 *
 * [Optimized code by Greg Roelofs and Mark Adler...blame us for bugs. :-) ]
 */

 /* fg and bg should be in `gamma 1.0' space; alpha is the opacity */

#  define png_composite(composite, fg, alpha, bg)        \
   {                                                     \
      png_uint_16 temp = (png_uint_16)((png_uint_16)(fg) \
          * (png_uint_16)(alpha)                         \
          + (png_uint_16)(bg)*(png_uint_16)(255          \
          - (png_uint_16)(alpha)) + 128);                \
      (composite) = (png_byte)(((temp + (temp >> 8)) >> 8) & 0xff); \
   }

#  define png_composite_16(composite, fg, alpha, bg)     \
   {                                                     \
      png_uint_32 temp = (png_uint_32)((png_uint_32)(fg) \
          * (png_uint_32)(alpha)                         \
          + (png_uint_32)(bg)*(65535                     \
          - (png_uint_32)(alpha)) + 32768);              \
      (composite) = (png_uint_16)(0xffff & ((temp + (temp >> 16)) >> 16)); \
   }

#else  /* Standard method using integer division */

#  define png_composite(composite, fg, alpha, bg)                      \
   (composite) =                                                       \
       (png_byte)(0xff & (((png_uint_16)(fg) * (png_uint_16)(alpha) +  \
       (png_uint_16)(bg) * (png_uint_16)(255 - (png_uint_16)(alpha)) + \
       127) / 255))

#  define png_composite_16(composite, fg, alpha, bg)                       \
   (composite) =                                                           \
       (png_uint_16)(0xffff & (((png_uint_32)(fg) * (png_uint_32)(alpha) + \
       (png_uint_32)(bg)*(png_uint_32)(65535 - (png_uint_32)(alpha)) +     \
       32767) / 65535))
#endif /* READ_COMPOSITE_NODIV */

#ifdef PNG_READ_INT_FUNCTIONS_SUPPORTED
PNG_EXPORT(201, png_uint_32, png_get_uint_32, (png_const_bytep buf));
PNG_EXPORT(202, png_uint_16, png_get_uint_16, (png_const_bytep buf));
PNG_EXPORT(203, png_int_32, png_get_int_32, (png_const_bytep buf));
#endif

PNG_EXPORT(204, png_uint_32, png_get_uint_31, (png_const_structrp png_ptr,
    png_const_bytep buf));
/* No png_get_int_16 -- may be added if there's a real need for it. */

/* Place a 32-bit number into a buffer in PNG byte order (big-endian). */
#ifdef PNG_WRITE_INT_FUNCTIONS_SUPPORTED
PNG_EXPORT(205, void, png_save_uint_32, (png_bytep buf, png_uint_32 i));
#endif
#ifdef PNG_SAVE_INT_32_SUPPORTED
PNG_EXPORT(206, void, png_save_int_32, (png_bytep buf, png_int_32 i));
#endif

/* Place a 16-bit number into a buffer in PNG byte order.
 * The parameter is declared unsigned int, not png_uint_16,
 * just to avoid potential problems on pre-ANSI C compilers.
 */
#ifdef PNG_WRITE_INT_FUNCTIONS_SUPPORTED
PNG_EXPORT(207, void, png_save_uint_16, (png_bytep buf, unsigned int i));
/* No png_save_int_16 -- may be added if there's a real need for it. */
#endif

#ifdef PNG_USE_READ_MACROS
/* Inline macros to do direct reads of bytes from the input buffer.
 * The png_get_int_32() routine assumes we are using two's complement
 * format for negative values, which is almost certainly true.
 */
#  define PNG_get_uint_32(buf) \
   (((png_uint_32)(*(buf)) << 24) + \
    ((png_uint_32)(*((buf) + 1)) << 16) + \
    ((png_uint_32)(*((buf) + 2)) << 8) + \
    ((png_uint_32)(*((buf) + 3))))

   /* From libpng-1.4.0 until 1.4.4, the png_get_uint_16 macro (but not the
    * function) incorrectly returned a value of type png_uint_32.
    */
#  define PNG_get_uint_16(buf) \
   ((png_uint_16) \
    (((unsigned int)(*(buf)) << 8) + \
    ((unsigned int)(*((buf) + 1)))))

#  define PNG_get_int_32(buf) \
   ((png_int_32)((*(buf) & 0x80) \
    ? -((png_int_32)(((png_get_uint_32(buf)^0xffffffffU)+1U)&0x7fffffffU)) \
    : (png_int_32)png_get_uint_32(buf)))

/* If PNG_PREFIX is defined the same thing as below happens in pnglibconf.h,
 * but defining a macro name prefixed with PNG_PREFIX.
 */
#  ifndef PNG_PREFIX
#    define png_get_uint_32(buf) PNG_get_uint_32(buf)
#    define png_get_uint_16(buf) PNG_get_uint_16(buf)
#    define png_get_int_32(buf)  PNG_get_int_32(buf)
#  endif
#else
#  ifdef PNG_PREFIX
   /* No macros; revert to the (redefined) function */
#    define PNG_get_uint_32 (png_get_uint_32)
#    define PNG_get_uint_16 (png_get_uint_16)
#    define PNG_get_int_32  (png_get_int_32)
#  endif
#endif

#ifdef PNG_CHECK_FOR_INVALID_INDEX_SUPPORTED
PNG_EXPORT(242, void, png_set_check_for_invalid_index,
    (png_structrp png_ptr, int allowed));
#  ifdef PNG_GET_PALETTE_MAX_SUPPORTED
PNG_EXPORT(243, int, png_get_palette_max, (png_const_structp png_ptr,
    png_const_infop info_ptr));
#  endif
#endif /* CHECK_FOR_INVALID_INDEX */

/*******************************************************************************
 * Section 5: SIMPLIFIED API
 *******************************************************************************
 *
 * Please read the documentation in libpng-manual.txt (TODO: write said
 * documentation) if you don't understand what follows.
 *
 * The simplified API hides the details of both libpng and the PNG file format
 * itself.  It allows PNG files to be read into a very limited number of
 * in-memory bitmap formats or to be written from the same formats.  If these
 * formats do not accomodate your needs then you can, and should, use the more
 * sophisticated APIs above - these support a wide variety of in-memory formats
 * and a wide variety of sophisticated transformations to those formats as well
 * as a wide variety of APIs to manipulate ancillary information.
 *
 * To read a PNG file using the simplified API:
 *
 * 1) Declare a 'png_image' structure (see below) on the stack, set the
 *    version field to PNG_IMAGE_VERSION and the 'opaque' pointer to NULL
 *    (this is REQUIRED, your program may crash if you don't do it.)
 * 2) Call the appropriate png_image_begin_read... function.
 * 3) Set the png_image 'format' member to the required sample format.
 * 4) Allocate a buffer for the image and, if required, the color-map.
 * 5) Call png_image_finish_read to read the image and, if required, the
 *    color-map into your buffers.
 *
 * There are no restrictions on the format of the PNG input itself; all valid
 * color types, bit depths, and interlace methods are acceptable, and the
 * input image is transformed as necessary to the requested in-memory format
 * during the png_image_finish_read() step.  The only caveat is that if you
 * request a color-mapped image from a PNG that is full-color or makes
 * complex use of an alpha channel the transformation is extremely lossy and the
 * result may look terrible.
 *
 * To write a PNG file using the simplified API:
 *
 * 1) Declare a 'png_image' structure on the stack and memset() it to all zero.
 * 2) Initialize the members of the structure that describe the image, setting
 *    the 'format' member to the format of the image samples.
 * 3) Call the appropriate png_image_write... function with a pointer to the
 *    image and, if necessary, the color-map to write the PNG data.
 *
 * png_image is a structure that describes the in-memory format of an image
 * when it is being read or defines the in-memory format of an image that you
 * need to write:
 */
#if defined(PNG_SIMPLIFIED_READ_SUPPORTED) || \
    defined(PNG_SIMPLIFIED_WRITE_SUPPORTED)

#define PNG_IMAGE_VERSION 1

typedef struct png_control *png_controlp;
typedef struct
{
   png_controlp opaque;    /* Initialize to NULL, free with png_image_free */
   png_uint_32  version;   /* Set to PNG_IMAGE_VERSION */
   png_uint_32  width;     /* Image width in pixels (columns) */
   png_uint_32  height;    /* Image height in pixels (rows) */
   png_uint_32  format;    /* Image format as defined below */
   png_uint_32  flags;     /* A bit mask containing informational flags */
   png_uint_32  colormap_entries;
                           /* Number of entries in the color-map */

   /* In the event of an error or warning the following field will be set to a
    * non-zero value and the 'message' field will contain a '\0' terminated
    * string with the libpng error or warning message.  If both warnings and
    * an error were encountered, only the error is recorded.  If there
    * are multiple warnings, only the first one is recorded.
    *
    * The upper 30 bits of this value are reserved, the low two bits contain
    * a value as follows:
    */
#  define PNG_IMAGE_WARNING 1
#  define PNG_IMAGE_ERROR 2
   /*
    * The result is a two-bit code such that a value more than 1 indicates
    * a failure in the API just called:
    *
    *    0 - no warning or error
    *    1 - warning
    *    2 - error
    *    3 - error preceded by warning
    */
#  define PNG_IMAGE_FAILED(png_cntrl) ((((png_cntrl).warning_or_error)&0x03)>1)

   png_uint_32  warning_or_error;

   char         message[64];
} png_image, *png_imagep;

/* The samples of the image have one to four channels whose components have
 * original values in the range 0 to 1.0:
 *
 * 1: A single gray or luminance channel (G).
 * 2: A gray/luminance channel and an alpha channel (GA).
 * 3: Three red, green, blue color channels (RGB).
 * 4: Three color channels and an alpha channel (RGBA).
 *
 * The components are encoded in one of two ways:
 *
 * a) As a small integer, value 0..255, contained in a single byte.  For the
 * alpha channel the original value is simply value/255.  For the color or
 * luminance channels the value is encoded according to the sRGB specification
 * and matches the 8-bit format expected by typical display devices.
 *
 * The color/gray channels are not scaled (pre-multiplied) by the alpha
 * channel and are suitable for passing to color management software.
 *
 * b) As a value in the range 0..65535, contained in a 2-byte integer.  All
 * channels can be converted to the original value by dividing by 65535; all
 * channels are linear.  Color channels use the RGB encoding (RGB end-points) of
 * the sRGB specification.  This encoding is identified by the
 * PNG_FORMAT_FLAG_LINEAR flag below.
 *
 * When the simplified API needs to convert between sRGB and linear colorspaces,
 * the actual sRGB transfer curve defined in the sRGB specification (see the
 * article at http://en.wikipedia.org/wiki/SRGB) is used, not the gamma=1/2.2
 * approximation used elsewhere in libpng.
 *
 * When an alpha channel is present it is expected to denote pixel coverage
 * of the color or luminance channels and is returned as an associated alpha
 * channel: the color/gray channels are scaled (pre-multiplied) by the alpha
 * value.
 *
 * The samples are either contained directly in the image data, between 1 and 8
 * bytes per pixel according to the encoding, or are held in a color-map indexed
 * by bytes in the image data.  In the case of a color-map the color-map entries
 * are individual samples, encoded as above, and the image data has one byte per
 * pixel to select the relevant sample from the color-map.
 */

/* PNG_FORMAT_*
 *
 * #defines to be used in png_image::format.  Each #define identifies a
 * particular layout of sample data and, if present, alpha values.  There are
 * separate defines for each of the two component encodings.
 *
 * A format is built up using single bit flag values.  All combinations are
 * valid.  Formats can be built up from the flag values or you can use one of
 * the predefined values below.  When testing formats always use the FORMAT_FLAG
 * macros to test for individual features - future versions of the library may
 * add new flags.
 *
 * When reading or writing color-mapped images the format should be set to the
 * format of the entries in the color-map then png_image_{read,write}_colormap
 * called to read or write the color-map and set the format correctly for the
 * image data.  Do not set the PNG_FORMAT_FLAG_COLORMAP bit directly!
 *
 * NOTE: libpng can be built with particular features disabled. If you see
 * compiler errors because the definition of one of the following flags has been
 * compiled out it is because libpng does not have the required support.  It is
 * possible, however, for the libpng configuration to enable the format on just
 * read or just write; in that case you may see an error at run time.  You can
 * guard against this by checking for the definition of the appropriate
 * "_SUPPORTED" macro, one of:
 *
 *    PNG_SIMPLIFIED_{READ,WRITE}_{BGR,AFIRST}_SUPPORTED
 */
#define PNG_FORMAT_FLAG_ALPHA    0x01U /* format with an alpha channel */
#define PNG_FORMAT_FLAG_COLOR    0x02U /* color format: otherwise grayscale */
#define PNG_FORMAT_FLAG_LINEAR   0x04U /* 2-byte channels else 1-byte */
#define PNG_FORMAT_FLAG_COLORMAP 0x08U /* image data is color-mapped */

#ifdef PNG_FORMAT_BGR_SUPPORTED
#  define PNG_FORMAT_FLAG_BGR    0x10U /* BGR colors, else order is RGB */
#endif

#ifdef PNG_FORMAT_AFIRST_SUPPORTED
#  define PNG_FORMAT_FLAG_AFIRST 0x20U /* alpha channel comes first */
#endif

/* Commonly used formats have predefined macros.
 *
 * First the single byte (sRGB) formats:
 */
#define PNG_FORMAT_GRAY 0
#define PNG_FORMAT_GA   PNG_FORMAT_FLAG_ALPHA
#define PNG_FORMAT_AG   (PNG_FORMAT_GA|PNG_FORMAT_FLAG_AFIRST)
#define PNG_FORMAT_RGB  PNG_FORMAT_FLAG_COLOR
#define PNG_FORMAT_BGR  (PNG_FORMAT_FLAG_COLOR|PNG_FORMAT_FLAG_BGR)
#define PNG_FORMAT_RGBA (PNG_FORMAT_RGB|PNG_FORMAT_FLAG_ALPHA)
#define PNG_FORMAT_ARGB (PNG_FORMAT_RGBA|PNG_FORMAT_FLAG_AFIRST)
#define PNG_FORMAT_BGRA (PNG_FORMAT_BGR|PNG_FORMAT_FLAG_ALPHA)
#define PNG_FORMAT_ABGR (PNG_FORMAT_BGRA|PNG_FORMAT_FLAG_AFIRST)

/* Then the linear 2-byte formats.  When naming these "Y" is used to
 * indicate a luminance (gray) channel.
 */
#define PNG_FORMAT_LINEAR_Y PNG_FORMAT_FLAG_LINEAR
#define PNG_FORMAT_LINEAR_Y_ALPHA (PNG_FORMAT_FLAG_LINEAR|PNG_FORMAT_FLAG_ALPHA)
#define PNG_FORMAT_LINEAR_RGB (PNG_FORMAT_FLAG_LINEAR|PNG_FORMAT_FLAG_COLOR)
#define PNG_FORMAT_LINEAR_RGB_ALPHA \
   (PNG_FORMAT_FLAG_LINEAR|PNG_FORMAT_FLAG_COLOR|PNG_FORMAT_FLAG_ALPHA)

/* With color-mapped formats the image data is one byte for each pixel, the byte
 * is an index into the color-map which is formatted as above.  To obtain a
 * color-mapped format it is sufficient just to add the PNG_FOMAT_FLAG_COLORMAP
 * to one of the above definitions, or you can use one of the definitions below.
 */
#define PNG_FORMAT_RGB_COLORMAP  (PNG_FORMAT_RGB|PNG_FORMAT_FLAG_COLORMAP)
#define PNG_FORMAT_BGR_COLORMAP  (PNG_FORMAT_BGR|PNG_FORMAT_FLAG_COLORMAP)
#define PNG_FORMAT_RGBA_COLORMAP (PNG_FORMAT_RGBA|PNG_FORMAT_FLAG_COLORMAP)
#define PNG_FORMAT_ARGB_COLORMAP (PNG_FORMAT_ARGB|PNG_FORMAT_FLAG_COLORMAP)
#define PNG_FORMAT_BGRA_COLORMAP (PNG_FORMAT_BGRA|PNG_FORMAT_FLAG_COLORMAP)
#define PNG_FORMAT_ABGR_COLORMAP (PNG_FORMAT_ABGR|PNG_FORMAT_FLAG_COLORMAP)

/* PNG_IMAGE macros
 *
 * These are convenience macros to derive information from a png_image
 * structure.  The PNG_IMAGE_SAMPLE_ macros return values appropriate to the
 * actual image sample values - either the entries in the color-map or the
 * pixels in the image.  The PNG_IMAGE_PIXEL_ macros return corresponding values
 * for the pixels and will always return 1 for color-mapped formats.  The
 * remaining macros return information about the rows in the image and the
 * complete image.
 *
 * NOTE: All the macros that take a png_image::format parameter are compile time
 * constants if the format parameter is, itself, a constant.  Therefore these
 * macros can be used in array declarations and case labels where required.
 * Similarly the macros are also pre-processor constants (sizeof is not used) so
 * they can be used in #if tests.
 *
 * First the information about the samples.
 */
#define PNG_IMAGE_SAMPLE_CHANNELS(fmt)\
   (((fmt)&(PNG_FORMAT_FLAG_COLOR|PNG_FORMAT_FLAG_ALPHA))+1)
   /* Return the total number of channels in a given format: 1..4 */

#define PNG_IMAGE_SAMPLE_COMPONENT_SIZE(fmt)\
   ((((fmt) & PNG_FORMAT_FLAG_LINEAR) >> 2)+1)
   /* Return the size in bytes of a single component of a pixel or color-map
    * entry (as appropriate) in the image: 1 or 2.
    */

#define PNG_IMAGE_SAMPLE_SIZE(fmt)\
   (PNG_IMAGE_SAMPLE_CHANNELS(fmt) * PNG_IMAGE_SAMPLE_COMPONENT_SIZE(fmt))
   /* This is the size of the sample data for one sample.  If the image is
    * color-mapped it is the size of one color-map entry (and image pixels are
    * one byte in size), otherwise it is the size of one image pixel.
    */

#define PNG_IMAGE_MAXIMUM_COLORMAP_COMPONENTS(fmt)\
   (PNG_IMAGE_SAMPLE_CHANNELS(fmt) * 256)
   /* The maximum size of the color-map required by the format expressed in a
    * count of components.  This can be used to compile-time allocate a
    * color-map:
    *
    * png_uint_16 colormap[PNG_IMAGE_MAXIMUM_COLORMAP_COMPONENTS(linear_fmt)];
    *
    * png_byte colormap[PNG_IMAGE_MAXIMUM_COLORMAP_COMPONENTS(sRGB_fmt)];
    *
    * Alternatively use the PNG_IMAGE_COLORMAP_SIZE macro below to use the
    * information from one of the png_image_begin_read_ APIs and dynamically
    * allocate the required memory.
    */

/* Corresponding information about the pixels */
#define PNG_IMAGE_PIXEL_(test,fmt)\
   (((fmt)&PNG_FORMAT_FLAG_COLORMAP)?1:test(fmt))

#define PNG_IMAGE_PIXEL_CHANNELS(fmt)\
   PNG_IMAGE_PIXEL_(PNG_IMAGE_SAMPLE_CHANNELS,fmt)
   /* The number of separate channels (components) in a pixel; 1 for a
    * color-mapped image.
    */

#define PNG_IMAGE_PIXEL_COMPONENT_SIZE(fmt)\
   PNG_IMAGE_PIXEL_(PNG_IMAGE_SAMPLE_COMPONENT_SIZE,fmt)
   /* The size, in bytes, of each component in a pixel; 1 for a color-mapped
    * image.
    */

#define PNG_IMAGE_PIXEL_SIZE(fmt) PNG_IMAGE_PIXEL_(PNG_IMAGE_SAMPLE_SIZE,fmt)
   /* The size, in bytes, of a complete pixel; 1 for a color-mapped image. */

/* Information about the whole row, or whole image */
#define PNG_IMAGE_ROW_STRIDE(image)\
   (PNG_IMAGE_PIXEL_CHANNELS((image).format) * (image).width)
   /* Return the total number of components in a single row of the image; this
    * is the minimum 'row stride', the minimum count of components between each
    * row.  For a color-mapped image this is the minimum number of bytes in a
    * row.
    *
    * WARNING: this macro overflows for some images with more than one component
    * and very large image widths.  libpng will refuse to process an image where
    * this macro would overflow.
    */

#define PNG_IMAGE_BUFFER_SIZE(image, row_stride)\
   (PNG_IMAGE_PIXEL_COMPONENT_SIZE((image).format)*(image).height*(row_stride))
   /* Return the size, in bytes, of an image buffer given a png_image and a row
    * stride - the number of components to leave space for in each row.
    *
    * WARNING: this macro overflows a 32-bit integer for some large PNG images,
    * libpng will refuse to process an image where such an overflow would occur.
    */

#define PNG_IMAGE_SIZE(image)\
   PNG_IMAGE_BUFFER_SIZE(image, PNG_IMAGE_ROW_STRIDE(image))
   /* Return the size, in bytes, of the image in memory given just a png_image;
    * the row stride is the minimum stride required for the image.
    */

#define PNG_IMAGE_COLORMAP_SIZE(image)\
   (PNG_IMAGE_SAMPLE_SIZE((image).format) * (image).colormap_entries)
   /* Return the size, in bytes, of the color-map of this image.  If the image
    * format is not a color-map format this will return a size sufficient for
    * 256 entries in the given format; check PNG_FORMAT_FLAG_COLORMAP if
    * you don't want to allocate a color-map in this case.
    */

/* PNG_IMAGE_FLAG_*
 *
 * Flags containing additional information about the image are held in the
 * 'flags' field of png_image.
 */
#define PNG_IMAGE_FLAG_COLORSPACE_NOT_sRGB 0x01
   /* This indicates the the RGB values of the in-memory bitmap do not
    * correspond to the red, green and blue end-points defined by sRGB.
    */

#define PNG_IMAGE_FLAG_FAST 0x02
   /* On write emphasise speed over compression; the resultant PNG file will be
    * larger but will be produced significantly faster, particular for large
    * images.  Do not use this option for images which will be distributed, only
    * used it when producing intermediate files that will be read back in
    * repeatedly.  For a typical 24-bit image the option will double the read
    * speed at the cost of increasing the image size by 25%, however for many
    * more compressible images the PNG file can be 10 times larger with only a
    * slight speed gain.
    */

#define PNG_IMAGE_FLAG_16BIT_sRGB 0x04
   /* On read if the image is a 16-bit per component image and there is no gAMA
    * or sRGB chunk assume that the components are sRGB encoded.  Notice that
    * images output by the simplified API always have gamma information; setting
    * this flag only affects the interpretation of 16-bit images from an
    * external source.  It is recommended that the application expose this flag
    * to the user; the user can normally easily recognize the difference between
    * linear and sRGB encoding.  This flag has no effect on write - the data
    * passed to the write APIs must have the correct encoding (as defined
    * above.)
    *
    * If the flag is not set (the default) input 16-bit per component data is
    * assumed to be linear.
    *
    * NOTE: the flag can only be set after the png_image_begin_read_ call,
    * because that call initializes the 'flags' field.
    */

#ifdef PNG_SIMPLIFIED_READ_SUPPORTED
/* READ APIs
 * ---------
 *
 * The png_image passed to the read APIs must have been initialized by setting
 * the png_controlp field 'opaque' to NULL (or, safer, memset the whole thing.)
 */
#ifdef PNG_STDIO_SUPPORTED
PNG_EXPORT(234, int, png_image_begin_read_from_file, (png_imagep image,
   const char *file_name));
   /* The named file is opened for read and the image header is filled in
    * from the PNG header in the file.
    */

PNG_EXPORT(235, int, png_image_begin_read_from_stdio, (png_imagep image,
   FILE* file));
   /* The PNG header is read from the stdio FILE object. */
#endif /* STDIO */

PNG_EXPORT(236, int, png_image_begin_read_from_memory, (png_imagep image,
   png_const_voidp memory, png_size_t size));
   /* The PNG header is read from the given memory buffer. */

PNG_EXPORT(237, int, png_image_finish_read, (png_imagep image,
   png_const_colorp background, void *buffer, png_int_32 row_stride,
   void *colormap));
   /* Finish reading the image into the supplied buffer and clean up the
    * png_image structure.
    *
    * row_stride is the step, in byte or 2-byte units as appropriate,
    * between adjacent rows.  A positive stride indicates that the top-most row
    * is first in the buffer - the normal top-down arrangement.  A negative
    * stride indicates that the bottom-most row is first in the buffer.
    *
    * background need only be supplied if an alpha channel must be removed from
    * a png_byte format and the removal is to be done by compositing on a solid
    * color; otherwise it may be NULL and any composition will be done directly
    * onto the buffer.  The value is an sRGB color to use for the background,
    * for grayscale output the green channel is used.
    *
    * background must be supplied when an alpha channel must be removed from a
    * single byte color-mapped output format, in other words if:
    *
    * 1) The original format from png_image_begin_read_from_* had
    *    PNG_FORMAT_FLAG_ALPHA set.
    * 2) The format set by the application does not.
    * 3) The format set by the application has PNG_FORMAT_FLAG_COLORMAP set and
    *    PNG_FORMAT_FLAG_LINEAR *not* set.
    *
    * For linear output removing the alpha channel is always done by compositing
    * on black and background is ignored.
    *
    * colormap must be supplied when PNG_FORMAT_FLAG_COLORMAP is set.  It must
    * be at least the size (in bytes) returned by PNG_IMAGE_COLORMAP_SIZE.
    * image->colormap_entries will be updated to the actual number of entries
    * written to the colormap; this may be less than the original value.
    */

PNG_EXPORT(238, void, png_image_free, (png_imagep image));
   /* Free any data allocated by libpng in image->opaque, setting the pointer to
    * NULL.  May be called at any time after the structure is initialized.
    */
#endif /* SIMPLIFIED_READ */

#ifdef PNG_SIMPLIFIED_WRITE_SUPPORTED
/* WRITE APIS
 * ----------
 * For write you must initialize a png_image structure to describe the image to
 * be written.  To do this use memset to set the whole structure to 0 then
 * initialize fields describing your image.
 *
 * version: must be set to PNG_IMAGE_VERSION
 * opaque: must be initialized to NULL
 * width: image width in pixels
 * height: image height in rows
 * format: the format of the data (image and color-map) you wish to write
 * flags: set to 0 unless one of the defined flags applies; set
 *    PNG_IMAGE_FLAG_COLORSPACE_NOT_sRGB for color format images where the RGB
 *    values do not correspond to the colors in sRGB.
 * colormap_entries: set to the number of entries in the color-map (0 to 256)
 */
#ifdef PNG_SIMPLIFIED_WRITE_STDIO_SUPPORTED
PNG_EXPORT(239, int, png_image_write_to_file, (png_imagep image,
   const char *file, int convert_to_8bit, const void *buffer,
   png_int_32 row_stride, const void *colormap));
   /* Write the image to the named file. */

PNG_EXPORT(240, int, png_image_write_to_stdio, (png_imagep image, FILE *file,
   int convert_to_8_bit, const void *buffer, png_int_32 row_stride,
   const void *colormap));
   /* Write the image to the given (FILE*). */
#endif /* SIMPLIFIED_WRITE_STDIO */

/* With all write APIs if image is in one of the linear formats with 16-bit
 * data then setting convert_to_8_bit will cause the output to be an 8-bit PNG
 * gamma encoded according to the sRGB specification, otherwise a 16-bit linear
 * encoded PNG file is written.
 *
 * With color-mapped data formats the colormap parameter point to a color-map
 * with at least image->colormap_entries encoded in the specified format.  If
 * the format is linear the written PNG color-map will be converted to sRGB
 * regardless of the convert_to_8_bit flag.
 *
 * With all APIs row_stride is handled as in the read APIs - it is the spacing
 * from one row to the next in component sized units (1 or 2 bytes) and if
 * negative indicates a bottom-up row layout in the buffer.  If row_stride is
 * zero, libpng will calculate it for you from the image width and number of
 * channels.
 *
 * Note that the write API does not support interlacing, sub-8-bit pixels or
 * most ancillary chunks.  If you need to write text chunks (e.g. for copyright
 * notices) you need to use one of the other APIs.
 */

PNG_EXPORT(245, int, png_image_write_to_memory, (png_imagep image, void *memory,
   png_alloc_size_t * PNG_RESTRICT memory_bytes, int convert_to_8_bit,
   const void *buffer, png_int_32 row_stride, const void *colormap));
   /* Write the image to the given memory buffer.  The function both writes the
    * whole PNG data stream to *memory and updates *memory_bytes with the count
    * of bytes written.
    *
    * 'memory' may be NULL.  In this case *memory_bytes is not read however on
    * success the number of bytes which would have been written will still be
    * stored in *memory_bytes.  On failure *memory_bytes will contain 0.
    *
    * If 'memory' is not NULL it must point to memory[*memory_bytes] of
    * writeable memory.
    *
    * If the function returns success memory[*memory_bytes] (if 'memory' is not
    * NULL) contains the written PNG data.  *memory_bytes will always be less
    * than or equal to the original value.
    *
    * If the function returns false and *memory_bytes was not changed an error
    * occured during write.  If *memory_bytes was changed, or is not 0 if
    * 'memory' was NULL, the write would have succeeded but for the memory
    * buffer being too small.  *memory_bytes contains the required number of
    * bytes and will be bigger that the original value.
    */

#define png_image_write_get_memory_size(image, size, convert_to_8_bit, buffer,\
   row_stride, colormap)\
   png_image_write_to_memory(&(image), 0, &(size), convert_to_8_bit, buffer,\
         row_stride, colormap)
   /* Return the amount of memory in 'size' required to compress this image.
    * The png_image structure 'image' must be filled in as in the above
    * function and must not be changed before the actual write call, the buffer
    * and all other parameters must also be identical to that in the final
    * write call.  The 'size' variable need not be initialized.
    *
    * NOTE: the macro returns true/false, if false is returned 'size' will be
    * set to zero and the write failed and probably will fail if tried again.
    */

/* You can pre-allocate the buffer by making sure it is of sufficient size
 * regardless of the amount of compression achieved.  The buffer size will
 * always be bigger than the original image and it will never be filled.  The
 * following macros are provided to assist in allocating the buffer.
 */
#define PNG_IMAGE_DATA_SIZE(image) (PNG_IMAGE_SIZE(image)+(image).height)
   /* The number of uncompressed bytes in the PNG byte encoding of the image;
    * uncompressing the PNG IDAT data will give this number of bytes.
    *
    * NOTE: while PNG_IMAGE_SIZE cannot overflow for an image in memory this
    * macro can because of the extra bytes used in the PNG byte encoding.  You
    * need to avoid this macro if your image size approaches 2^30 in width or
    * height.  The same goes for the remainder of these macros; they all produce
    * bigger numbers than the actual in-memory image size.
    */
#ifndef PNG_ZLIB_MAX_SIZE
#  define PNG_ZLIB_MAX_SIZE(b) ((b)+(((b)+7U)>>3)+(((b)+63U)>>6)+11U)
   /* An upper bound on the number of compressed bytes given 'b' uncompressed
    * bytes.  This is based on deflateBounds() in zlib; different
    * implementations of zlib compression may conceivably produce more data so
    * if your zlib implementation is not zlib itself redefine this macro
    * appropriately.
    */
#endif

#define PNG_IMAGE_COMPRESSED_SIZE_MAX(image)\
   PNG_ZLIB_MAX_SIZE((png_alloc_size_t)PNG_IMAGE_DATA_SIZE(image))
   /* An upper bound on the size of the data in the PNG IDAT chunks. */

#define PNG_IMAGE_PNG_SIZE_MAX_(image, image_size)\
   ((8U/*sig*/+25U/*IHDR*/+16U/*gAMA*/+44U/*cHRM*/+12U/*IEND*/+\
    (((image).format&PNG_FORMAT_FLAG_COLORMAP)?/*colormap: PLTE, tRNS*/\
    12U+3U*(image).colormap_entries/*PLTE data*/+\
    (((image).format&PNG_FORMAT_FLAG_ALPHA)?\
    12U/*tRNS*/+(image).colormap_entries:0U):0U)+\
    12U)+(12U*((image_size)/PNG_ZBUF_SIZE))/*IDAT*/+(image_size))
   /* A helper for the following macro; if your compiler cannot handle the
    * following macro use this one with the result of
    * PNG_IMAGE_COMPRESSED_SIZE_MAX(image) as the second argument (most
    * compilers should handle this just fine.)
    */

#define PNG_IMAGE_PNG_SIZE_MAX(image)\
   PNG_IMAGE_PNG_SIZE_MAX_(image, PNG_IMAGE_COMPRESSED_SIZE_MAX(image))
   /* An upper bound on the total length of the PNG data stream for 'image'.
    * The result is of type png_alloc_size_t, on 32-bit systems this may
    * overflow even though PNG_IMAGE_DATA_SIZE does not overflow; the write will
    * run out of buffer space but return a corrected size which should work.
    */
#endif /* SIMPLIFIED_WRITE */
/*******************************************************************************
 *  END OF SIMPLIFIED API
 ******************************************************************************/
#endif /* SIMPLIFIED_{READ|WRITE} */

/*******************************************************************************
 * Section 6: IMPLEMENTATION OPTIONS
 *******************************************************************************
 *
 * Support for arbitrary implementation-specific optimizations.  The API allows
 * particular options to be turned on or off.  'Option' is the number of the
 * option and 'onoff' is 0 (off) or non-0 (on).  The value returned is given
 * by the PNG_OPTION_ defines below.
 *
 * HARDWARE: normally hardware capabilites, such as the Intel SSE instructions,
 *           are detected at run time, however sometimes it may be impossible
 *           to do this in user mode, in which case it is necessary to discover
 *           the capabilities in an OS specific way.  Such capabilities are
 *           listed here when libpng has support for them and must be turned
 *           ON by the application if present.
 *
 * SOFTWARE: sometimes software optimizations actually result in performance
 *           decrease on some architectures or systems, or with some sets of
 *           PNG images.  'Software' options allow such optimizations to be
 *           selected at run time.
 */
#ifdef PNG_SET_OPTION_SUPPORTED
#ifdef PNG_ARM_NEON_API_SUPPORTED
#  define PNG_ARM_NEON   0 /* HARDWARE: ARM Neon SIMD instructions supported */
#endif
#define PNG_MAXIMUM_INFLATE_WINDOW 2 /* SOFTWARE: force maximum window */
#define PNG_SKIP_sRGB_CHECK_PROFILE 4 /* SOFTWARE: Check ICC profile for sRGB */
#ifdef PNG_MIPS_MSA_API_SUPPORTED
#  define PNG_MIPS_MSA   6 /* HARDWARE: MIPS Msa SIMD instructions supported */
#endif
#define PNG_IGNORE_ADLER32 8
#define PNG_OPTION_NEXT  10 /* Next option - numbers must be even */

/* Return values: NOTE: there are four values and 'off' is *not* zero */
#define PNG_OPTION_UNSET   0 /* Unset - defaults to off */
#define PNG_OPTION_INVALID 1 /* Option number out of range */
#define PNG_OPTION_OFF     2
#define PNG_OPTION_ON      3

PNG_EXPORT(244, int, png_set_option, (png_structrp png_ptr, int option,
   int onoff));
#endif /* SET_OPTION */

/*******************************************************************************
 *  END OF HARDWARE AND SOFTWARE OPTIONS
 ******************************************************************************/

/* Maintainer: Put new public prototypes here ^, in libpng.3, in project
 * defs, and in scripts/symbols.def.
 */

/* The last ordinal number (this is the *last* one already used; the next
 * one to use is one more than this.)
 */
#ifdef PNG_EXPORT_LAST_ORDINAL
  PNG_EXPORT_LAST_ORDINAL(245);
#endif

#ifdef __cplusplus
}
#endif

#endif /* PNG_VERSION_INFO_ONLY */
/* Do not put anything past this line */
#endif /* PNG_H */<|MERGE_RESOLUTION|>--- conflicted
+++ resolved
@@ -1,11 +1,7 @@
 
 /* png.h - header file for PNG reference library
  *
-<<<<<<< HEAD
- * libpng version 1.6.27beta02, December 26, 2016
-=======
  * libpng version 1.6.27rc01, December 27, 2016
->>>>>>> 61a9a054
  *
  * Copyright (c) 1998-2002,2004,2006-2016 Glenn Randers-Pehrson
  * (Version 0.96 Copyright (c) 1996, 1997 Andreas Dilger)
@@ -16,11 +12,7 @@
  * Authors and maintainers:
  *   libpng versions 0.71, May 1995, through 0.88, January 1996: Guy Schalnat
  *   libpng versions 0.89, June 1996, through 0.96, May 1997: Andreas Dilger
-<<<<<<< HEAD
- *   libpng versions 0.97, January 1998, through 1.6.27beta02, December 26, 2016:
-=======
  *   libpng versions 0.97, January 1998, through 1.6.27rc01, December 27, 2016:
->>>>>>> 61a9a054
  *     Glenn Randers-Pehrson.
  *   See also "Contributing Authors", below.
  */
@@ -37,11 +29,7 @@
  * files that are distributed with libpng have other copyright owners and
  * are released under other open source licenses.
  *
-<<<<<<< HEAD
- * libpng versions 1.0.7, July 1, 2000 through 1.6.27beta02, December 26, 2016 are
-=======
  * libpng versions 1.0.7, July 1, 2000 through 1.6.27rc01, December 27, 2016 are
->>>>>>> 61a9a054
  * Copyright (c) 2000-2002, 2004, 2006-2016 Glenn Randers-Pehrson, are
  * derived from libpng-1.0.6, and are distributed according to the same
  * disclaimer and license as libpng-1.0.6 with the following individuals
@@ -258,11 +246,7 @@
  * Y2K compliance in libpng:
  * =========================
  *
-<<<<<<< HEAD
- *    December 26, 2016
-=======
  *    December 27, 2016
->>>>>>> 61a9a054
  *
  *    Since the PNG Development group is an ad-hoc body, we can't make
  *    an official declaration.
@@ -330,13 +314,8 @@
  */
 
 /* Version information for png.h - this should match the version in png.c */
-<<<<<<< HEAD
-#define PNG_LIBPNG_VER_STRING "1.6.27beta02"
-#define PNG_HEADER_VERSION_STRING " libpng version 1.6.27beta02 - December 26, 2016\n"
-=======
 #define PNG_LIBPNG_VER_STRING "1.6.27rc01"
 #define PNG_HEADER_VERSION_STRING " libpng version 1.6.27rc01 - December 27, 2016\n"
->>>>>>> 61a9a054
 
 #define PNG_LIBPNG_VER_SONUM   16
 #define PNG_LIBPNG_VER_DLLNUM  16
