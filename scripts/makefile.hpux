--- conflicted
+++ resolved
@@ -1,9 +1,5 @@
 # makefile for libpng, HPUX (10.20 and 11.00) using the ANSI/C product.
-<<<<<<< HEAD
-# Copyright (C) 1999-2002, 2006, 2010 Glenn Randers-Pehrson
-=======
 # Copyright (C) 1999-2002, 2006, 2010-2011 Glenn Randers-Pehrson
->>>>>>> d57dc304
 # Copyright (C) 1995 Guy Eric Schalnat, Group 42
 # contributed by Jim Rice and updated by Chris Schleicher, Hewlett Packard
 #
@@ -23,13 +19,8 @@
 #   SHAREDLIB=libz.sl
 
 # Library name:
-<<<<<<< HEAD
-LIBNAME = libpng14
-PNGMAJ = 14
-=======
 LIBNAME = libpng15
 PNGMAJ = 15
->>>>>>> d57dc304
 
 # Shared library names:
 LIBSO=$(LIBNAME).sl
@@ -45,11 +36,7 @@
 RANLIB=ranlib
 RM_F=/bin/rm -f
 
-<<<<<<< HEAD
-# where make install puts libpng.a, libpng14.sl, and png.h
-=======
 # where make install puts libpng.a, libpng15.sl, and png.h
->>>>>>> d57dc304
 prefix=/opt/libpng
 exec_prefix=$(prefix)
 INCPATH=$(prefix)/include
@@ -103,11 +90,7 @@
 	-e s!@exec_prefix@!$(exec_prefix)! \
 	-e s!@libdir@!$(LIBPATH)! \
 	-e s!@includedir@!$(INCPATH)! \
-<<<<<<< HEAD
-	-e s!-lpng14!-lpng14\ -lz\ -lm! > libpng.pc
-=======
 	-e s!-lpng15!-lpng15\ -lz\ -lm! > libpng.pc
->>>>>>> d57dc304
 
 libpng-config:
 	( cat scripts/libpng-config-head.in; \
@@ -115,11 +98,7 @@
 	echo I_opts=\"-I$(INCPATH)/$(LIBNAME)\"; \
 	echo ccopts=\"-Ae +DA1.1 +DS2.0\"; \
 	echo L_opts=\"-L$(LIBPATH)\"; \
-<<<<<<< HEAD
-	echo libs=\"-lpng14 -lz -lm\"; \
-=======
 	echo libs=\"-lpng15 -lz -lm\"; \
->>>>>>> d57dc304
 	cat scripts/libpng-config-body.in ) > libpng-config
 	chmod +x libpng-config
 
@@ -215,11 +194,7 @@
 clean:
 	$(RM_F) *.o libpng.a pngtest pngtesti pngout.png \
 	libpng-config $(LIBSO) $(LIBSOMAJ)* \
-<<<<<<< HEAD
-	libpng.pc
-=======
 	libpng.pc pnglibconf.h
->>>>>>> d57dc304
 
 DOCS = ANNOUNCE CHANGES INSTALL KNOWNBUG LICENSE README TODO Y2KINFO
 writelock:
@@ -227,25 +202,6 @@
 
 # DO NOT DELETE THIS LINE -- make depend depends on it.
 
-<<<<<<< HEAD
-png.o: png.h pngconf.h pngpriv.h
-pngerror.o: png.h pngconf.h pngpriv.h
-pngrio.o: png.h pngconf.h pngpriv.h
-pngwio.o: png.h pngconf.h pngpriv.h
-pngmem.o: png.h pngconf.h pngpriv.h
-pngset.o: png.h pngconf.h pngpriv.h
-pngget.o: png.h pngconf.h pngpriv.h
-pngread.o: png.h pngconf.h pngpriv.h
-pngrtran.o: png.h pngconf.h pngpriv.h
-pngrutil.o: png.h pngconf.h pngpriv.h
-pngtrans.o: png.h pngconf.h pngpriv.h
-pngwrite.o: png.h pngconf.h pngpriv.h
-pngwtran.o: png.h pngconf.h pngpriv.h
-pngwutil.o: png.h pngconf.h pngpriv.h
-pngpread.o: png.h pngconf.h pngpriv.h
-
-pngtest.o: png.h pngconf.h
-=======
 png.o: png.h pngconf.h pnglibconf.h pngpriv.h pngstruct.h pnginfo.h pngdebug.h
 pngerror.o: png.h pngconf.h pnglibconf.h pngpriv.h pngstruct.h pnginfo.h pngdebug.h
 pngrio.o: png.h pngconf.h pnglibconf.h pngpriv.h pngstruct.h pnginfo.h pngdebug.h
@@ -262,5 +218,4 @@
 pngwutil.o: png.h pngconf.h pnglibconf.h pngpriv.h pngstruct.h pnginfo.h pngdebug.h
 pngpread.o: png.h pngconf.h pnglibconf.h pngpriv.h pngstruct.h pnginfo.h pngdebug.h
 
-pngtest.o: png.h pngconf.h pnglibconf.h
->>>>>>> d57dc304
+pngtest.o: png.h pngconf.h pnglibconf.h