$! make libpng under VMS
$!
$!
$! Check for MMK/MMS
$!
$! This procedure accepts one parameter (contrib), which causes it to build
$! the programs from the contrib directory instead of libpng.
$!
$ p1 = f$edit(p1,"UPCASE")
$ if p1 .eqs. "CONTRIB"
$ then
$   set def [.contrib.gregbook]
$   @makevms
$   set def [-.pngminus]
$   @makevms
$   set def [--]
$   exit
$ endif
$ Make = ""
$ If F$Search ("Sys$System:MMS.EXE") .nes. "" Then Make = "MMS"
$ If F$Type (MMK) .eqs. "STRING" Then Make = "MMK"
$!
$! Look for the compiler used
$!
$ zlibsrc = "[-.zlib]"
$ ccopt="/include=''zlibsrc'"
$ if f$getsyi("HW_MODEL").ge.1024
$ then
$  ccopt = "/prefix=all"+ccopt
$  comp  = "__decc__=1"
$  if f$trnlnm("SYS").eqs."" then define sys sys$library:
$ else
$  if f$search("SYS$SYSTEM:DECC$COMPILER.EXE").eqs.""
$   then
$    if f$trnlnm("SYS").eqs."" then define sys sys$library:
$    if f$search("SYS$SYSTEM:VAXC.EXE").eqs.""
$     then
$      comp  = "__gcc__=1"
$      CC :== GCC
$     else
$      comp = "__vaxc__=1"
$     endif
$   else
$    if f$trnlnm("SYS").eqs."" then define sys decc$library_include:
$    ccopt = "/decc/prefix=all"+ccopt
$    comp  = "__decc__=1"
$  endif
$ endif
$!
$! Build the thing plain or with mms/mmk
$!
$ write sys$output "Compiling Libpng sources ..."
$ if make.eqs.""
$  then
$   dele pngtest.obj;*
$   CALL MAKE png.OBJ "cc ''CCOPT' png" -
<<<<<<< HEAD
	png.c png.h pngconf.h pngpriv.h
$   CALL MAKE pngset.OBJ "cc ''CCOPT' pngset" -
	pngset.c png.h pngconf.h pngpriv.h
$   CALL MAKE pngget.OBJ "cc ''CCOPT' pngget" -
	pngget.c png.h pngconf.h pngpriv.h
$   CALL MAKE pngread.OBJ "cc ''CCOPT' pngread" -
	pngread.c png.h pngconf.h pngpriv.h
$   CALL MAKE pngpread.OBJ "cc ''CCOPT' pngpread" -
	pngpread.c png.h pngconf.h pngpriv.h
$   CALL MAKE pngrtran.OBJ "cc ''CCOPT' pngrtran" -
	pngrtran.c png.h pngconf.h pngpriv.h
$   CALL MAKE pngrutil.OBJ "cc ''CCOPT' pngrutil" -
	pngrutil.c png.h pngconf.h pngpriv.h
$   CALL MAKE pngerror.OBJ "cc ''CCOPT' pngerror" -
	pngerror.c png.h pngconf.h pngpriv.h
$   CALL MAKE pngmem.OBJ "cc ''CCOPT' pngmem" -
	pngmem.c png.h pngconf.h pngpriv.h
$   CALL MAKE pngrio.OBJ "cc ''CCOPT' pngrio" -
	pngrio.c png.h pngconf.h pngpriv.h
$   CALL MAKE pngwio.OBJ "cc ''CCOPT' pngwio" -
	pngwio.c png.h pngconf.h pngpriv.h
$   CALL MAKE pngtrans.OBJ "cc ''CCOPT' pngtrans" -
	pngtrans.c png.h pngconf.h pngpriv.h
$   CALL MAKE pngwrite.OBJ "cc ''CCOPT' pngwrite" -
	pngwrite.c png.h pngconf.h pngpriv.h
$   CALL MAKE pngwtran.OBJ "cc ''CCOPT' pngwtran" -
	pngwtran.c png.h pngconf.h pngpriv.h
$   CALL MAKE pngwutil.OBJ "cc ''CCOPT' pngwutil" -
	pngwutil.c png.h pngconf.h pngpriv.h
=======
	png.c png.h pngconf.h pnglibconf.h pngpriv.h pngstruct.h pnginfo.h pngdebug.h
$   CALL MAKE pngset.OBJ "cc ''CCOPT' pngset" -
	pngset.c png.h pngconf.h pnglibconf.h pngpriv.h pngstruct.h pnginfo.h pngdebug.h
$   CALL MAKE pngget.OBJ "cc ''CCOPT' pngget" -
	pngget.c png.h pngconf.h pnglibconf.h pngpriv.h pngstruct.h pnginfo.h pngdebug.h
$   CALL MAKE pngread.OBJ "cc ''CCOPT' pngread" -
	pngread.c png.h pngconf.h pnglibconf.h pngpriv.h pngstruct.h pnginfo.h pngdebug.h
$   CALL MAKE pngpread.OBJ "cc ''CCOPT' pngpread" -
	pngpread.c png.h pngconf.h pnglibconf.h pngpriv.h pngstruct.h pnginfo.h pngdebug.h
$   CALL MAKE pngrtran.OBJ "cc ''CCOPT' pngrtran" -
	pngrtran.c png.h pngconf.h pnglibconf.h pngpriv.h pngstruct.h pnginfo.h pngdebug.h
$   CALL MAKE pngrutil.OBJ "cc ''CCOPT' pngrutil" -
	pngrutil.c png.h pngconf.h pnglibconf.h pngpriv.h pngstruct.h pnginfo.h pngdebug.h
$   CALL MAKE pngerror.OBJ "cc ''CCOPT' pngerror" -
	pngerror.c png.h pngconf.h pnglibconf.h pngpriv.h pngstruct.h pnginfo.h pngdebug.h
$   CALL MAKE pngmem.OBJ "cc ''CCOPT' pngmem" -
	pngmem.c png.h pngconf.h pnglibconf.h pngpriv.h pngstruct.h pnginfo.h pngdebug.h
$   CALL MAKE pngrio.OBJ "cc ''CCOPT' pngrio" -
	pngrio.c png.h pngconf.h pnglibconf.h pngpriv.h pngstruct.h pnginfo.h pngdebug.h
$   CALL MAKE pngwio.OBJ "cc ''CCOPT' pngwio" -
	pngwio.c png.h pngconf.h pnglibconf.h pngpriv.h pngstruct.h pnginfo.h pngdebug.h
$   CALL MAKE pngtrans.OBJ "cc ''CCOPT' pngtrans" -
	pngtrans.c png.h pngconf.h pnglibconf.h pngpriv.h pngstruct.h pnginfo.h pngdebug.h
$   CALL MAKE pngwrite.OBJ "cc ''CCOPT' pngwrite" -
	pngwrite.c png.h pngconf.h pnglibconf.h pngpriv.h pngstruct.h pnginfo.h pngdebug.h
$   CALL MAKE pngwtran.OBJ "cc ''CCOPT' pngwtran" -
	pngwtran.c png.h pngconf.h pnglibconf.h pngpriv.h pngstruct.h pnginfo.h pngdebug.h
$   CALL MAKE pngwutil.OBJ "cc ''CCOPT' pngwutil" -
	pngwutil.c png.h pngconf.h pnglibconf.h pngpriv.h pngstruct.h pnginfo.h pngdebug.h
>>>>>>> d57dc304
$   write sys$output "Building Libpng ..."
$   CALL MAKE libpng.OLB "lib/crea libpng.olb *.obj" *.OBJ
$   write sys$output "Building pngtest..."
$   CALL MAKE pngtest.OBJ "cc ''CCOPT' pngtest" -
	pngtest.c png.h pngconf.h pnglibconf.h
$   call make pngtest.exe -
	"LINK pngtest,libpng.olb/lib,''zlibsrc'libz.olb/lib" -
	pngtest.obj libpng.olb
$   write sys$output "Testing Libpng..."
$   run pngtest
$  else
$   if f$search("DESCRIP.MMS") .eqs. "" then copy/nolog [.SCRIPTS]DESCRIP.MMS []
$   'make'/macro=('comp',zlibsrc='zlibsrc')
$  endif
$ write sys$output "Libpng build completed"
$ exit
$!
$!
$MAKE: SUBROUTINE   !SUBROUTINE TO CHECK DEPENDENCIES
$ V = 'F$Verify(0)
$! P1 = What we are trying to make
$! P2 = Command to make it
$! P3 - P8  What it depends on
$
$ If F$Search(P1) .Eqs. "" Then Goto Makeit
$ Time = F$CvTime(F$File(P1,"RDT"))
$arg=3
$Loop:
$       Argument = P'arg
$       If Argument .Eqs. "" Then Goto Exit
$       El=0
$Loop2:
$       File = F$Element(El," ",Argument)
$       If File .Eqs. " " Then Goto Endl
$       AFile = ""
$Loop3:
$       OFile = AFile
$       AFile = F$Search(File)
$       If AFile .Eqs. "" .Or. AFile .Eqs. OFile Then Goto NextEl
$       If F$CvTime(F$File(AFile,"RDT")) .Ges. Time Then Goto Makeit
$       Goto Loop3
$NextEL:
$       El = El + 1
$       Goto Loop2
$EndL:
$ arg=arg+1
$ If arg .Le. 8 Then Goto Loop
$ Goto Exit
$
$Makeit:
$ VV=F$VERIFY(0)
$ write sys$output P2
$ 'P2
$ VV='F$Verify(VV)
$Exit:
$ If V Then Set Verify
$ENDSUBROUTINE<|MERGE_RESOLUTION|>--- conflicted
+++ resolved
@@ -54,37 +54,6 @@
 $  then
 $   dele pngtest.obj;*
 $   CALL MAKE png.OBJ "cc ''CCOPT' png" -
-<<<<<<< HEAD
-	png.c png.h pngconf.h pngpriv.h
-$   CALL MAKE pngset.OBJ "cc ''CCOPT' pngset" -
-	pngset.c png.h pngconf.h pngpriv.h
-$   CALL MAKE pngget.OBJ "cc ''CCOPT' pngget" -
-	pngget.c png.h pngconf.h pngpriv.h
-$   CALL MAKE pngread.OBJ "cc ''CCOPT' pngread" -
-	pngread.c png.h pngconf.h pngpriv.h
-$   CALL MAKE pngpread.OBJ "cc ''CCOPT' pngpread" -
-	pngpread.c png.h pngconf.h pngpriv.h
-$   CALL MAKE pngrtran.OBJ "cc ''CCOPT' pngrtran" -
-	pngrtran.c png.h pngconf.h pngpriv.h
-$   CALL MAKE pngrutil.OBJ "cc ''CCOPT' pngrutil" -
-	pngrutil.c png.h pngconf.h pngpriv.h
-$   CALL MAKE pngerror.OBJ "cc ''CCOPT' pngerror" -
-	pngerror.c png.h pngconf.h pngpriv.h
-$   CALL MAKE pngmem.OBJ "cc ''CCOPT' pngmem" -
-	pngmem.c png.h pngconf.h pngpriv.h
-$   CALL MAKE pngrio.OBJ "cc ''CCOPT' pngrio" -
-	pngrio.c png.h pngconf.h pngpriv.h
-$   CALL MAKE pngwio.OBJ "cc ''CCOPT' pngwio" -
-	pngwio.c png.h pngconf.h pngpriv.h
-$   CALL MAKE pngtrans.OBJ "cc ''CCOPT' pngtrans" -
-	pngtrans.c png.h pngconf.h pngpriv.h
-$   CALL MAKE pngwrite.OBJ "cc ''CCOPT' pngwrite" -
-	pngwrite.c png.h pngconf.h pngpriv.h
-$   CALL MAKE pngwtran.OBJ "cc ''CCOPT' pngwtran" -
-	pngwtran.c png.h pngconf.h pngpriv.h
-$   CALL MAKE pngwutil.OBJ "cc ''CCOPT' pngwutil" -
-	pngwutil.c png.h pngconf.h pngpriv.h
-=======
 	png.c png.h pngconf.h pnglibconf.h pngpriv.h pngstruct.h pnginfo.h pngdebug.h
 $   CALL MAKE pngset.OBJ "cc ''CCOPT' pngset" -
 	pngset.c png.h pngconf.h pnglibconf.h pngpriv.h pngstruct.h pnginfo.h pngdebug.h
@@ -114,7 +83,6 @@
 	pngwtran.c png.h pngconf.h pnglibconf.h pngpriv.h pngstruct.h pnginfo.h pngdebug.h
 $   CALL MAKE pngwutil.OBJ "cc ''CCOPT' pngwutil" -
 	pngwutil.c png.h pngconf.h pnglibconf.h pngpriv.h pngstruct.h pnginfo.h pngdebug.h
->>>>>>> d57dc304
 $   write sys$output "Building Libpng ..."
 $   CALL MAKE libpng.OLB "lib/crea libpng.olb *.obj" *.OBJ
 $   write sys$output "Building pngtest..."
