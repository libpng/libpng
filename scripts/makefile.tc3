# Makefile for libpng
# TurboC/C++ (Note: All modules are compiled in C mode)

# To use, do "make -fmakefile.tc3"

# ----- Turbo C 3.00 (can be modified to work with earlier versions) -----

MODEL=l
CFLAGS=-O2 -Z -m$(MODEL) -I..\zlib
#CFLAGS=-D_NO_PROTO -O2 -Z -m$(MODEL) -I..\zlib  # Turbo C older than 3.00
CC=tcc
LD=tcc
LIB=tlib
LDFLAGS=-m$(MODEL) -L..\zlib
O=.obj
E=.exe

# variables
OBJS1 = png$(O) pngset$(O) pngget$(O) pngrutil$(O) pngtrans$(O) pngwutil$(O)
OBJS2 = pngmem$(O) pngpread$(O) pngread$(O) pngerror$(O) pngwrite$(O)
OBJS3 = pngrtran$(O) pngwtran$(O) pngrio$(O) pngwio$(O)
OBJSL1 = +png$(O) +pngset$(O) +pngget$(O) +pngrutil$(O) +pngtrans$(O)
OBJSL2 = +pngwutil$(O) +pngmem$(O) +pngpread$(O) +pngread$(O) +pngerror$(O)
OBJSL3 = +pngwrite$(O) +pngrtran$(O) +pngwtran$(O) +pngrio$(O) +pngwio$(O)

all: libpng$(MODEL).lib pngtest$(E)

# see scripts/pnglibconf.mak for more options
pnglibconf.h: scripts/pnglibconf.h.prebuilt
	cp scripts/pnglibconf.h.prebuilt $@

pngtest: pngtest$(E)

test: pngtest$(E)
	pngtest$(E)

<<<<<<< HEAD
png$(O): png.h pngconf.h pngpriv.h
		  $(CC) -c $(CFLAGS) $*.c

pngset$(O): png.h pngconf.h pngpriv.h
		  $(CC) -c $(CFLAGS) $*.c

pngget$(O): png.h pngconf.h pngpriv.h
		  $(CC) -c $(CFLAGS) $*.c

pngread$(O): png.h pngconf.h pngpriv.h
		  $(CC) -c $(CFLAGS) $*.c

pngpread$(O): png.h pngconf.h pngpriv.h
		  $(CC) -c $(CFLAGS) $*.c

pngrtran$(O): png.h pngconf.h pngpriv.h
		  $(CC) -c $(CFLAGS) $*.c

pngrutil$(O): png.h pngconf.h pngpriv.h
		  $(CC) -c $(CFLAGS) $*.c

pngerror$(O): png.h pngconf.h pngpriv.h
	$(CC) -c $(CFLAGS) $*.c

pngmem$(O): png.h pngconf.h pngpriv.h
	$(CC) -c $(CFLAGS) $*.c

pngrio$(O): png.h pngconf.h pngpriv.h
	$(CC) -c $(CFLAGS) $*.c

pngwio$(O): png.h pngconf.h pngpriv.h
=======
png$(O): png.h pngconf.h pnglibconf.h pngpriv.h pngstruct.h pnginfo.h pngdebug.h
		  $(CC) -c $(CFLAGS) $*.c

pngset$(O): png.h pngconf.h pnglibconf.h pngpriv.h pngstruct.h pnginfo.h pngdebug.h
		  $(CC) -c $(CFLAGS) $*.c

pngget$(O): png.h pngconf.h pnglibconf.h pngpriv.h pngstruct.h pnginfo.h pngdebug.h
		  $(CC) -c $(CFLAGS) $*.c

pngread$(O): png.h pngconf.h pnglibconf.h pngpriv.h pngstruct.h pnginfo.h pngdebug.h
		  $(CC) -c $(CFLAGS) $*.c

pngpread$(O): png.h pngconf.h pnglibconf.h pngpriv.h pngstruct.h pnginfo.h pngdebug.h
		  $(CC) -c $(CFLAGS) $*.c

pngrtran$(O): png.h pngconf.h pnglibconf.h pngpriv.h pngstruct.h pnginfo.h pngdebug.h
		  $(CC) -c $(CFLAGS) $*.c

pngrutil$(O): png.h pngconf.h pnglibconf.h pngpriv.h pngstruct.h pnginfo.h pngdebug.h
		  $(CC) -c $(CFLAGS) $*.c

pngerror$(O): png.h pngconf.h pnglibconf.h pngpriv.h pngstruct.h pnginfo.h pngdebug.h
	$(CC) -c $(CFLAGS) $*.c

pngmem$(O): png.h pngconf.h pnglibconf.h pngpriv.h pngstruct.h pnginfo.h pngdebug.h
	$(CC) -c $(CFLAGS) $*.c

pngrio$(O): png.h pngconf.h pnglibconf.h pngpriv.h pngstruct.h pnginfo.h pngdebug.h
	$(CC) -c $(CFLAGS) $*.c

pngwio$(O): png.h pngconf.h pnglibconf.h pngpriv.h pngstruct.h pnginfo.h pngdebug.h
>>>>>>> d57dc304
	$(CC) -c $(CFLAGS) $*.c

pngtest$(O): png.h pngconf.h pnglibconf.h
	$(CC) -c $(CFLAGS) $*.c

<<<<<<< HEAD
pngtrans$(O): png.h pngconf.h pngpriv.h
	$(CC) -c $(CFLAGS) $*.c

pngwrite$(O): png.h pngconf.h pngpriv.h
	$(CC) -c $(CFLAGS) $*.c

pngwtran$(O): png.h pngconf.h pngpriv.h
	$(CC) -c $(CFLAGS) $*.c

pngwutil$(O): png.h pngconf.h pngpriv.h
=======
pngtrans$(O): png.h pngconf.h pnglibconf.h pngpriv.h pngstruct.h pnginfo.h pngdebug.h
	$(CC) -c $(CFLAGS) $*.c

pngwrite$(O): png.h pngconf.h pnglibconf.h pngpriv.h pngstruct.h pnginfo.h pngdebug.h
	$(CC) -c $(CFLAGS) $*.c

pngwtran$(O): png.h pngconf.h pnglibconf.h pngpriv.h pngstruct.h pnginfo.h pngdebug.h
	$(CC) -c $(CFLAGS) $*.c

pngwutil$(O): png.h pngconf.h pnglibconf.h pngpriv.h pngstruct.h pnginfo.h pngdebug.h
>>>>>>> d57dc304
	$(CC) -c $(CFLAGS) $*.c

libpng$(MODEL).lib: $(OBJS1) $(OBJS2) $(OBJS3)
	$(LIB) libpng$(MODEL) +$(OBJSL1)
	$(LIB) libpng$(MODEL) +$(OBJSL2)
	$(LIB) libpng$(MODEL) +$(OBJSL3)

pngtest$(E): pngtest$(O) libpng$(MODEL).lib
	$(LD) $(LDFLAGS) pngtest.obj libpng$(MODEL).lib zlib_$(MODEL).lib

# End of makefile for libpng<|MERGE_RESOLUTION|>--- conflicted
+++ resolved
@@ -34,39 +34,6 @@
 test: pngtest$(E)
 	pngtest$(E)
 
-<<<<<<< HEAD
-png$(O): png.h pngconf.h pngpriv.h
-		  $(CC) -c $(CFLAGS) $*.c
-
-pngset$(O): png.h pngconf.h pngpriv.h
-		  $(CC) -c $(CFLAGS) $*.c
-
-pngget$(O): png.h pngconf.h pngpriv.h
-		  $(CC) -c $(CFLAGS) $*.c
-
-pngread$(O): png.h pngconf.h pngpriv.h
-		  $(CC) -c $(CFLAGS) $*.c
-
-pngpread$(O): png.h pngconf.h pngpriv.h
-		  $(CC) -c $(CFLAGS) $*.c
-
-pngrtran$(O): png.h pngconf.h pngpriv.h
-		  $(CC) -c $(CFLAGS) $*.c
-
-pngrutil$(O): png.h pngconf.h pngpriv.h
-		  $(CC) -c $(CFLAGS) $*.c
-
-pngerror$(O): png.h pngconf.h pngpriv.h
-	$(CC) -c $(CFLAGS) $*.c
-
-pngmem$(O): png.h pngconf.h pngpriv.h
-	$(CC) -c $(CFLAGS) $*.c
-
-pngrio$(O): png.h pngconf.h pngpriv.h
-	$(CC) -c $(CFLAGS) $*.c
-
-pngwio$(O): png.h pngconf.h pngpriv.h
-=======
 png$(O): png.h pngconf.h pnglibconf.h pngpriv.h pngstruct.h pnginfo.h pngdebug.h
 		  $(CC) -c $(CFLAGS) $*.c
 
@@ -98,24 +65,11 @@
 	$(CC) -c $(CFLAGS) $*.c
 
 pngwio$(O): png.h pngconf.h pnglibconf.h pngpriv.h pngstruct.h pnginfo.h pngdebug.h
->>>>>>> d57dc304
 	$(CC) -c $(CFLAGS) $*.c
 
 pngtest$(O): png.h pngconf.h pnglibconf.h
 	$(CC) -c $(CFLAGS) $*.c
 
-<<<<<<< HEAD
-pngtrans$(O): png.h pngconf.h pngpriv.h
-	$(CC) -c $(CFLAGS) $*.c
-
-pngwrite$(O): png.h pngconf.h pngpriv.h
-	$(CC) -c $(CFLAGS) $*.c
-
-pngwtran$(O): png.h pngconf.h pngpriv.h
-	$(CC) -c $(CFLAGS) $*.c
-
-pngwutil$(O): png.h pngconf.h pngpriv.h
-=======
 pngtrans$(O): png.h pngconf.h pnglibconf.h pngpriv.h pngstruct.h pnginfo.h pngdebug.h
 	$(CC) -c $(CFLAGS) $*.c
 
@@ -126,7 +80,6 @@
 	$(CC) -c $(CFLAGS) $*.c
 
 pngwutil$(O): png.h pngconf.h pnglibconf.h pngpriv.h pngstruct.h pnginfo.h pngdebug.h
->>>>>>> d57dc304
 	$(CC) -c $(CFLAGS) $*.c
 
 libpng$(MODEL).lib: $(OBJS1) $(OBJS2) $(OBJS3)
