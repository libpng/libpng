# Makefile for libpng
# Microsoft Visual C++ with Intel C/C++ Compiler 4.0 and later

# Copyright (C) 2006 Glenn Randers-Pehrson
# Copyright (C) 2000, Pawel Mrochen, based on makefile.msc which is
# copyright 1995 Guy Eric Schalnat, Group 42, Inc.
#
# This code is released under the libpng license.
# For conditions of distribution and use, see the disclaimer
# and license in png.h
#
# To use, do "nmake /f scripts\makefile.intel"
#
# ------------------- Intel C/C++ Compiler 4.0 and later -------------------

# Where the zlib library and include files are located
ZLIBLIB=..\zlib
ZLIBINC=..\zlib

# Target CPU
CPU=6		# Pentium II
#CPU=5		# Pentium

# Calling convention
CALLING=r	# __fastcall
#CALLING=z	# __stdcall
#CALLING=d	# __cdecl

# Uncomment next to put error messages in a file
#ERRFILE=>>pngerrs

# --------------------------------------------------------------------------

CC=icl -c
CFLAGS=-O2 -G$(CPU)$(CALLING) -Qip -Qunroll4 -I$(ZLIBINC) -nologo
LD=link
LDFLAGS=/SUBSYSTEM:CONSOLE /NOLOGO

O=.obj

OBJS=png$(O) pngset$(O) pngget$(O) pngrutil$(O) pngtrans$(O) pngwutil$(O) \
pngmem$(O) pngpread$(O) pngread$(O) pngerror$(O) pngwrite$(O) \
pngrtran$(O) pngwtran$(O) pngrio$(O) pngwio$(O)

all: test

<<<<<<< HEAD
png$(O): png.h pngconf.h pngpriv.h
	$(CC) $(CFLAGS) $*.c $(ERRFILE)

pngset$(O): png.h pngconf.h pngpriv.h
	$(CC) $(CFLAGS) $*.c $(ERRFILE)

pngget$(O): png.h pngconf.h pngpriv.h
	$(CC) $(CFLAGS) $*.c $(ERRFILE)

pngread$(O): png.h pngconf.h pngpriv.h
	$(CC) $(CFLAGS) $*.c $(ERRFILE)

pngpread$(O): png.h pngconf.h pngpriv.h
	$(CC) $(CFLAGS) $*.c $(ERRFILE)

pngrtran$(O): png.h pngconf.h pngpriv.h
	$(CC) $(CFLAGS) $*.c $(ERRFILE)

pngrutil$(O): png.h pngconf.h pngpriv.h
	$(CC) $(CFLAGS) $*.c $(ERRFILE)

pngerror$(O): png.h pngconf.h pngpriv.h
	$(CC) $(CFLAGS) $*.c $(ERRFILE)

pngmem$(O): png.h pngconf.h pngpriv.h
	$(CC) $(CFLAGS) $*.c $(ERRFILE)

pngrio$(O): png.h pngconf.h pngpriv.h
	$(CC) $(CFLAGS) $*.c $(ERRFILE)

pngwio$(O): png.h pngconf.h pngpriv.h
	$(CC) $(CFLAGS) $*.c $(ERRFILE)

pngtrans$(O): png.h pngconf.h pngpriv.h
	$(CC) $(CFLAGS) $*.c $(ERRFILE)

pngwrite$(O): png.h pngconf.h pngpriv.h
	$(CC) $(CFLAGS) $*.c $(ERRFILE)

pngwtran$(O): png.h pngconf.h pngpriv.h
	$(CC) $(CFLAGS) $*.c $(ERRFILE)

pngwutil$(O): png.h pngconf.h pngpriv.h
=======
# see scripts/pnglibconf.mak for more options
pnglibconf.h: scripts/pnglibconf.h.prebuilt
	cp scripts/pnglibconf.h.prebuilt $@

png$(O): png.h pngconf.h pnglibconf.h pngpriv.h pngstruct.h pnginfo.h pngdebug.h
	$(CC) $(CFLAGS) $*.c $(ERRFILE)

pngset$(O): png.h pngconf.h pnglibconf.h pngpriv.h pngstruct.h pnginfo.h pngdebug.h
	$(CC) $(CFLAGS) $*.c $(ERRFILE)

pngget$(O): png.h pngconf.h pnglibconf.h pngpriv.h pngstruct.h pnginfo.h pngdebug.h
	$(CC) $(CFLAGS) $*.c $(ERRFILE)

pngread$(O): png.h pngconf.h pnglibconf.h pngpriv.h pngstruct.h pnginfo.h pngdebug.h
	$(CC) $(CFLAGS) $*.c $(ERRFILE)

pngpread$(O): png.h pngconf.h pnglibconf.h pngpriv.h pngstruct.h pnginfo.h pngdebug.h
	$(CC) $(CFLAGS) $*.c $(ERRFILE)

pngrtran$(O): png.h pngconf.h pnglibconf.h pngpriv.h pngstruct.h pnginfo.h pngdebug.h
	$(CC) $(CFLAGS) $*.c $(ERRFILE)

pngrutil$(O): png.h pngconf.h pnglibconf.h pngpriv.h pngstruct.h pnginfo.h pngdebug.h
	$(CC) $(CFLAGS) $*.c $(ERRFILE)

pngerror$(O): png.h pngconf.h pnglibconf.h pngpriv.h pngstruct.h pnginfo.h pngdebug.h
	$(CC) $(CFLAGS) $*.c $(ERRFILE)

pngmem$(O): png.h pngconf.h pnglibconf.h pngpriv.h pngstruct.h pnginfo.h pngdebug.h
	$(CC) $(CFLAGS) $*.c $(ERRFILE)

pngrio$(O): png.h pngconf.h pnglibconf.h pngpriv.h pngstruct.h pnginfo.h pngdebug.h
	$(CC) $(CFLAGS) $*.c $(ERRFILE)

pngwio$(O): png.h pngconf.h pnglibconf.h pngpriv.h pngstruct.h pnginfo.h pngdebug.h
	$(CC) $(CFLAGS) $*.c $(ERRFILE)

pngtrans$(O): png.h pngconf.h pnglibconf.h pngpriv.h pngstruct.h pnginfo.h pngdebug.h
	$(CC) $(CFLAGS) $*.c $(ERRFILE)

pngwrite$(O): png.h pngconf.h pnglibconf.h pngpriv.h pngstruct.h pnginfo.h pngdebug.h
	$(CC) $(CFLAGS) $*.c $(ERRFILE)

pngwtran$(O): png.h pngconf.h pnglibconf.h pngpriv.h pngstruct.h pnginfo.h pngdebug.h
	$(CC) $(CFLAGS) $*.c $(ERRFILE)

pngwutil$(O): png.h pngconf.h pnglibconf.h pngpriv.h pngstruct.h pnginfo.h pngdebug.h
>>>>>>> d57dc304
	$(CC) $(CFLAGS) $*.c $(ERRFILE)

libpng.lib: $(OBJS)
	if exist libpng.lib del libpng.lib
	lib /NOLOGO /OUT:libpng.lib $(OBJS)

pngtest.exe: pngtest.obj libpng.lib
	$(LD) $(LDFLAGS) /OUT:pngtest.exe pngtest.obj libpng.lib $(ZLIBLIB)\zlib.lib

<<<<<<< HEAD
pngtest$(O): png.h pngconf.h
=======
pngtest$(O): png.h pngconf.h pnglibconf.h
>>>>>>> d57dc304
	$(CC) $(CFLAGS) $*.c $(ERRFILE)

test: pngtest.exe
	pngtest.exe


# End of makefile for libpng<|MERGE_RESOLUTION|>--- conflicted
+++ resolved
@@ -44,51 +44,6 @@
 
 all: test
 
-<<<<<<< HEAD
-png$(O): png.h pngconf.h pngpriv.h
-	$(CC) $(CFLAGS) $*.c $(ERRFILE)
-
-pngset$(O): png.h pngconf.h pngpriv.h
-	$(CC) $(CFLAGS) $*.c $(ERRFILE)
-
-pngget$(O): png.h pngconf.h pngpriv.h
-	$(CC) $(CFLAGS) $*.c $(ERRFILE)
-
-pngread$(O): png.h pngconf.h pngpriv.h
-	$(CC) $(CFLAGS) $*.c $(ERRFILE)
-
-pngpread$(O): png.h pngconf.h pngpriv.h
-	$(CC) $(CFLAGS) $*.c $(ERRFILE)
-
-pngrtran$(O): png.h pngconf.h pngpriv.h
-	$(CC) $(CFLAGS) $*.c $(ERRFILE)
-
-pngrutil$(O): png.h pngconf.h pngpriv.h
-	$(CC) $(CFLAGS) $*.c $(ERRFILE)
-
-pngerror$(O): png.h pngconf.h pngpriv.h
-	$(CC) $(CFLAGS) $*.c $(ERRFILE)
-
-pngmem$(O): png.h pngconf.h pngpriv.h
-	$(CC) $(CFLAGS) $*.c $(ERRFILE)
-
-pngrio$(O): png.h pngconf.h pngpriv.h
-	$(CC) $(CFLAGS) $*.c $(ERRFILE)
-
-pngwio$(O): png.h pngconf.h pngpriv.h
-	$(CC) $(CFLAGS) $*.c $(ERRFILE)
-
-pngtrans$(O): png.h pngconf.h pngpriv.h
-	$(CC) $(CFLAGS) $*.c $(ERRFILE)
-
-pngwrite$(O): png.h pngconf.h pngpriv.h
-	$(CC) $(CFLAGS) $*.c $(ERRFILE)
-
-pngwtran$(O): png.h pngconf.h pngpriv.h
-	$(CC) $(CFLAGS) $*.c $(ERRFILE)
-
-pngwutil$(O): png.h pngconf.h pngpriv.h
-=======
 # see scripts/pnglibconf.mak for more options
 pnglibconf.h: scripts/pnglibconf.h.prebuilt
 	cp scripts/pnglibconf.h.prebuilt $@
@@ -136,7 +91,6 @@
 	$(CC) $(CFLAGS) $*.c $(ERRFILE)
 
 pngwutil$(O): png.h pngconf.h pnglibconf.h pngpriv.h pngstruct.h pnginfo.h pngdebug.h
->>>>>>> d57dc304
 	$(CC) $(CFLAGS) $*.c $(ERRFILE)
 
 libpng.lib: $(OBJS)
@@ -146,11 +100,7 @@
 pngtest.exe: pngtest.obj libpng.lib
 	$(LD) $(LDFLAGS) /OUT:pngtest.exe pngtest.obj libpng.lib $(ZLIBLIB)\zlib.lib
 
-<<<<<<< HEAD
-pngtest$(O): png.h pngconf.h
-=======
 pngtest$(O): png.h pngconf.h pnglibconf.h
->>>>>>> d57dc304
 	$(CC) $(CFLAGS) $*.c $(ERRFILE)
 
 test: pngtest.exe
