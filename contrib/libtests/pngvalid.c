
/* pngvalid.c - validate libpng by constructing then reading png files.
 *
<<<<<<< HEAD
 * Last changed in libpng 1.6.26 [October 20, 2016]
=======
 * Last changed in libpng 1.6.27 [(PENDING RELEASE)]
>>>>>>> 7ed5c08f
 * Copyright (c) 2014-2016 John Cunningham Bowler
 *
 * This code is released under the libpng license.
 * For conditions of distribution and use, see the disclaimer
 * and license in png.h
 *
 * NOTES:
 *   This is a C program that is intended to be linked against libpng.  It
 *   generates bitmaps internally, stores them as PNG files (using the
 *   sequential write code) then reads them back (using the sequential
 *   read code) and validates that the result has the correct data.
 *
 *   The program can be modified and extended to test the correctness of
 *   transformations performed by libpng.
 */

#define _POSIX_SOURCE 1
#define _ISOC99_SOURCE 1 /* For floating point */
#define _GNU_SOURCE 1 /* For the floating point exception extension */

#include <signal.h>
#include <stdio.h>

#if defined(HAVE_CONFIG_H) && !defined(PNG_NO_CONFIG_H)
#  include <config.h>
#endif

#ifdef HAVE_FEENABLEEXCEPT /* from config.h, if included */
#  include <fenv.h>
#endif

#ifndef FE_DIVBYZERO
#  define FE_DIVBYZERO 0
#endif
#ifndef FE_INVALID
#  define FE_INVALID 0
#endif
#ifndef FE_OVERFLOW
#  define FE_OVERFLOW 0
#endif

/* Define the following to use this test against your installed libpng, rather
 * than the one being built here:
 */
#ifdef PNG_FREESTANDING_TESTS
#  include <png.h>
#else
#  include "../../png.h"
#endif

#ifdef PNG_ZLIB_HEADER
#  include PNG_ZLIB_HEADER
#else
#  include <zlib.h>   /* For crc32 */
#endif

/* 1.6.1 added support for the configure test harness, which uses 77 to indicate
 * a skipped test, in earlier versions we need to succeed on a skipped test, so:
 */
#if PNG_LIBPNG_VER >= 10601 && defined(HAVE_CONFIG_H)
#  define SKIP 77
#else
#  define SKIP 0
#endif

/* pngvalid requires write support and one of the fixed or floating point APIs.
 */
#if defined(PNG_WRITE_SUPPORTED) &&\
   (defined(PNG_FIXED_POINT_SUPPORTED) || defined(PNG_FLOATING_POINT_SUPPORTED))

#if PNG_LIBPNG_VER < 10500
/* This deliberately lacks the const. */
typedef png_byte *png_const_bytep;

/* This is copied from 1.5.1 png.h: */
#define PNG_INTERLACE_ADAM7_PASSES 7
#define PNG_PASS_START_ROW(pass) (((1U&~(pass))<<(3-((pass)>>1)))&7)
#define PNG_PASS_START_COL(pass) (((1U& (pass))<<(3-(((pass)+1)>>1)))&7)
#define PNG_PASS_ROW_SHIFT(pass) ((pass)>2?(8-(pass))>>1:3)
#define PNG_PASS_COL_SHIFT(pass) ((pass)>1?(7-(pass))>>1:3)
#define PNG_PASS_ROWS(height, pass) (((height)+(((1<<PNG_PASS_ROW_SHIFT(pass))\
   -1)-PNG_PASS_START_ROW(pass)))>>PNG_PASS_ROW_SHIFT(pass))
#define PNG_PASS_COLS(width, pass) (((width)+(((1<<PNG_PASS_COL_SHIFT(pass))\
   -1)-PNG_PASS_START_COL(pass)))>>PNG_PASS_COL_SHIFT(pass))
#define PNG_ROW_FROM_PASS_ROW(yIn, pass) \
   (((yIn)<<PNG_PASS_ROW_SHIFT(pass))+PNG_PASS_START_ROW(pass))
#define PNG_COL_FROM_PASS_COL(xIn, pass) \
   (((xIn)<<PNG_PASS_COL_SHIFT(pass))+PNG_PASS_START_COL(pass))
#define PNG_PASS_MASK(pass,off) ( \
   ((0x110145AFU>>(((7-(off))-(pass))<<2)) & 0xFU) | \
   ((0x01145AF0U>>(((7-(off))-(pass))<<2)) & 0xF0U))
#define PNG_ROW_IN_INTERLACE_PASS(y, pass) \
   ((PNG_PASS_MASK(pass,0) >> ((y)&7)) & 1)
#define PNG_COL_IN_INTERLACE_PASS(x, pass) \
   ((PNG_PASS_MASK(pass,1) >> ((x)&7)) & 1)

/* These are needed too for the default build: */
#define PNG_WRITE_16BIT_SUPPORTED
#define PNG_READ_16BIT_SUPPORTED

/* This comes from pnglibconf.h afer 1.5: */
#define PNG_FP_1 100000
#define PNG_GAMMA_THRESHOLD_FIXED\
   ((png_fixed_point)(PNG_GAMMA_THRESHOLD * PNG_FP_1))
#endif

#if PNG_LIBPNG_VER < 10600
   /* 1.6.0 constifies many APIs, the following exists to allow pngvalid to be
    * compiled against earlier versions.
    */
#  define png_const_structp png_structp
#endif

#ifndef RELEASE_BUILD
   /* RELEASE_BUILD is true for releases and release candidates: */
#  define RELEASE_BUILD (PNG_LIBPNG_BUILD_BASE_TYPE >= PNG_LIBPNG_BUILD_RC)
#endif
#if RELEASE_BUILD
#   define debugonly(something)
#else /* !RELEASE_BUILD */
#   define debugonly(something) something
#endif /* !RELEASE_BUILD */

#include <float.h>  /* For floating point constants */
#include <stdlib.h> /* For malloc */
#include <string.h> /* For memcpy, memset */
#include <math.h>   /* For floor */

/* Convenience macros. */
#define CHUNK(a,b,c,d) (((a)<<24)+((b)<<16)+((c)<<8)+(d))
#define CHUNK_IHDR CHUNK(73,72,68,82)
#define CHUNK_PLTE CHUNK(80,76,84,69)
#define CHUNK_IDAT CHUNK(73,68,65,84)
#define CHUNK_IEND CHUNK(73,69,78,68)
#define CHUNK_cHRM CHUNK(99,72,82,77)
#define CHUNK_gAMA CHUNK(103,65,77,65)
#define CHUNK_sBIT CHUNK(115,66,73,84)
#define CHUNK_sRGB CHUNK(115,82,71,66)

/* Unused formal parameter errors are removed using the following macro which is
 * expected to have no bad effects on performance.
 */
#ifndef UNUSED
#  if defined(__GNUC__) || defined(_MSC_VER)
#     define UNUSED(param) (void)param;
#  else
#     define UNUSED(param)
#  endif
#endif

/***************************** EXCEPTION HANDLING *****************************/
#ifdef PNG_FREESTANDING_TESTS
#  include <cexcept.h>
#else
#  include "../visupng/cexcept.h"
#endif

#ifdef __cplusplus
#  define this not_the_cpp_this
#  define new not_the_cpp_new
#  define voidcast(type, value) static_cast<type>(value)
#else
#  define voidcast(type, value) (value)
#endif /* __cplusplus */

struct png_store;
define_exception_type(struct png_store*);

/* The following are macros to reduce typing everywhere where the well known
 * name 'the_exception_context' must be defined.
 */
#define anon_context(ps) struct exception_context *the_exception_context = \
   &(ps)->exception_context
#define context(ps,fault) anon_context(ps); png_store *fault

/* This macro returns the number of elements in an array as an (unsigned int),
 * it is necessary to avoid the inability of certain versions of GCC to use
 * the value of a compile-time constant when performing range checks.  It must
 * be passed an array name.
 */
#define ARRAY_SIZE(a) ((unsigned int)((sizeof (a))/(sizeof (a)[0])))

/* GCC BUG 66447 (https://gcc.gnu.org/bugzilla/show_bug.cgi?id=66447) requires
 * some broken GCC versions to be fixed up to avoid invalid whining about auto
 * variables that are *not* changed within the scope of a setjmp being changed.
 *
 * Feel free to extend the list of broken versions.
 */
#define is_gnu(major,minor)\
   (defined __GNUC__) && __GNUC__ == (major) && __GNUC_MINOR__ == (minor)
#define is_gnu_patch(major,minor,patch)\
   is_gnu(major,minor) && __GNUC_PATCHLEVEL__ == 0
/* For the moment just do it always; all versions of GCC seem to be broken: */
#ifdef __GNUC__
   const void * volatile make_volatile_for_gnu;
#  define gnu_volatile(x) make_volatile_for_gnu = &x;
#else /* !GNUC broken versions */
#  define gnu_volatile(x)
#endif /* !GNUC broken versions */

/******************************* UTILITIES ************************************/
/* Error handling is particularly problematic in production code - error
 * handlers often themselves have bugs which lead to programs that detect
 * minor errors crashing.  The following functions deal with one very
 * common class of errors in error handlers - attempting to format error or
 * warning messages into buffers that are too small.
 */
static size_t safecat(char *buffer, size_t bufsize, size_t pos,
   const char *cat)
{
   while (pos < bufsize && cat != NULL && *cat != 0)
      buffer[pos++] = *cat++;

   if (pos >= bufsize)
      pos = bufsize-1;

   buffer[pos] = 0;
   return pos;
}

static size_t safecatn(char *buffer, size_t bufsize, size_t pos, int n)
{
   char number[64];
   sprintf(number, "%d", n);
   return safecat(buffer, bufsize, pos, number);
}

#ifdef PNG_READ_TRANSFORMS_SUPPORTED
static size_t safecatd(char *buffer, size_t bufsize, size_t pos, double d,
    int precision)
{
   char number[64];
   sprintf(number, "%.*f", precision, d);
   return safecat(buffer, bufsize, pos, number);
}
#endif

static const char invalid[] = "invalid";
static const char sep[] = ": ";

static const char *colour_types[8] =
{
   "grayscale", invalid, "truecolour", "indexed-colour",
   "grayscale with alpha", invalid, "truecolour with alpha", invalid
};

#ifdef PNG_READ_TRANSFORMS_SUPPORTED
/* Convert a double precision value to fixed point. */
static png_fixed_point
fix(double d)
{
   d = floor(d * PNG_FP_1 + .5);
   return (png_fixed_point)d;
}
#endif /* PNG_READ_SUPPORTED */

/* Generate random bytes.  This uses a boring repeatable algorithm and it
 * is implemented here so that it gives the same set of numbers on every
 * architecture.  It's a linear congruential generator (Knuth or Sedgewick
 * "Algorithms") but it comes from the 'feedback taps' table in Horowitz and
 * Hill, "The Art of Electronics" (Pseudo-Random Bit Sequences and Noise
 * Generation.)
 */
static void
make_random_bytes(png_uint_32* seed, void* pv, size_t size)
{
   png_uint_32 u0 = seed[0], u1 = seed[1];
   png_bytep bytes = voidcast(png_bytep, pv);

   /* There are thirty three bits, the next bit in the sequence is bit-33 XOR
    * bit-20.  The top 1 bit is in u1, the bottom 32 are in u0.
    */
   size_t i;
   for (i=0; i<size; ++i)
   {
      /* First generate 8 new bits then shift them in at the end. */
      png_uint_32 u = ((u0 >> (20-8)) ^ ((u1 << 7) | (u0 >> (32-7)))) & 0xff;
      u1 <<= 8;
      u1 |= u0 >> 24;
      u0 <<= 8;
      u0 |= u;
      *bytes++ = (png_byte)u;
   }

   seed[0] = u0;
   seed[1] = u1;
}

static void
make_four_random_bytes(png_uint_32* seed, png_bytep bytes)
{
   make_random_bytes(seed, bytes, 4);
}

#if defined PNG_READ_SUPPORTED || defined PNG_WRITE_tRNS_SUPPORTED ||\
    defined PNG_WRITE_FILTER_SUPPORTED
static void
randomize(void *pv, size_t size)
{
   static png_uint_32 random_seed[2] = {0x56789abc, 0xd};
   make_random_bytes(random_seed, pv, size);
}

#define R8(this) randomize(&(this), sizeof (this))

#ifdef PNG_READ_SUPPORTED
static png_byte
random_byte(void)
{
   unsigned char b1[1];
   randomize(b1, sizeof b1);
   return b1[0];
}
#endif /* READ */

static png_uint_16
random_u16(void)
{
   unsigned char b2[2];
   randomize(b2, sizeof b2);
   return png_get_uint_16(b2);
}

#if defined PNG_READ_RGB_TO_GRAY_SUPPORTED ||\
    defined PNG_READ_FILLER_SUPPORTED
static png_uint_32
random_u32(void)
{
   unsigned char b4[4];
   randomize(b4, sizeof b4);
   return png_get_uint_32(b4);
}
#endif /* READ_FILLER || READ_RGB_TO_GRAY */

#endif /* READ || WRITE_tRNS || WRITE_FILTER */

#if defined PNG_READ_TRANSFORMS_SUPPORTED ||\
    defined PNG_WRITE_FILTER_SUPPORTED
static unsigned int
random_mod(unsigned int max)
{
   return random_u16() % max; /* 0 .. max-1 */
}
#endif /* READ_TRANSFORMS || WRITE_FILTER */

#if (defined PNG_READ_RGB_TO_GRAY_SUPPORTED) ||\
    (defined PNG_READ_FILLER_SUPPORTED)
static int
random_choice(void)
{
   return random_byte() & 1;
}
#endif /* READ_RGB_TO_GRAY || READ_FILLER */

/* A numeric ID based on PNG file characteristics.  The 'do_interlace' field
 * simply records whether pngvalid did the interlace itself or whether it
 * was done by libpng.  Width and height must be less than 256.  'palette' is an
 * index of the palette to use for formats with a palette otherwise a boolean
 * indicating if a tRNS chunk was generated.
 */
#define FILEID(col, depth, palette, interlace, width, height, do_interlace) \
   ((png_uint_32)((col) + ((depth)<<3) + ((palette)<<8) + ((interlace)<<13) + \
    (((do_interlace)!=0)<<15) + ((width)<<16) + ((height)<<24)))

#define COL_FROM_ID(id) ((png_byte)((id)& 0x7U))
#define DEPTH_FROM_ID(id) ((png_byte)(((id) >> 3) & 0x1fU))
#define PALETTE_FROM_ID(id) (((id) >> 8) & 0x1f)
#define INTERLACE_FROM_ID(id) ((png_byte)(((id) >> 13) & 0x3))
#define DO_INTERLACE_FROM_ID(id) ((int)(((id)>>15) & 1))
#define WIDTH_FROM_ID(id) (((id)>>16) & 0xff)
#define HEIGHT_FROM_ID(id) (((id)>>24) & 0xff)

/* Utility to construct a standard name for a standard image. */
static size_t
standard_name(char *buffer, size_t bufsize, size_t pos, png_byte colour_type,
    int bit_depth, unsigned int npalette, int interlace_type,
    png_uint_32 w, png_uint_32 h, int do_interlace)
{
   pos = safecat(buffer, bufsize, pos, colour_types[colour_type]);
   if (colour_type == 3) /* must have a palette */
   {
      pos = safecat(buffer, bufsize, pos, "[");
      pos = safecatn(buffer, bufsize, pos, npalette);
      pos = safecat(buffer, bufsize, pos, "]");
   }

   else if (npalette != 0)
      pos = safecat(buffer, bufsize, pos, "+tRNS");

   pos = safecat(buffer, bufsize, pos, " ");
   pos = safecatn(buffer, bufsize, pos, bit_depth);
   pos = safecat(buffer, bufsize, pos, " bit");

   if (interlace_type != PNG_INTERLACE_NONE)
   {
      pos = safecat(buffer, bufsize, pos, " interlaced");
      if (do_interlace)
         pos = safecat(buffer, bufsize, pos, "(pngvalid)");
      else
         pos = safecat(buffer, bufsize, pos, "(libpng)");
   }

   if (w > 0 || h > 0)
   {
      pos = safecat(buffer, bufsize, pos, " ");
      pos = safecatn(buffer, bufsize, pos, w);
      pos = safecat(buffer, bufsize, pos, "x");
      pos = safecatn(buffer, bufsize, pos, h);
   }

   return pos;
}

static size_t
standard_name_from_id(char *buffer, size_t bufsize, size_t pos, png_uint_32 id)
{
   return standard_name(buffer, bufsize, pos, COL_FROM_ID(id),
      DEPTH_FROM_ID(id), PALETTE_FROM_ID(id), INTERLACE_FROM_ID(id),
      WIDTH_FROM_ID(id), HEIGHT_FROM_ID(id), DO_INTERLACE_FROM_ID(id));
}

/* Convenience API and defines to list valid formats.  Note that 16 bit read and
 * write support is required to do 16 bit read tests (we must be able to make a
 * 16 bit image to test!)
 */
#ifdef PNG_WRITE_16BIT_SUPPORTED
#  define WRITE_BDHI 4
#  ifdef PNG_READ_16BIT_SUPPORTED
#     define READ_BDHI 4
#     define DO_16BIT
#  endif
#else
#  define WRITE_BDHI 3
#endif
#ifndef DO_16BIT
#  define READ_BDHI 3
#endif

/* The following defines the number of different palettes to generate for
 * each log bit depth of a colour type 3 standard image.
 */
#define PALETTE_COUNT(bit_depth) ((bit_depth) > 4 ? 1U : 16U)

static int
next_format(png_bytep colour_type, png_bytep bit_depth,
   unsigned int* palette_number, int low_depth_gray, int tRNS)
{
   if (*bit_depth == 0)
   {
      *colour_type = 0;
      if (low_depth_gray)
         *bit_depth = 1;
      else
         *bit_depth = 8;
      *palette_number = 0;
      return 1;
   }

   if  (*colour_type < 4/*no alpha channel*/)
   {
      /* Add multiple palettes for colour type 3, one image with tRNS
       * and one without for other non-alpha formats:
       */
      unsigned int pn = ++*palette_number;
      png_byte ct = *colour_type;

      if (((ct == 0/*GRAY*/ || ct/*RGB*/ == 2) && tRNS && pn < 2) ||
          (ct == 3/*PALETTE*/ && pn < PALETTE_COUNT(*bit_depth)))
         return 1;

      /* No: next bit depth */
      *palette_number = 0;
   }

   *bit_depth = (png_byte)(*bit_depth << 1);

   /* Palette images are restricted to 8 bit depth */
   if (*bit_depth <= 8
#ifdef DO_16BIT
         || (*colour_type != 3 && *bit_depth <= 16)
#endif
      )
      return 1;

   /* Move to the next color type, or return 0 at the end. */
   switch (*colour_type)
   {
      case 0:
         *colour_type = 2;
         *bit_depth = 8;
         return 1;

      case 2:
         *colour_type = 3;
         *bit_depth = 1;
         return 1;

      case 3:
         *colour_type = 4;
         *bit_depth = 8;
         return 1;

      case 4:
         *colour_type = 6;
         *bit_depth = 8;
         return 1;

      default:
         return 0;
   }
}

#ifdef PNG_READ_TRANSFORMS_SUPPORTED
static unsigned int
sample(png_const_bytep row, png_byte colour_type, png_byte bit_depth,
    png_uint_32 x, unsigned int sample_index, int swap16, int littleendian)
{
   png_uint_32 bit_index, result;

   /* Find a sample index for the desired sample: */
   x *= bit_depth;
   bit_index = x;

   if ((colour_type & 1) == 0) /* !palette */
   {
      if (colour_type & 2)
         bit_index *= 3;

      if (colour_type & 4)
         bit_index += x; /* Alpha channel */

      /* Multiple channels; select one: */
      if (colour_type & (2+4))
         bit_index += sample_index * bit_depth;
   }

   /* Return the sample from the row as an integer. */
   row += bit_index >> 3;
   result = *row;

   if (bit_depth == 8)
      return result;

   else if (bit_depth > 8)
   {
      if (swap16)
         return (*++row << 8) + result;
      else
         return (result << 8) + *++row;
   }

   /* Less than 8 bits per sample.  By default PNG has the big end of
    * the egg on the left of the screen, but if littleendian is set
    * then the big end is on the right.
    */
   bit_index &= 7;

   if (!littleendian)
      bit_index = 8-bit_index-bit_depth;

   return (result >> bit_index) & ((1U<<bit_depth)-1);
}
#endif /* PNG_READ_TRANSFORMS_SUPPORTED */

/* Copy a single pixel, of a given size, from one buffer to another -
 * while this is basically bit addressed there is an implicit assumption
 * that pixels 8 or more bits in size are byte aligned and that pixels
 * do not otherwise cross byte boundaries.  (This is, so far as I know,
 * universally true in bitmap computer graphics.  [JCB 20101212])
 *
 * NOTE: The to and from buffers may be the same.
 */
static void
pixel_copy(png_bytep toBuffer, png_uint_32 toIndex,
   png_const_bytep fromBuffer, png_uint_32 fromIndex, unsigned int pixelSize,
   int littleendian)
{
   /* Assume we can multiply by 'size' without overflow because we are
    * just working in a single buffer.
    */
   toIndex *= pixelSize;
   fromIndex *= pixelSize;
   if (pixelSize < 8) /* Sub-byte */
   {
      /* Mask to select the location of the copied pixel: */
      unsigned int destMask = ((1U<<pixelSize)-1) <<
         (littleendian ? toIndex&7 : 8-pixelSize-(toIndex&7));
      /* The following read the entire pixels and clears the extra: */
      unsigned int destByte = toBuffer[toIndex >> 3] & ~destMask;
      unsigned int sourceByte = fromBuffer[fromIndex >> 3];

      /* Don't rely on << or >> supporting '0' here, just in case: */
      fromIndex &= 7;
      if (littleendian)
      {
         if (fromIndex > 0) sourceByte >>= fromIndex;
         if ((toIndex & 7) > 0) sourceByte <<= toIndex & 7;
      }

      else
      {
         if (fromIndex > 0) sourceByte <<= fromIndex;
         if ((toIndex & 7) > 0) sourceByte >>= toIndex & 7;
      }

      toBuffer[toIndex >> 3] = (png_byte)(destByte | (sourceByte & destMask));
   }
   else /* One or more bytes */
      memmove(toBuffer+(toIndex>>3), fromBuffer+(fromIndex>>3), pixelSize>>3);
}

#ifdef PNG_READ_SUPPORTED
/* Copy a complete row of pixels, taking into account potential partial
 * bytes at the end.
 */
static void
row_copy(png_bytep toBuffer, png_const_bytep fromBuffer, unsigned int bitWidth,
      int littleendian)
{
   memcpy(toBuffer, fromBuffer, bitWidth >> 3);

   if ((bitWidth & 7) != 0)
   {
      unsigned int mask;

      toBuffer += bitWidth >> 3;
      fromBuffer += bitWidth >> 3;
      if (littleendian)
         mask = 0xff << (bitWidth & 7);
      else
         mask = 0xff >> (bitWidth & 7);
      *toBuffer = (png_byte)((*toBuffer & mask) | (*fromBuffer & ~mask));
   }
}

/* Compare pixels - they are assumed to start at the first byte in the
 * given buffers.
 */
static int
pixel_cmp(png_const_bytep pa, png_const_bytep pb, png_uint_32 bit_width)
{
#if PNG_LIBPNG_VER < 10506
   if (memcmp(pa, pb, bit_width>>3) == 0)
   {
      png_uint_32 p;

      if ((bit_width & 7) == 0) return 0;

      /* Ok, any differences? */
      p = pa[bit_width >> 3];
      p ^= pb[bit_width >> 3];

      if (p == 0) return 0;

      /* There are, but they may not be significant, remove the bits
       * after the end (the low order bits in PNG.)
       */
      bit_width &= 7;
      p >>= 8-bit_width;

      if (p == 0) return 0;
   }
#else
   /* From libpng-1.5.6 the overwrite should be fixed, so compare the trailing
    * bits too:
    */
   if (memcmp(pa, pb, (bit_width+7)>>3) == 0)
      return 0;
#endif

   /* Return the index of the changed byte. */
   {
      png_uint_32 where = 0;

      while (pa[where] == pb[where]) ++where;
      return 1+where;
   }
}
#endif /* PNG_READ_SUPPORTED */

/*************************** BASIC PNG FILE WRITING ***************************/
/* A png_store takes data from the sequential writer or provides data
 * to the sequential reader.  It can also store the result of a PNG
 * write for later retrieval.
 */
#define STORE_BUFFER_SIZE 500 /* arbitrary */
typedef struct png_store_buffer
{
   struct png_store_buffer*  prev;    /* NOTE: stored in reverse order */
   png_byte                  buffer[STORE_BUFFER_SIZE];
} png_store_buffer;

#define FILE_NAME_SIZE 64

typedef struct store_palette_entry /* record of a single palette entry */
{
   png_byte red;
   png_byte green;
   png_byte blue;
   png_byte alpha;
} store_palette_entry, store_palette[256];

typedef struct png_store_file
{
   struct png_store_file*  next;      /* as many as you like... */
   char                    name[FILE_NAME_SIZE];
   unsigned int            IDAT_bits; /* Number of bits in IDAT size */
   png_uint_32             IDAT_size; /* Total size of IDAT data */
   png_uint_32             id;        /* must be correct (see FILEID) */
   png_size_t              datacount; /* In this (the last) buffer */
   png_store_buffer        data;      /* Last buffer in file */
   int                     npalette;  /* Number of entries in palette */
   store_palette_entry*    palette;   /* May be NULL */
} png_store_file;

/* The following is a pool of memory allocated by a single libpng read or write
 * operation.
 */
typedef struct store_pool
{
   struct png_store    *store;   /* Back pointer */
   struct store_memory *list;    /* List of allocated memory */
   png_byte             mark[4]; /* Before and after data */

   /* Statistics for this run. */
   png_alloc_size_t     max;     /* Maximum single allocation */
   png_alloc_size_t     current; /* Current allocation */
   png_alloc_size_t     limit;   /* Highest current allocation */
   png_alloc_size_t     total;   /* Total allocation */

   /* Overall statistics (retained across successive runs). */
   png_alloc_size_t     max_max;
   png_alloc_size_t     max_limit;
   png_alloc_size_t     max_total;
} store_pool;

typedef struct png_store
{
   /* For cexcept.h exception handling - simply store one of these;
    * the context is a self pointer but it may point to a different
    * png_store (in fact it never does in this program.)
    */
   struct exception_context
                      exception_context;

   unsigned int       verbose :1;
   unsigned int       treat_warnings_as_errors :1;
   unsigned int       expect_error :1;
   unsigned int       expect_warning :1;
   unsigned int       saw_warning :1;
   unsigned int       speed :1;
   unsigned int       progressive :1; /* use progressive read */
   unsigned int       validated :1;   /* used as a temporary flag */
   int                nerrors;
   int                nwarnings;
   int                noptions;       /* number of options below: */
   struct {
      unsigned char   option;         /* option number, 0..30 */
      unsigned char   setting;        /* setting (unset,invalid,on,off) */
   }                  options[16];
   char               test[128];      /* Name of test */
   char               error[256];

   /* Share fields */
   png_uint_32        chunklen; /* Length of chunk+overhead (chunkpos >= 8) */
   png_uint_32        chunktype;/* Type of chunk (valid if chunkpos >= 4) */
   png_uint_32        chunkpos; /* Position in chunk */
   png_uint_32        IDAT_size;/* Accumulated IDAT size in .new */
   unsigned int       IDAT_bits;/* Cache of the file store value */

   /* Read fields */
   png_structp        pread;    /* Used to read a saved file */
   png_infop          piread;
   png_store_file*    current;  /* Set when reading */
   png_store_buffer*  next;     /* Set when reading */
   png_size_t         readpos;  /* Position in *next */
   png_byte*          image;    /* Buffer for reading interlaced images */
   png_size_t         cb_image; /* Size of this buffer */
   png_size_t         cb_row;   /* Row size of the image(s) */
   uLong              IDAT_crc;
   png_uint_32        IDAT_len; /* Used when re-chunking IDAT chunks */
   png_uint_32        IDAT_pos; /* Used when re-chunking IDAT chunks */
   png_uint_32        image_h;  /* Number of rows in a single image */
   store_pool         read_memory_pool;

   /* Write fields */
   png_store_file*    saved;
   png_structp        pwrite;   /* Used when writing a new file */
   png_infop          piwrite;
   png_size_t         writepos; /* Position in .new */
   char               wname[FILE_NAME_SIZE];
   png_store_buffer   new;      /* The end of the new PNG file being written. */
   store_pool         write_memory_pool;
   store_palette_entry* palette;
   int                  npalette;
} png_store;

/* Initialization and cleanup */
static void
store_pool_mark(png_bytep mark)
{
   static png_uint_32 store_seed[2] = { 0x12345678, 1};

   make_four_random_bytes(store_seed, mark);
}

#ifdef PNG_READ_TRANSFORMS_SUPPORTED
/* Use this for random 32 bit values; this function makes sure the result is
 * non-zero.
 */
static png_uint_32
random_32(void)
{

   for (;;)
   {
      png_byte mark[4];
      png_uint_32 result;

      store_pool_mark(mark);
      result = png_get_uint_32(mark);

      if (result != 0)
         return result;
   }
}
#endif /* PNG_READ_SUPPORTED */

static void
store_pool_init(png_store *ps, store_pool *pool)
{
   memset(pool, 0, sizeof *pool);

   pool->store = ps;
   pool->list = NULL;
   pool->max = pool->current = pool->limit = pool->total = 0;
   pool->max_max = pool->max_limit = pool->max_total = 0;
   store_pool_mark(pool->mark);
}

static void
store_init(png_store* ps)
{
   memset(ps, 0, sizeof *ps);
   init_exception_context(&ps->exception_context);
   store_pool_init(ps, &ps->read_memory_pool);
   store_pool_init(ps, &ps->write_memory_pool);
   ps->verbose = 0;
   ps->treat_warnings_as_errors = 0;
   ps->expect_error = 0;
   ps->expect_warning = 0;
   ps->saw_warning = 0;
   ps->speed = 0;
   ps->progressive = 0;
   ps->validated = 0;
   ps->nerrors = ps->nwarnings = 0;
   ps->pread = NULL;
   ps->piread = NULL;
   ps->saved = ps->current = NULL;
   ps->next = NULL;
   ps->readpos = 0;
   ps->image = NULL;
   ps->cb_image = 0;
   ps->cb_row = 0;
   ps->image_h = 0;
   ps->pwrite = NULL;
   ps->piwrite = NULL;
   ps->writepos = 0;
   ps->chunkpos = 8;
   ps->chunktype = 0;
   ps->chunklen = 16;
   ps->IDAT_size = 0;
   ps->IDAT_bits = 0;
   ps->new.prev = NULL;
   ps->palette = NULL;
   ps->npalette = 0;
   ps->noptions = 0;
}

static void
store_freebuffer(png_store_buffer* psb)
{
   if (psb->prev)
   {
      store_freebuffer(psb->prev);
      free(psb->prev);
      psb->prev = NULL;
   }
}

static void
store_freenew(png_store *ps)
{
   store_freebuffer(&ps->new);
   ps->writepos = 0;
   ps->chunkpos = 8;
   ps->chunktype = 0;
   ps->chunklen = 16;
   ps->IDAT_size = 0;
   ps->IDAT_bits = 0;
   if (ps->palette != NULL)
   {
      free(ps->palette);
      ps->palette = NULL;
      ps->npalette = 0;
   }
}

static void
store_storenew(png_store *ps)
{
   png_store_buffer *pb;

   pb = voidcast(png_store_buffer*, malloc(sizeof *pb));

   if (pb == NULL)
      png_error(ps->pwrite, "store new: OOM");

   *pb = ps->new;
   ps->new.prev = pb;
   ps->writepos = 0;
}

static void
store_freefile(png_store_file **ppf)
{
   if (*ppf != NULL)
   {
      store_freefile(&(*ppf)->next);

      store_freebuffer(&(*ppf)->data);
      (*ppf)->datacount = 0;
      if ((*ppf)->palette != NULL)
      {
         free((*ppf)->palette);
         (*ppf)->palette = NULL;
         (*ppf)->npalette = 0;
      }
      free(*ppf);
      *ppf = NULL;
   }
}

static unsigned int
bits_of(png_uint_32 num)
{
   /* Return the number of bits in 'num' */
   unsigned int b = 0;

   if (num & 0xffff0000U)  b += 16U, num >>= 16;
   if (num & 0xff00U)      b += 8U, num >>= 8;
   if (num & 0xf0U)        b += 4U, num >>= 4;
   if (num & 0xcU)         b += 2U, num >>= 2;
   if (num & 0x2U)         ++b, num >>= 1;
   if (num)                ++b;

   return b; /* 0..32 */
}

/* Main interface to file storeage, after writing a new PNG file (see the API
 * below) call store_storefile to store the result with the given name and id.
 */
static void
store_storefile(png_store *ps, png_uint_32 id)
{
   png_store_file *pf;

   if (ps->chunkpos != 0U || ps->chunktype != 0U || ps->chunklen != 0U ||
       ps->IDAT_size == 0)
      png_error(ps->pwrite, "storefile: incomplete write");

   pf = voidcast(png_store_file*, malloc(sizeof *pf));
   if (pf == NULL)
      png_error(ps->pwrite, "storefile: OOM");
   safecat(pf->name, sizeof pf->name, 0, ps->wname);
   pf->id = id;
   pf->data = ps->new;
   pf->datacount = ps->writepos;
   pf->IDAT_size = ps->IDAT_size;
   pf->IDAT_bits = bits_of(ps->IDAT_size);
   /* Because the IDAT always has zlib header stuff this must be true: */
   if (pf->IDAT_bits == 0U)
      png_error(ps->pwrite, "storefile: 0 sized IDAT");
   ps->new.prev = NULL;
   ps->writepos = 0;
   ps->chunkpos = 8;
   ps->chunktype = 0;
   ps->chunklen = 16;
   ps->IDAT_size = 0;
   pf->palette = ps->palette;
   pf->npalette = ps->npalette;
   ps->palette = 0;
   ps->npalette = 0;

   /* And save it. */
   pf->next = ps->saved;
   ps->saved = pf;
}

/* Generate an error message (in the given buffer) */
static size_t
store_message(png_store *ps, png_const_structp pp, char *buffer, size_t bufsize,
   size_t pos, const char *msg)
{
   if (pp != NULL && pp == ps->pread)
   {
      /* Reading a file */
      pos = safecat(buffer, bufsize, pos, "read: ");

      if (ps->current != NULL)
      {
         pos = safecat(buffer, bufsize, pos, ps->current->name);
         pos = safecat(buffer, bufsize, pos, sep);
      }
   }

   else if (pp != NULL && pp == ps->pwrite)
   {
      /* Writing a file */
      pos = safecat(buffer, bufsize, pos, "write: ");
      pos = safecat(buffer, bufsize, pos, ps->wname);
      pos = safecat(buffer, bufsize, pos, sep);
   }

   else
   {
      /* Neither reading nor writing (or a memory error in struct delete) */
      pos = safecat(buffer, bufsize, pos, "pngvalid: ");
   }

   if (ps->test[0] != 0)
   {
      pos = safecat(buffer, bufsize, pos, ps->test);
      pos = safecat(buffer, bufsize, pos, sep);
   }
   pos = safecat(buffer, bufsize, pos, msg);
   return pos;
}

/* Verbose output to the error stream: */
static void
store_verbose(png_store *ps, png_const_structp pp, png_const_charp prefix,
   png_const_charp message)
{
   char buffer[512];

   if (prefix)
      fputs(prefix, stderr);

   (void)store_message(ps, pp, buffer, sizeof buffer, 0, message);
   fputs(buffer, stderr);
   fputc('\n', stderr);
}

/* Log an error or warning - the relevant count is always incremented. */
static void
store_log(png_store* ps, png_const_structp pp, png_const_charp message,
   int is_error)
{
   /* The warning is copied to the error buffer if there are no errors and it is
    * the first warning.  The error is copied to the error buffer if it is the
    * first error (overwriting any prior warnings).
    */
   if (is_error ? (ps->nerrors)++ == 0 :
       (ps->nwarnings)++ == 0 && ps->nerrors == 0)
      store_message(ps, pp, ps->error, sizeof ps->error, 0, message);

   if (ps->verbose)
      store_verbose(ps, pp, is_error ? "error: " : "warning: ", message);
}

#ifdef PNG_READ_SUPPORTED
/* Internal error function, called with a png_store but no libpng stuff. */
static void
internal_error(png_store *ps, png_const_charp message)
{
   store_log(ps, NULL, message, 1 /* error */);

   /* And finally throw an exception. */
   {
      struct exception_context *the_exception_context = &ps->exception_context;
      Throw ps;
   }
}
#endif /* PNG_READ_SUPPORTED */

/* Functions to use as PNG callbacks. */
static void PNGCBAPI
store_error(png_structp ppIn, png_const_charp message) /* PNG_NORETURN */
{
   png_const_structp pp = ppIn;
   png_store *ps = voidcast(png_store*, png_get_error_ptr(pp));

   if (!ps->expect_error)
      store_log(ps, pp, message, 1 /* error */);

   /* And finally throw an exception. */
   {
      struct exception_context *the_exception_context = &ps->exception_context;
      Throw ps;
   }
}

static void PNGCBAPI
store_warning(png_structp ppIn, png_const_charp message)
{
   png_const_structp pp = ppIn;
   png_store *ps = voidcast(png_store*, png_get_error_ptr(pp));

   if (!ps->expect_warning)
      store_log(ps, pp, message, 0 /* warning */);
   else
      ps->saw_warning = 1;
}

/* These somewhat odd functions are used when reading an image to ensure that
 * the buffer is big enough, the png_structp is for errors.
 */
/* Return a single row from the correct image. */
static png_bytep
store_image_row(const png_store* ps, png_const_structp pp, int nImage,
   png_uint_32 y)
{
   png_size_t coffset = (nImage * ps->image_h + y) * (ps->cb_row + 5) + 2;

   if (ps->image == NULL)
      png_error(pp, "no allocated image");

   if (coffset + ps->cb_row + 3 > ps->cb_image)
      png_error(pp, "image too small");

   return ps->image + coffset;
}

static void
store_image_free(png_store *ps, png_const_structp pp)
{
   if (ps->image != NULL)
   {
      png_bytep image = ps->image;

      if (image[-1] != 0xed || image[ps->cb_image] != 0xfe)
      {
         if (pp != NULL)
            png_error(pp, "png_store image overwrite (1)");
         else
            store_log(ps, NULL, "png_store image overwrite (2)", 1);
      }

      ps->image = NULL;
      ps->cb_image = 0;
      --image;
      free(image);
   }
}

static void
store_ensure_image(png_store *ps, png_const_structp pp, int nImages,
   png_size_t cbRow, png_uint_32 cRows)
{
   png_size_t cb = nImages * cRows * (cbRow + 5);

   if (ps->cb_image < cb)
   {
      png_bytep image;

      store_image_free(ps, pp);

      /* The buffer is deliberately mis-aligned. */
      image = voidcast(png_bytep, malloc(cb+2));
      if (image == NULL)
      {
         /* Called from the startup - ignore the error for the moment. */
         if (pp == NULL)
            return;

         png_error(pp, "OOM allocating image buffer");
      }

      /* These magic tags are used to detect overwrites above. */
      ++image;
      image[-1] = 0xed;
      image[cb] = 0xfe;

      ps->image = image;
      ps->cb_image = cb;
   }

   /* We have an adequate sized image; lay out the rows.  There are 2 bytes at
    * the start and three at the end of each (this ensures that the row
    * alignment starts out odd - 2+1 and changes for larger images on each row.)
    */
   ps->cb_row = cbRow;
   ps->image_h = cRows;

   /* For error checking, the whole buffer is set to 10110010 (0xb2 - 178).
    * This deliberately doesn't match the bits in the size test image which are
    * outside the image; these are set to 0xff (all 1).  To make the row
    * comparison work in the 'size' test case the size rows are pre-initialized
    * to the same value prior to calling 'standard_row'.
    */
   memset(ps->image, 178, cb);

   /* Then put in the marks. */
   while (--nImages >= 0)
   {
      png_uint_32 y;

      for (y=0; y<cRows; ++y)
      {
         png_bytep row = store_image_row(ps, pp, nImages, y);

         /* The markers: */
         row[-2] = 190;
         row[-1] = 239;
         row[cbRow] = 222;
         row[cbRow+1] = 173;
         row[cbRow+2] = 17;
      }
   }
}

#ifdef PNG_READ_SUPPORTED
static void
store_image_check(const png_store* ps, png_const_structp pp, int iImage)
{
   png_const_bytep image = ps->image;

   if (image[-1] != 0xed || image[ps->cb_image] != 0xfe)
      png_error(pp, "image overwrite");
   else
   {
      png_size_t cbRow = ps->cb_row;
      png_uint_32 rows = ps->image_h;

      image += iImage * (cbRow+5) * ps->image_h;

      image += 2; /* skip image first row markers */

      for (; rows > 0; --rows)
      {
         if (image[-2] != 190 || image[-1] != 239)
            png_error(pp, "row start overwritten");

         if (image[cbRow] != 222 || image[cbRow+1] != 173 ||
            image[cbRow+2] != 17)
            png_error(pp, "row end overwritten");

         image += cbRow+5;
      }
   }
}
#endif /* PNG_READ_SUPPORTED */

static int
valid_chunktype(png_uint_32 chunktype)
{
   /* Each byte in the chunk type must be in one of the ranges 65..90, 97..122
    * (both inclusive), so:
    */
   unsigned int i;

   for (i=0; i<4; ++i)
   {
      unsigned int c = chunktype & 0xffU;

      if (!((c >= 65U && c <= 90U) || (c >= 97U && c <= 122U)))
         return 0;

      chunktype >>= 8;
   }

   return 1; /* It's valid */
}

static void PNGCBAPI
store_write(png_structp ppIn, png_bytep pb, png_size_t st)
{
   png_const_structp pp = ppIn;
   png_store *ps = voidcast(png_store*, png_get_io_ptr(pp));
   size_t writepos = ps->writepos;
   png_uint_32 chunkpos = ps->chunkpos;
   png_uint_32 chunktype = ps->chunktype;
   png_uint_32 chunklen = ps->chunklen;

   if (ps->pwrite != pp)
      png_error(pp, "store state damaged");

   /* Technically this is legal, but in practice libpng never writes more than
    * the maximum chunk size at once so if it happens something weird has
    * changed inside libpng (probably).
    */
   if (st > 0x7fffffffU)
      png_error(pp, "unexpected write size");

   /* Now process the bytes to be written.  Do this in units of the space in the
    * output (write) buffer or, at the start 4 bytes for the chunk type and
    * length limited in any case by the amount of data.
    */
   while (st > 0)
   {
      if (writepos >= STORE_BUFFER_SIZE)
         store_storenew(ps), writepos = 0;

      if (chunkpos < 4)
      {
         png_byte b = *pb++;
         --st;
         chunklen = (chunklen << 8) + b;
         ps->new.buffer[writepos++] = b;
         ++chunkpos;
      }

      else if (chunkpos < 8)
      {
         png_byte b = *pb++;
         --st;
         chunktype = (chunktype << 8) + b;
         ps->new.buffer[writepos++] = b;

         if (++chunkpos == 8)
         {
            chunklen &= 0xffffffffU;
            if (chunklen > 0x7fffffffU)
               png_error(pp, "chunk length too great");

            chunktype &= 0xffffffffU;
            if (chunktype == CHUNK_IDAT)
            {
               if (chunklen > ~ps->IDAT_size)
                  png_error(pp, "pngvalid internal image too large");

               ps->IDAT_size += chunklen;
            }

            else if (!valid_chunktype(chunktype))
               png_error(pp, "invalid chunk type");

            chunklen += 12; /* for header and CRC */
         }
      }

      else /* chunkpos >= 8 */
      {
         png_size_t cb = st;

         if (cb > STORE_BUFFER_SIZE - writepos)
            cb = STORE_BUFFER_SIZE - writepos;

         if (cb  > chunklen - chunkpos/* bytes left in chunk*/)
            cb = (png_size_t)/*SAFE*/(chunklen - chunkpos);

         memcpy(ps->new.buffer + writepos, pb, cb);
         chunkpos += (png_uint_32)/*SAFE*/cb;
         pb += cb;
         writepos += cb;
         st -= cb;

         if (chunkpos >= chunklen) /* must be equal */
            chunkpos = chunktype = chunklen = 0;
      }
   } /* while (st > 0) */

   ps->writepos = writepos;
   ps->chunkpos = chunkpos;
   ps->chunktype = chunktype;
   ps->chunklen = chunklen;
}

static void PNGCBAPI
store_flush(png_structp ppIn)
{
   UNUSED(ppIn) /*DOES NOTHING*/
}

#ifdef PNG_READ_SUPPORTED
static size_t
store_read_buffer_size(png_store *ps)
{
   /* Return the bytes available for read in the current buffer. */
   if (ps->next != &ps->current->data)
      return STORE_BUFFER_SIZE;

   return ps->current->datacount;
}

/* Return total bytes available for read. */
static size_t
store_read_buffer_avail(png_store *ps)
{
   if (ps->current != NULL && ps->next != NULL)
   {
      png_store_buffer *next = &ps->current->data;
      size_t cbAvail = ps->current->datacount;

      while (next != ps->next && next != NULL)
      {
         next = next->prev;
         cbAvail += STORE_BUFFER_SIZE;
      }

      if (next != ps->next)
         png_error(ps->pread, "buffer read error");

      if (cbAvail > ps->readpos)
         return cbAvail - ps->readpos;
   }

   return 0;
}

static int
store_read_buffer_next(png_store *ps)
{
   png_store_buffer *pbOld = ps->next;
   png_store_buffer *pbNew = &ps->current->data;
   if (pbOld != pbNew)
   {
      while (pbNew != NULL && pbNew->prev != pbOld)
         pbNew = pbNew->prev;

      if (pbNew != NULL)
      {
         ps->next = pbNew;
         ps->readpos = 0;
         return 1;
      }

      png_error(ps->pread, "buffer lost");
   }

   return 0; /* EOF or error */
}

/* Need separate implementation and callback to allow use of the same code
 * during progressive read, where the io_ptr is set internally by libpng.
 */
static void
store_read_imp(png_store *ps, png_bytep pb, png_size_t st)
{
   if (ps->current == NULL || ps->next == NULL)
      png_error(ps->pread, "store state damaged");

   while (st > 0)
   {
      size_t cbAvail = store_read_buffer_size(ps) - ps->readpos;

      if (cbAvail > 0)
      {
         if (cbAvail > st) cbAvail = st;
         memcpy(pb, ps->next->buffer + ps->readpos, cbAvail);
         st -= cbAvail;
         pb += cbAvail;
         ps->readpos += cbAvail;
      }

      else if (!store_read_buffer_next(ps))
         png_error(ps->pread, "read beyond end of file");
   }
}

static png_size_t
store_read_chunk(png_store *ps, png_bytep pb, const png_size_t max,
      const png_size_t min)
{
   png_uint_32 chunklen = ps->chunklen;
   png_uint_32 chunktype = ps->chunktype;
   png_uint_32 chunkpos = ps->chunkpos;
   png_size_t st = max;

   if (st > 0) do
   {
      if (chunkpos >= chunklen) /* end of last chunk */
      {
         png_byte buffer[8];

         /* Read the header of the next chunk: */
         store_read_imp(ps, buffer, 8U);
         chunklen = png_get_uint_32(buffer) + 12U;
         chunktype = png_get_uint_32(buffer+4U);
         chunkpos = 0U; /* Position read so far */
      }

      if (chunktype == CHUNK_IDAT)
      {
         png_uint_32 IDAT_pos = ps->IDAT_pos;
         png_uint_32 IDAT_len = ps->IDAT_len;
         png_uint_32 IDAT_size = ps->IDAT_size;

         /* The IDAT headers are constructed here; skip the input header. */
         if (chunkpos < 8U)
            chunkpos = 8U;

         if (IDAT_pos == IDAT_len)
         {
            png_byte random = random_byte();

            /* Make a new IDAT chunk, if IDAT_len is 0 this is the first IDAT,
             * if IDAT_size is 0 this is the end.  At present this is set up
             * using a random number so that there is a 25% chance before
             * the start of the first IDAT chunk being 0 length.
             */
            if (IDAT_len == 0U) /* First IDAT */
            {
               switch (random & 3U)
               {
                  case 0U: IDAT_len = 12U; break; /* 0 bytes */
                  case 1U: IDAT_len = 13U; break; /* 1 byte */
                  default: IDAT_len = random_u32();
                           IDAT_len %= IDAT_size;
                           IDAT_len += 13U; /* 1..IDAT_size bytes */
                           break;
               }
            }

            else if (IDAT_size == 0U) /* all IDAT data read */
            {
               /* The last (IDAT) chunk should be positioned at the CRC now: */
               if (chunkpos != chunklen-4U)
                  png_error(ps->pread, "internal: IDAT size mismatch");

               /* The only option here is to add a zero length IDAT, this
                * happens 25% of the time.  Because of the check above
                * chunklen-4U-chunkpos must be zero, we just need to skip the
                * CRC now.
                */
               if ((random & 3U) == 0U)
                  IDAT_len = 12U; /* Output another 0 length IDAT */

               else
               {
                  /* End of IDATs, skip the CRC to make the code above load the
                   * next chunk header next time round.
                   */
                  png_byte buffer[4];

                  store_read_imp(ps, buffer, 4U);
                  chunkpos += 4U;
                  ps->IDAT_pos = IDAT_pos;
                  ps->IDAT_len = IDAT_len;
                  ps->IDAT_size = 0U;
                  continue; /* Read the next chunk */
               }
            }

            else
            {
               /* Middle of IDATs, use 'random' to determine the number of bits
                * to use in the IDAT length.
                */
               IDAT_len = random_u32();
               IDAT_len &= (1U << (1U + random % ps->IDAT_bits)) - 1U;
               if (IDAT_len > IDAT_size)
                  IDAT_len = IDAT_size;
               IDAT_len += 12U; /* zero bytes may occur */
            }

            IDAT_pos = 0U;
            ps->IDAT_crc = 0x35af061e; /* Ie: crc32(0UL, "IDAT", 4) */
         } /* IDAT_pos == IDAT_len */

         if (IDAT_pos < 8U) /* Return the header */ do
         {
            png_uint_32 b;
            unsigned int shift;

            if (IDAT_pos < 4U)
               b = IDAT_len - 12U;

            else
               b = CHUNK_IDAT;

            shift = 3U & IDAT_pos;
            ++IDAT_pos;

            if (shift < 3U)
               b >>= 8U*(3U-shift);

            *pb++ = 0xffU & b;
         }
         while (--st > 0 && IDAT_pos < 8);

         else if (IDAT_pos < IDAT_len - 4U) /* I.e not the CRC */
         {
            if (chunkpos < chunklen-4U)
            {
               uInt avail = (uInt)-1;

               if (avail > (IDAT_len-4U) - IDAT_pos)
                  avail = (uInt)/*SAFE*/((IDAT_len-4U) - IDAT_pos);

               if (avail > st)
                  avail = (uInt)/*SAFE*/st;

               if (avail > (chunklen-4U) - chunkpos)
                  avail = (uInt)/*SAFE*/((chunklen-4U) - chunkpos);

               store_read_imp(ps, pb, avail);
               ps->IDAT_crc = crc32(ps->IDAT_crc, pb, avail);
               pb += (png_size_t)/*SAFE*/avail;
               st -= (png_size_t)/*SAFE*/avail;
               chunkpos += (png_uint_32)/*SAFE*/avail;
               IDAT_size -= (png_uint_32)/*SAFE*/avail;
               IDAT_pos += (png_uint_32)/*SAFE*/avail;
            }

            else /* skip the input CRC */
            {
               png_byte buffer[4];

               store_read_imp(ps, buffer, 4U);
               chunkpos += 4U;
            }
         }

         else /* IDAT crc */ do
         {
            uLong b = ps->IDAT_crc;
            unsigned int shift = (IDAT_len - IDAT_pos); /* 4..1 */
            ++IDAT_pos;

            if (shift > 1U)
               b >>= 8U*(shift-1U);

            *pb++ = 0xffU & b;
         }
         while (--st > 0 && IDAT_pos < IDAT_len);

         ps->IDAT_pos = IDAT_pos;
         ps->IDAT_len = IDAT_len;
         ps->IDAT_size = IDAT_size;
      }

      else /* !IDAT */
      {
         /* If there is still some pending IDAT data after the IDAT chunks have
          * been processed there is a problem:
          */
         if (ps->IDAT_len > 0 && ps->IDAT_size > 0)
            png_error(ps->pread, "internal: missing IDAT data");

         if (chunktype == CHUNK_IEND && ps->IDAT_len == 0U)
            png_error(ps->pread, "internal: missing IDAT");

         if (chunkpos < 8U) /* Return the header */ do
         {
            png_uint_32 b;
            unsigned int shift;

            if (chunkpos < 4U)
               b = chunklen - 12U;

            else
               b = chunktype;

            shift = 3U & chunkpos;
            ++chunkpos;

            if (shift < 3U)
               b >>= 8U*(3U-shift);

            *pb++ = 0xffU & b;
         }
         while (--st > 0 && chunkpos < 8);

         else /* Return chunk bytes, including the CRC */
         {
            png_size_t avail = st;

            if (avail > chunklen - chunkpos)
               avail = (png_size_t)/*SAFE*/(chunklen - chunkpos);

            store_read_imp(ps, pb, avail);
            pb += avail;
            st -= avail;
            chunkpos += (png_uint_32)/*SAFE*/avail;

            /* Check for end of chunk and end-of-file; don't try to read a new
             * chunk header at this point unless instructed to do so by 'min'.
             */
            if (chunkpos >= chunklen && max-st >= min &&
                     store_read_buffer_avail(ps) == 0)
               break;
         }
      } /* !IDAT */
   }
   while (st > 0);

   ps->chunklen = chunklen;
   ps->chunktype = chunktype;
   ps->chunkpos = chunkpos;

   return st; /* space left */
}

static void PNGCBAPI
store_read(png_structp ppIn, png_bytep pb, png_size_t st)
{
   png_const_structp pp = ppIn;
   png_store *ps = voidcast(png_store*, png_get_io_ptr(pp));

   if (ps == NULL || ps->pread != pp)
      png_error(pp, "bad store read call");

   store_read_chunk(ps, pb, st, st);
}

static void
store_progressive_read(png_store *ps, png_structp pp, png_infop pi)
{
   if (ps->pread != pp || ps->current == NULL || ps->next == NULL)
      png_error(pp, "store state damaged (progressive)");

   /* This is another Horowitz and Hill random noise generator.  In this case
    * the aim is to stress the progressive reader with truly horrible variable
    * buffer sizes in the range 1..500, so a sequence of 9 bit random numbers
    * is generated.  We could probably just count from 1 to 32767 and get as
    * good a result.
    */
   while (store_read_buffer_avail(ps) > 0)
   {
      static png_uint_32 noise = 2;
      png_size_t cb;
      png_byte buffer[512];

      /* Generate 15 more bits of stuff: */
      noise = (noise << 9) | ((noise ^ (noise >> (9-5))) & 0x1ff);
      cb = noise & 0x1ff;
      cb -= store_read_chunk(ps, buffer, cb, 1);
      png_process_data(pp, pi, buffer, cb);
   }
}
#endif /* PNG_READ_SUPPORTED */

/* The caller must fill this in: */
static store_palette_entry *
store_write_palette(png_store *ps, int npalette)
{
   if (ps->pwrite == NULL)
      store_log(ps, NULL, "attempt to write palette without write stream", 1);

   if (ps->palette != NULL)
      png_error(ps->pwrite, "multiple store_write_palette calls");

   /* This function can only return NULL if called with '0'! */
   if (npalette > 0)
   {
      ps->palette = voidcast(store_palette_entry*, malloc(npalette *
         sizeof *ps->palette));

      if (ps->palette == NULL)
         png_error(ps->pwrite, "store new palette: OOM");

      ps->npalette = npalette;
   }

   return ps->palette;
}

#ifdef PNG_READ_SUPPORTED
static store_palette_entry *
store_current_palette(png_store *ps, int *npalette)
{
   /* This is an internal error (the call has been made outside a read
    * operation.)
    */
   if (ps->current == NULL)
   {
      store_log(ps, ps->pread, "no current stream for palette", 1);
      return NULL;
   }

   /* The result may be null if there is no palette. */
   *npalette = ps->current->npalette;
   return ps->current->palette;
}
#endif /* PNG_READ_SUPPORTED */

/***************************** MEMORY MANAGEMENT*** ***************************/
#ifdef PNG_USER_MEM_SUPPORTED
/* A store_memory is simply the header for an allocated block of memory.  The
 * pointer returned to libpng is just after the end of the header block, the
 * allocated memory is followed by a second copy of the 'mark'.
 */
typedef struct store_memory
{
   store_pool          *pool;    /* Originating pool */
   struct store_memory *next;    /* Singly linked list */
   png_alloc_size_t     size;    /* Size of memory allocated */
   png_byte             mark[4]; /* ID marker */
} store_memory;

/* Handle a fatal error in memory allocation.  This calls png_error if the
 * libpng struct is non-NULL, else it outputs a message and returns.  This means
 * that a memory problem while libpng is running will abort (png_error) the
 * handling of particular file while one in cleanup (after the destroy of the
 * struct has returned) will simply keep going and free (or attempt to free)
 * all the memory.
 */
static void
store_pool_error(png_store *ps, png_const_structp pp, const char *msg)
{
   if (pp != NULL)
      png_error(pp, msg);

   /* Else we have to do it ourselves.  png_error eventually calls store_log,
    * above.  store_log accepts a NULL png_structp - it just changes what gets
    * output by store_message.
    */
   store_log(ps, pp, msg, 1 /* error */);
}

static void
store_memory_free(png_const_structp pp, store_pool *pool, store_memory *memory)
{
   /* Note that pp may be NULL (see store_pool_delete below), the caller has
    * found 'memory' in pool->list *and* unlinked this entry, so this is a valid
    * pointer (for sure), but the contents may have been trashed.
    */
   if (memory->pool != pool)
      store_pool_error(pool->store, pp, "memory corrupted (pool)");

   else if (memcmp(memory->mark, pool->mark, sizeof memory->mark) != 0)
      store_pool_error(pool->store, pp, "memory corrupted (start)");

   /* It should be safe to read the size field now. */
   else
   {
      png_alloc_size_t cb = memory->size;

      if (cb > pool->max)
         store_pool_error(pool->store, pp, "memory corrupted (size)");

      else if (memcmp((png_bytep)(memory+1)+cb, pool->mark, sizeof pool->mark)
         != 0)
         store_pool_error(pool->store, pp, "memory corrupted (end)");

      /* Finally give the library a chance to find problems too: */
      else
         {
         pool->current -= cb;
         free(memory);
         }
   }
}

static void
store_pool_delete(png_store *ps, store_pool *pool)
{
   if (pool->list != NULL)
   {
      fprintf(stderr, "%s: %s %s: memory lost (list follows):\n", ps->test,
         pool == &ps->read_memory_pool ? "read" : "write",
         pool == &ps->read_memory_pool ? (ps->current != NULL ?
            ps->current->name : "unknown file") : ps->wname);
      ++ps->nerrors;

      do
      {
         store_memory *next = pool->list;
         pool->list = next->next;
         next->next = NULL;

         fprintf(stderr, "\t%lu bytes @ %p\n",
             (unsigned long)next->size, (const void*)(next+1));
         /* The NULL means this will always return, even if the memory is
          * corrupted.
          */
         store_memory_free(NULL, pool, next);
      }
      while (pool->list != NULL);
   }

   /* And reset the other fields too for the next time. */
   if (pool->max > pool->max_max) pool->max_max = pool->max;
   pool->max = 0;
   if (pool->current != 0) /* unexpected internal error */
      fprintf(stderr, "%s: %s %s: memory counter mismatch (internal error)\n",
         ps->test, pool == &ps->read_memory_pool ? "read" : "write",
         pool == &ps->read_memory_pool ? (ps->current != NULL ?
            ps->current->name : "unknown file") : ps->wname);
   pool->current = 0;

   if (pool->limit > pool->max_limit)
      pool->max_limit = pool->limit;

   pool->limit = 0;

   if (pool->total > pool->max_total)
      pool->max_total = pool->total;

   pool->total = 0;

   /* Get a new mark too. */
   store_pool_mark(pool->mark);
}

/* The memory callbacks: */
static png_voidp PNGCBAPI
store_malloc(png_structp ppIn, png_alloc_size_t cb)
{
   png_const_structp pp = ppIn;
   store_pool *pool = voidcast(store_pool*, png_get_mem_ptr(pp));
   store_memory *new = voidcast(store_memory*, malloc(cb + (sizeof *new) +
      (sizeof pool->mark)));

   if (new != NULL)
   {
      if (cb > pool->max)
         pool->max = cb;

      pool->current += cb;

      if (pool->current > pool->limit)
         pool->limit = pool->current;

      pool->total += cb;

      new->size = cb;
      memcpy(new->mark, pool->mark, sizeof new->mark);
      memcpy((png_byte*)(new+1) + cb, pool->mark, sizeof pool->mark);
      new->pool = pool;
      new->next = pool->list;
      pool->list = new;
      ++new;
   }

   else
   {
      /* NOTE: the PNG user malloc function cannot use the png_ptr it is passed
       * other than to retrieve the allocation pointer!  libpng calls the
       * store_malloc callback in two basic cases:
       *
       * 1) From png_malloc; png_malloc will do a png_error itself if NULL is
       *    returned.
       * 2) From png_struct or png_info structure creation; png_malloc is
       *    to return so cleanup can be performed.
       *
       * To handle this store_malloc can log a message, but can't do anything
       * else.
       */
      store_log(pool->store, pp, "out of memory", 1 /* is_error */);
   }

   return new;
}

static void PNGCBAPI
store_free(png_structp ppIn, png_voidp memory)
{
   png_const_structp pp = ppIn;
   store_pool *pool = voidcast(store_pool*, png_get_mem_ptr(pp));
   store_memory *this = voidcast(store_memory*, memory), **test;

   /* Because libpng calls store_free with a dummy png_struct when deleting
    * png_struct or png_info via png_destroy_struct_2 it is necessary to check
    * the passed in png_structp to ensure it is valid, and not pass it to
    * png_error if it is not.
    */
   if (pp != pool->store->pread && pp != pool->store->pwrite)
      pp = NULL;

   /* First check that this 'memory' really is valid memory - it must be in the
    * pool list.  If it is, use the shared memory_free function to free it.
    */
   --this;
   for (test = &pool->list; *test != this; test = &(*test)->next)
   {
      if (*test == NULL)
      {
         store_pool_error(pool->store, pp, "bad pointer to free");
         return;
      }
   }

   /* Unlink this entry, *test == this. */
   *test = this->next;
   this->next = NULL;
   store_memory_free(pp, pool, this);
}
#endif /* PNG_USER_MEM_SUPPORTED */

/* Setup functions. */
/* Cleanup when aborting a write or after storing the new file. */
static void
store_write_reset(png_store *ps)
{
   if (ps->pwrite != NULL)
   {
      anon_context(ps);

      Try
         png_destroy_write_struct(&ps->pwrite, &ps->piwrite);

      Catch_anonymous
      {
         /* memory corruption: continue. */
      }

      ps->pwrite = NULL;
      ps->piwrite = NULL;
   }

   /* And make sure that all the memory has been freed - this will output
    * spurious errors in the case of memory corruption above, but this is safe.
    */
#  ifdef PNG_USER_MEM_SUPPORTED
      store_pool_delete(ps, &ps->write_memory_pool);
#  endif

   store_freenew(ps);
}

/* The following is the main write function, it returns a png_struct and,
 * optionally, a png_info suitable for writiing a new PNG file.  Use
 * store_storefile above to record this file after it has been written.  The
 * returned libpng structures as destroyed by store_write_reset above.
 */
static png_structp
set_store_for_write(png_store *ps, png_infopp ppi, const char *name)
{
   anon_context(ps);

   Try
   {
      if (ps->pwrite != NULL)
         png_error(ps->pwrite, "write store already in use");

      store_write_reset(ps);
      safecat(ps->wname, sizeof ps->wname, 0, name);

      /* Don't do the slow memory checks if doing a speed test, also if user
       * memory is not supported we can't do it anyway.
       */
#     ifdef PNG_USER_MEM_SUPPORTED
         if (!ps->speed)
            ps->pwrite = png_create_write_struct_2(PNG_LIBPNG_VER_STRING,
               ps, store_error, store_warning, &ps->write_memory_pool,
               store_malloc, store_free);

         else
#     endif
         ps->pwrite = png_create_write_struct(PNG_LIBPNG_VER_STRING,
            ps, store_error, store_warning);

      png_set_write_fn(ps->pwrite, ps, store_write, store_flush);

#     ifdef PNG_SET_OPTION_SUPPORTED
         {
            int opt;
            for (opt=0; opt<ps->noptions; ++opt)
               if (png_set_option(ps->pwrite, ps->options[opt].option,
                  ps->options[opt].setting) == PNG_OPTION_INVALID)
                  png_error(ps->pwrite, "png option invalid");
         }
#     endif

      if (ppi != NULL)
         *ppi = ps->piwrite = png_create_info_struct(ps->pwrite);
   }

   Catch_anonymous
      return NULL;

   return ps->pwrite;
}

/* Cleanup when finished reading (either due to error or in the success case).
 * This routine exists even when there is no read support to make the code
 * tidier (avoid a mass of ifdefs) and so easier to maintain.
 */
static void
store_read_reset(png_store *ps)
{
#  ifdef PNG_READ_SUPPORTED
      if (ps->pread != NULL)
      {
         anon_context(ps);

         Try
            png_destroy_read_struct(&ps->pread, &ps->piread, NULL);

         Catch_anonymous
         {
            /* error already output: continue */
         }

         ps->pread = NULL;
         ps->piread = NULL;
      }
#  endif

#  ifdef PNG_USER_MEM_SUPPORTED
      /* Always do this to be safe. */
      store_pool_delete(ps, &ps->read_memory_pool);
#  endif

   ps->current = NULL;
   ps->next = NULL;
   ps->readpos = 0;
   ps->validated = 0;

   ps->chunkpos = 8;
   ps->chunktype = 0;
   ps->chunklen = 16;
   ps->IDAT_size = 0;
}

#ifdef PNG_READ_SUPPORTED
static void
store_read_set(png_store *ps, png_uint_32 id)
{
   png_store_file *pf = ps->saved;

   while (pf != NULL)
   {
      if (pf->id == id)
      {
         ps->current = pf;
         ps->next = NULL;
         ps->IDAT_size = pf->IDAT_size;
         ps->IDAT_bits = pf->IDAT_bits; /* just a cache */
         ps->IDAT_len = 0;
         ps->IDAT_pos = 0;
         ps->IDAT_crc = 0UL;
         store_read_buffer_next(ps);
         return;
      }

      pf = pf->next;
   }

   {
      size_t pos;
      char msg[FILE_NAME_SIZE+64];

      pos = standard_name_from_id(msg, sizeof msg, 0, id);
      pos = safecat(msg, sizeof msg, pos, ": file not found");
      png_error(ps->pread, msg);
   }
}

/* The main interface for reading a saved file - pass the id number of the file
 * to retrieve.  Ids must be unique or the earlier file will be hidden.  The API
 * returns a png_struct and, optionally, a png_info.  Both of these will be
 * destroyed by store_read_reset above.
 */
static png_structp
set_store_for_read(png_store *ps, png_infopp ppi, png_uint_32 id,
   const char *name)
{
   /* Set the name for png_error */
   safecat(ps->test, sizeof ps->test, 0, name);

   if (ps->pread != NULL)
      png_error(ps->pread, "read store already in use");

   store_read_reset(ps);

   /* Both the create APIs can return NULL if used in their default mode
    * (because there is no other way of handling an error because the jmp_buf
    * by default is stored in png_struct and that has not been allocated!)
    * However, given that store_error works correctly in these circumstances
    * we don't ever expect NULL in this program.
    */
#  ifdef PNG_USER_MEM_SUPPORTED
      if (!ps->speed)
         ps->pread = png_create_read_struct_2(PNG_LIBPNG_VER_STRING, ps,
             store_error, store_warning, &ps->read_memory_pool, store_malloc,
             store_free);

      else
#  endif
   ps->pread = png_create_read_struct(PNG_LIBPNG_VER_STRING, ps, store_error,
      store_warning);

   if (ps->pread == NULL)
   {
      struct exception_context *the_exception_context = &ps->exception_context;

      store_log(ps, NULL, "png_create_read_struct returned NULL (unexpected)",
         1 /*error*/);

      Throw ps;
   }

#  ifdef PNG_SET_OPTION_SUPPORTED
      {
         int opt;
         for (opt=0; opt<ps->noptions; ++opt)
            if (png_set_option(ps->pread, ps->options[opt].option,
               ps->options[opt].setting) == PNG_OPTION_INVALID)
                  png_error(ps->pread, "png option invalid");
      }
#  endif

   store_read_set(ps, id);

   if (ppi != NULL)
      *ppi = ps->piread = png_create_info_struct(ps->pread);

   return ps->pread;
}
#endif /* PNG_READ_SUPPORTED */

/* The overall cleanup of a store simply calls the above then removes all the
 * saved files.  This does not delete the store itself.
 */
static void
store_delete(png_store *ps)
{
   store_write_reset(ps);
   store_read_reset(ps);
   store_freefile(&ps->saved);
   store_image_free(ps, NULL);
}

/*********************** PNG FILE MODIFICATION ON READ ************************/
/* Files may be modified on read.  The following structure contains a complete
 * png_store together with extra members to handle modification and a special
 * read callback for libpng.  To use this the 'modifications' field must be set
 * to a list of png_modification structures that actually perform the
 * modification, otherwise a png_modifier is functionally equivalent to a
 * png_store.  There is a special read function, set_modifier_for_read, which
 * replaces set_store_for_read.
 */
typedef enum modifier_state
{
   modifier_start,                        /* Initial value */
   modifier_signature,                    /* Have a signature */
   modifier_IHDR                          /* Have an IHDR */
} modifier_state;

typedef struct CIE_color
{
   /* A single CIE tristimulus value, representing the unique response of a
    * standard observer to a variety of light spectra.  The observer recognizes
    * all spectra that produce this response as the same color, therefore this
    * is effectively a description of a color.
    */
   double X, Y, Z;
} CIE_color;

typedef struct color_encoding
{
   /* A description of an (R,G,B) encoding of color (as defined above); this
    * includes the actual colors of the (R,G,B) triples (1,0,0), (0,1,0) and
    * (0,0,1) plus an encoding value that is used to encode the linear
    * components R, G and B to give the actual values R^gamma, G^gamma and
    * B^gamma that are stored.
    */
   double    gamma;            /* Encoding (file) gamma of space */
   CIE_color red, green, blue; /* End points */
} color_encoding;

#ifdef PNG_READ_SUPPORTED
#if defined PNG_READ_TRANSFORMS_SUPPORTED && defined PNG_READ_cHRM_SUPPORTED
static double
chromaticity_x(CIE_color c)
{
   return c.X / (c.X + c.Y + c.Z);
}

static double
chromaticity_y(CIE_color c)
{
   return c.Y / (c.X + c.Y + c.Z);
}

static CIE_color
white_point(const color_encoding *encoding)
{
   CIE_color white;

   white.X = encoding->red.X + encoding->green.X + encoding->blue.X;
   white.Y = encoding->red.Y + encoding->green.Y + encoding->blue.Y;
   white.Z = encoding->red.Z + encoding->green.Z + encoding->blue.Z;

   return white;
}
#endif /* READ_TRANSFORMS && READ_cHRM */

#ifdef PNG_READ_RGB_TO_GRAY_SUPPORTED
static void
normalize_color_encoding(color_encoding *encoding)
{
   const double whiteY = encoding->red.Y + encoding->green.Y +
      encoding->blue.Y;

   if (whiteY != 1)
   {
      encoding->red.X /= whiteY;
      encoding->red.Y /= whiteY;
      encoding->red.Z /= whiteY;
      encoding->green.X /= whiteY;
      encoding->green.Y /= whiteY;
      encoding->green.Z /= whiteY;
      encoding->blue.X /= whiteY;
      encoding->blue.Y /= whiteY;
      encoding->blue.Z /= whiteY;
   }
}
#endif

#ifdef PNG_READ_TRANSFORMS_SUPPORTED
static size_t
safecat_color_encoding(char *buffer, size_t bufsize, size_t pos,
   const color_encoding *e, double encoding_gamma)
{
   if (e != 0)
   {
      if (encoding_gamma != 0)
         pos = safecat(buffer, bufsize, pos, "(");
      pos = safecat(buffer, bufsize, pos, "R(");
      pos = safecatd(buffer, bufsize, pos, e->red.X, 4);
      pos = safecat(buffer, bufsize, pos, ",");
      pos = safecatd(buffer, bufsize, pos, e->red.Y, 4);
      pos = safecat(buffer, bufsize, pos, ",");
      pos = safecatd(buffer, bufsize, pos, e->red.Z, 4);
      pos = safecat(buffer, bufsize, pos, "),G(");
      pos = safecatd(buffer, bufsize, pos, e->green.X, 4);
      pos = safecat(buffer, bufsize, pos, ",");
      pos = safecatd(buffer, bufsize, pos, e->green.Y, 4);
      pos = safecat(buffer, bufsize, pos, ",");
      pos = safecatd(buffer, bufsize, pos, e->green.Z, 4);
      pos = safecat(buffer, bufsize, pos, "),B(");
      pos = safecatd(buffer, bufsize, pos, e->blue.X, 4);
      pos = safecat(buffer, bufsize, pos, ",");
      pos = safecatd(buffer, bufsize, pos, e->blue.Y, 4);
      pos = safecat(buffer, bufsize, pos, ",");
      pos = safecatd(buffer, bufsize, pos, e->blue.Z, 4);
      pos = safecat(buffer, bufsize, pos, ")");
      if (encoding_gamma != 0)
         pos = safecat(buffer, bufsize, pos, ")");
   }

   if (encoding_gamma != 0)
   {
      pos = safecat(buffer, bufsize, pos, "^");
      pos = safecatd(buffer, bufsize, pos, encoding_gamma, 5);
   }

   return pos;
}
#endif /* READ_TRANSFORMS */
#endif /* PNG_READ_SUPPORTED */

typedef struct png_modifier
{
   png_store               this;             /* I am a png_store */
   struct png_modification *modifications;   /* Changes to make */

   modifier_state           state;           /* My state */

   /* Information from IHDR: */
   png_byte                 bit_depth;       /* From IHDR */
   png_byte                 colour_type;     /* From IHDR */

   /* While handling PLTE, IDAT and IEND these chunks may be pended to allow
    * other chunks to be inserted.
    */
   png_uint_32              pending_len;
   png_uint_32              pending_chunk;

   /* Test values */
   double                   *gammas;
   unsigned int              ngammas;
   unsigned int              ngamma_tests;     /* Number of gamma tests to run*/
   double                    current_gamma;    /* 0 if not set */
   const color_encoding *encodings;
   unsigned int              nencodings;
   const color_encoding *current_encoding; /* If an encoding has been set */
   unsigned int              encoding_counter; /* For iteration */
   int                       encoding_ignored; /* Something overwrote it */

   /* Control variables used to iterate through possible encodings, the
    * following must be set to 0 and tested by the function that uses the
    * png_modifier because the modifier only sets it to 1 (true.)
    */
   unsigned int              repeat :1;   /* Repeat this transform test. */
   unsigned int              test_uses_encoding :1;

   /* Lowest sbit to test (pre-1.7 libpng fails for sbit < 8) */
   png_byte                 sbitlow;

   /* Error control - these are the limits on errors accepted by the gamma tests
    * below.
    */
   double                   maxout8;  /* Maximum output value error */
   double                   maxabs8;  /* Absolute sample error 0..1 */
   double                   maxcalc8; /* Absolute sample error 0..1 */
   double                   maxpc8;   /* Percentage sample error 0..100% */
   double                   maxout16; /* Maximum output value error */
   double                   maxabs16; /* Absolute sample error 0..1 */
   double                   maxcalc16;/* Absolute sample error 0..1 */
   double                   maxcalcG; /* Absolute sample error 0..1 */
   double                   maxpc16;  /* Percentage sample error 0..100% */

   /* This is set by transforms that need to allow a higher limit, it is an
    * internal check on pngvalid to ensure that the calculated error limits are
    * not ridiculous; without this it is too easy to make a mistake in pngvalid
    * that allows any value through.
    *
    * NOTE: this is not checked in release builds.
    */
   double                   limit;    /* limit on error values, normally 4E-3 */

   /* Log limits - values above this are logged, but not necessarily
    * warned.
    */
   double                   log8;     /* Absolute error in 8 bits to log */
   double                   log16;    /* Absolute error in 16 bits to log */

   /* Logged 8 and 16 bit errors ('output' values): */
   double                   error_gray_2;
   double                   error_gray_4;
   double                   error_gray_8;
   double                   error_gray_16;
   double                   error_color_8;
   double                   error_color_16;
   double                   error_indexed;

   /* Flags: */
   /* Whether to call png_read_update_info, not png_read_start_image, and how
    * many times to call it.
    */
   int                      use_update_info;

   /* Whether or not to interlace. */
   int                      interlace_type :9; /* int, but must store '1' */

   /* Run the standard tests? */
   unsigned int             test_standard :1;

   /* Run the odd-sized image and interlace read/write tests? */
   unsigned int             test_size :1;

   /* Run tests on reading with a combination of transforms, */
   unsigned int             test_transform :1;
   unsigned int             test_tRNS :1; /* Includes tRNS images */

   /* When to use the use_input_precision option, this controls the gamma
    * validation code checks.  If set any value that is within the transformed
    * range input-.5 to input+.5 will be accepted, otherwise the value must be
    * within the normal limits.  It should not be necessary to set this; the
    * result should always be exact within the permitted error limits.
    */
   unsigned int             use_input_precision :1;
   unsigned int             use_input_precision_sbit :1;
   unsigned int             use_input_precision_16to8 :1;

   /* If set assume that the calculation bit depth is set by the input
    * precision, not the output precision.
    */
   unsigned int             calculations_use_input_precision :1;

   /* If set assume that the calculations are done in 16 bits even if the sample
    * depth is 8 bits.
    */
   unsigned int             assume_16_bit_calculations :1;

   /* Which gamma tests to run: */
   unsigned int             test_gamma_threshold :1;
   unsigned int             test_gamma_transform :1; /* main tests */
   unsigned int             test_gamma_sbit :1;
   unsigned int             test_gamma_scale16 :1;
   unsigned int             test_gamma_background :1;
   unsigned int             test_gamma_alpha_mode :1;
   unsigned int             test_gamma_expand16 :1;
   unsigned int             test_exhaustive :1;

   /* Whether or not to run the low-bit-depth grayscale tests.  This fails on
    * gamma images in some cases because of gross inaccuracies in the grayscale
    * gamma handling for low bit depth.
    */
   unsigned int             test_lbg :1;
   unsigned int             test_lbg_gamma_threshold :1;
   unsigned int             test_lbg_gamma_transform :1;
   unsigned int             test_lbg_gamma_sbit :1;
   unsigned int             test_lbg_gamma_composition :1;

   unsigned int             log :1;   /* Log max error */

   /* Buffer information, the buffer size limits the size of the chunks that can
    * be modified - they must fit (including header and CRC) into the buffer!
    */
   size_t                   flush;           /* Count of bytes to flush */
   size_t                   buffer_count;    /* Bytes in buffer */
   size_t                   buffer_position; /* Position in buffer */
   png_byte                 buffer[1024];
} png_modifier;

/* This returns true if the test should be stopped now because it has already
 * failed and it is running silently.
  */
static int fail(png_modifier *pm)
{
   return !pm->log && !pm->this.verbose && (pm->this.nerrors > 0 ||
       (pm->this.treat_warnings_as_errors && pm->this.nwarnings > 0));
}

static void
modifier_init(png_modifier *pm)
{
   memset(pm, 0, sizeof *pm);
   store_init(&pm->this);
   pm->modifications = NULL;
   pm->state = modifier_start;
   pm->sbitlow = 1U;
   pm->ngammas = 0;
   pm->ngamma_tests = 0;
   pm->gammas = 0;
   pm->current_gamma = 0;
   pm->encodings = 0;
   pm->nencodings = 0;
   pm->current_encoding = 0;
   pm->encoding_counter = 0;
   pm->encoding_ignored = 0;
   pm->repeat = 0;
   pm->test_uses_encoding = 0;
   pm->maxout8 = pm->maxpc8 = pm->maxabs8 = pm->maxcalc8 = 0;
   pm->maxout16 = pm->maxpc16 = pm->maxabs16 = pm->maxcalc16 = 0;
   pm->maxcalcG = 0;
   pm->limit = 4E-3;
   pm->log8 = pm->log16 = 0; /* Means 'off' */
   pm->error_gray_2 = pm->error_gray_4 = pm->error_gray_8 = 0;
   pm->error_gray_16 = pm->error_color_8 = pm->error_color_16 = 0;
   pm->error_indexed = 0;
   pm->use_update_info = 0;
   pm->interlace_type = PNG_INTERLACE_NONE;
   pm->test_standard = 0;
   pm->test_size = 0;
   pm->test_transform = 0;
#  ifdef PNG_WRITE_tRNS_SUPPORTED
      pm->test_tRNS = 1;
#  else
      pm->test_tRNS = 0;
#  endif
   pm->use_input_precision = 0;
   pm->use_input_precision_sbit = 0;
   pm->use_input_precision_16to8 = 0;
   pm->calculations_use_input_precision = 0;
   pm->assume_16_bit_calculations = 0;
   pm->test_gamma_threshold = 0;
   pm->test_gamma_transform = 0;
   pm->test_gamma_sbit = 0;
   pm->test_gamma_scale16 = 0;
   pm->test_gamma_background = 0;
   pm->test_gamma_alpha_mode = 0;
   pm->test_gamma_expand16 = 0;
   pm->test_lbg = 1;
   pm->test_lbg_gamma_threshold = 1;
   pm->test_lbg_gamma_transform = 1;
   pm->test_lbg_gamma_sbit = 1;
   pm->test_lbg_gamma_composition = 1;
   pm->test_exhaustive = 0;
   pm->log = 0;

   /* Rely on the memset for all the other fields - there are no pointers */
}

#ifdef PNG_READ_TRANSFORMS_SUPPORTED

/* This controls use of checks that explicitly know how libpng digitizes the
 * samples in calculations; setting this circumvents simple error limit checking
 * in the rgb_to_gray check, replacing it with an exact copy of the libpng 1.5
 * algorithm.
 */
#define DIGITIZE PNG_LIBPNG_VER < 10700

/* If pm->calculations_use_input_precision is set then operations will happen
 * with the precision of the input, not the precision of the output depth.
 *
 * If pm->assume_16_bit_calculations is set then even 8 bit calculations use 16
 * bit precision.  This only affects those of the following limits that pertain
 * to a calculation - not a digitization operation - unless the following API is
 * called directly.
 */
#ifdef PNG_READ_RGB_TO_GRAY_SUPPORTED
#if DIGITIZE
static double digitize(double value, int depth, int do_round)
{
   /* 'value' is in the range 0 to 1, the result is the same value rounded to a
    * multiple of the digitization factor - 8 or 16 bits depending on both the
    * sample depth and the 'assume' setting.  Digitization is normally by
    * rounding and 'do_round' should be 1, if it is 0 the digitized value will
    * be truncated.
    */
   const unsigned int digitization_factor = (1U << depth) -1;

   /* Limiting the range is done as a convenience to the caller - it's easier to
    * do it once here than every time at the call site.
    */
   if (value <= 0)
      value = 0;

   else if (value >= 1)
      value = 1;

   value *= digitization_factor;
   if (do_round) value += .5;
   return floor(value)/digitization_factor;
}
#endif
#endif /* RGB_TO_GRAY */

#ifdef PNG_READ_GAMMA_SUPPORTED
static double abserr(const png_modifier *pm, int in_depth, int out_depth)
{
   /* Absolute error permitted in linear values - affected by the bit depth of
    * the calculations.
    */
   if (pm->assume_16_bit_calculations ||
      (pm->calculations_use_input_precision ? in_depth : out_depth) == 16)
      return pm->maxabs16;
   else
      return pm->maxabs8;
}

static double calcerr(const png_modifier *pm, int in_depth, int out_depth)
{
   /* Error in the linear composition arithmetic - only relevant when
    * composition actually happens (0 < alpha < 1).
    */
   if ((pm->calculations_use_input_precision ? in_depth : out_depth) == 16)
      return pm->maxcalc16;
   else if (pm->assume_16_bit_calculations)
      return pm->maxcalcG;
   else
      return pm->maxcalc8;
}

static double pcerr(const png_modifier *pm, int in_depth, int out_depth)
{
   /* Percentage error permitted in the linear values.  Note that the specified
    * value is a percentage but this routine returns a simple number.
    */
   if (pm->assume_16_bit_calculations ||
      (pm->calculations_use_input_precision ? in_depth : out_depth) == 16)
      return pm->maxpc16 * .01;
   else
      return pm->maxpc8 * .01;
}

/* Output error - the error in the encoded value.  This is determined by the
 * digitization of the output so can be +/-0.5 in the actual output value.  In
 * the expand_16 case with the current code in libpng the expand happens after
 * all the calculations are done in 8 bit arithmetic, so even though the output
 * depth is 16 the output error is determined by the 8 bit calculation.
 *
 * This limit is not determined by the bit depth of internal calculations.
 *
 * The specified parameter does *not* include the base .5 digitization error but
 * it is added here.
 */
static double outerr(const png_modifier *pm, int in_depth, int out_depth)
{
   /* There is a serious error in the 2 and 4 bit grayscale transform because
    * the gamma table value (8 bits) is simply shifted, not rounded, so the
    * error in 4 bit grayscale gamma is up to the value below.  This is a hack
    * to allow pngvalid to succeed:
    *
    * TODO: fix this in libpng
    */
   if (out_depth == 2)
      return .73182-.5;

   if (out_depth == 4)
      return .90644-.5;

   if ((pm->calculations_use_input_precision ? in_depth : out_depth) == 16)
      return pm->maxout16;

   /* This is the case where the value was calculated at 8-bit precision then
    * scaled to 16 bits.
    */
   else if (out_depth == 16)
      return pm->maxout8 * 257;

   else
      return pm->maxout8;
}

/* This does the same thing as the above however it returns the value to log,
 * rather than raising a warning.  This is useful for debugging to track down
 * exactly what set of parameters cause high error values.
 */
static double outlog(const png_modifier *pm, int in_depth, int out_depth)
{
   /* The command line parameters are either 8 bit (0..255) or 16 bit (0..65535)
    * and so must be adjusted for low bit depth grayscale:
    */
   if (out_depth <= 8)
   {
      if (pm->log8 == 0) /* switched off */
         return 256;

      if (out_depth < 8)
         return pm->log8 / 255 * ((1<<out_depth)-1);

      return pm->log8;
   }

   if ((pm->calculations_use_input_precision ? in_depth : out_depth) == 16)
   {
      if (pm->log16 == 0)
         return 65536;

      return pm->log16;
   }

   /* This is the case where the value was calculated at 8-bit precision then
    * scaled to 16 bits.
    */
   if (pm->log8 == 0)
      return 65536;

   return pm->log8 * 257;
}

/* This complements the above by providing the appropriate quantization for the
 * final value.  Normally this would just be quantization to an integral value,
 * but in the 8 bit calculation case it's actually quantization to a multiple of
 * 257!
 */
static int output_quantization_factor(const png_modifier *pm, int in_depth,
   int out_depth)
{
   if (out_depth == 16 && in_depth != 16 &&
      pm->calculations_use_input_precision)
      return 257;
   else
      return 1;
}
#endif /* PNG_READ_GAMMA_SUPPORTED */

/* One modification structure must be provided for each chunk to be modified (in
 * fact more than one can be provided if multiple separate changes are desired
 * for a single chunk.)  Modifications include adding a new chunk when a
 * suitable chunk does not exist.
 *
 * The caller of modify_fn will reset the CRC of the chunk and record 'modified'
 * or 'added' as appropriate if the modify_fn returns 1 (true).  If the
 * modify_fn is NULL the chunk is simply removed.
 */
typedef struct png_modification
{
   struct png_modification *next;
   png_uint_32              chunk;

   /* If the following is NULL all matching chunks will be removed: */
   int                    (*modify_fn)(struct png_modifier *pm,
                               struct png_modification *me, int add);

   /* If the following is set to PLTE, IDAT or IEND and the chunk has not been
    * found and modified (and there is a modify_fn) the modify_fn will be called
    * to add the chunk before the relevant chunk.
    */
   png_uint_32              add;
   unsigned int             modified :1;     /* Chunk was modified */
   unsigned int             added    :1;     /* Chunk was added */
   unsigned int             removed  :1;     /* Chunk was removed */
} png_modification;

static void
modification_reset(png_modification *pmm)
{
   if (pmm != NULL)
   {
      pmm->modified = 0;
      pmm->added = 0;
      pmm->removed = 0;
      modification_reset(pmm->next);
   }
}

static void
modification_init(png_modification *pmm)
{
   memset(pmm, 0, sizeof *pmm);
   pmm->next = NULL;
   pmm->chunk = 0;
   pmm->modify_fn = NULL;
   pmm->add = 0;
   modification_reset(pmm);
}

#ifdef PNG_READ_RGB_TO_GRAY_SUPPORTED
static void
modifier_current_encoding(const png_modifier *pm, color_encoding *ce)
{
   if (pm->current_encoding != 0)
      *ce = *pm->current_encoding;

   else
      memset(ce, 0, sizeof *ce);

   ce->gamma = pm->current_gamma;
}
#endif

#ifdef PNG_READ_TRANSFORMS_SUPPORTED
static size_t
safecat_current_encoding(char *buffer, size_t bufsize, size_t pos,
   const png_modifier *pm)
{
   pos = safecat_color_encoding(buffer, bufsize, pos, pm->current_encoding,
      pm->current_gamma);

   if (pm->encoding_ignored)
      pos = safecat(buffer, bufsize, pos, "[overridden]");

   return pos;
}
#endif

/* Iterate through the usefully testable color encodings.  An encoding is one
 * of:
 *
 * 1) Nothing (no color space, no gamma).
 * 2) Just a gamma value from the gamma array (including 1.0)
 * 3) A color space from the encodings array with the corresponding gamma.
 * 4) The same, but with gamma 1.0 (only really useful with 16 bit calculations)
 *
 * The iterator selects these in turn, the randomizer selects one at random,
 * which is used depends on the setting of the 'test_exhaustive' flag.  Notice
 * that this function changes the colour space encoding so it must only be
 * called on completion of the previous test.  This is what 'modifier_reset'
 * does, below.
 *
 * After the function has been called the 'repeat' flag will still be set; the
 * caller of modifier_reset must reset it at the start of each run of the test!
 */
static unsigned int
modifier_total_encodings(const png_modifier *pm)
{
   return 1 +                 /* (1) nothing */
      pm->ngammas +           /* (2) gamma values to test */
      pm->nencodings +        /* (3) total number of encodings */
      /* The following test only works after the first time through the
       * png_modifier code because 'bit_depth' is set when the IHDR is read.
       * modifier_reset, below, preserves the setting until after it has called
       * the iterate function (also below.)
       *
       * For this reason do not rely on this function outside a call to
       * modifier_reset.
       */
      ((pm->bit_depth == 16 || pm->assume_16_bit_calculations) ?
         pm->nencodings : 0); /* (4) encodings with gamma == 1.0 */
}

static void
modifier_encoding_iterate(png_modifier *pm)
{
   if (!pm->repeat && /* Else something needs the current encoding again. */
      pm->test_uses_encoding) /* Some transform is encoding dependent */
   {
      if (pm->test_exhaustive)
      {
         if (++pm->encoding_counter >= modifier_total_encodings(pm))
            pm->encoding_counter = 0; /* This will stop the repeat */
      }

      else
      {
         /* Not exhaustive - choose an encoding at random; generate a number in
          * the range 1..(max-1), so the result is always non-zero:
          */
         if (pm->encoding_counter == 0)
            pm->encoding_counter = random_mod(modifier_total_encodings(pm)-1)+1;
         else
            pm->encoding_counter = 0;
      }

      if (pm->encoding_counter > 0)
         pm->repeat = 1;
   }

   else if (!pm->repeat)
      pm->encoding_counter = 0;
}

static void
modifier_reset(png_modifier *pm)
{
   store_read_reset(&pm->this);
   pm->limit = 4E-3;
   pm->pending_len = pm->pending_chunk = 0;
   pm->flush = pm->buffer_count = pm->buffer_position = 0;
   pm->modifications = NULL;
   pm->state = modifier_start;
   modifier_encoding_iterate(pm);
   /* The following must be set in the next run.  In particular
    * test_uses_encodings must be set in the _ini function of each transform
    * that looks at the encodings.  (Not the 'add' function!)
    */
   pm->test_uses_encoding = 0;
   pm->current_gamma = 0;
   pm->current_encoding = 0;
   pm->encoding_ignored = 0;
   /* These only become value after IHDR is read: */
   pm->bit_depth = pm->colour_type = 0;
}

/* The following must be called before anything else to get the encoding set up
 * on the modifier.  In particular it must be called before the transform init
 * functions are called.
 */
static void
modifier_set_encoding(png_modifier *pm)
{
   /* Set the encoding to the one specified by the current encoding counter,
    * first clear out all the settings - this corresponds to an encoding_counter
    * of 0.
    */
   pm->current_gamma = 0;
   pm->current_encoding = 0;
   pm->encoding_ignored = 0; /* not ignored yet - happens in _ini functions. */

   /* Now, if required, set the gamma and encoding fields. */
   if (pm->encoding_counter > 0)
   {
      /* The gammas[] array is an array of screen gammas, not encoding gammas,
       * so we need the inverse:
       */
      if (pm->encoding_counter <= pm->ngammas)
         pm->current_gamma = 1/pm->gammas[pm->encoding_counter-1];

      else
      {
         unsigned int i = pm->encoding_counter - pm->ngammas;

         if (i >= pm->nencodings)
         {
            i %= pm->nencodings;
            pm->current_gamma = 1; /* Linear, only in the 16 bit case */
         }

         else
            pm->current_gamma = pm->encodings[i].gamma;

         pm->current_encoding = pm->encodings + i;
      }
   }
}

/* Enquiry functions to find out what is set.  Notice that there is an implicit
 * assumption below that the first encoding in the list is the one for sRGB.
 */
static int
modifier_color_encoding_is_sRGB(const png_modifier *pm)
{
   return pm->current_encoding != 0 && pm->current_encoding == pm->encodings &&
      pm->current_encoding->gamma == pm->current_gamma;
}

static int
modifier_color_encoding_is_set(const png_modifier *pm)
{
   return pm->current_gamma != 0;
}

/* The guts of modification are performed during a read. */
static void
modifier_crc(png_bytep buffer)
{
   /* Recalculate the chunk CRC - a complete chunk must be in
    * the buffer, at the start.
    */
   uInt datalen = png_get_uint_32(buffer);
   uLong crc = crc32(0, buffer+4, datalen+4);
   /* The cast to png_uint_32 is safe because a crc32 is always a 32 bit value.
    */
   png_save_uint_32(buffer+datalen+8, (png_uint_32)crc);
}

static void
modifier_setbuffer(png_modifier *pm)
{
   modifier_crc(pm->buffer);
   pm->buffer_count = png_get_uint_32(pm->buffer)+12;
   pm->buffer_position = 0;
}

/* Separate the callback into the actual implementation (which is passed the
 * png_modifier explicitly) and the callback, which gets the modifier from the
 * png_struct.
 */
static void
modifier_read_imp(png_modifier *pm, png_bytep pb, png_size_t st)
{
   while (st > 0)
   {
      size_t cb;
      png_uint_32 len, chunk;
      png_modification *mod;

      if (pm->buffer_position >= pm->buffer_count) switch (pm->state)
      {
         static png_byte sign[8] = { 137, 80, 78, 71, 13, 10, 26, 10 };
         case modifier_start:
            store_read_chunk(&pm->this, pm->buffer, 8, 8); /* signature. */
            pm->buffer_count = 8;
            pm->buffer_position = 0;

            if (memcmp(pm->buffer, sign, 8) != 0)
               png_error(pm->this.pread, "invalid PNG file signature");
            pm->state = modifier_signature;
            break;

         case modifier_signature:
            store_read_chunk(&pm->this, pm->buffer, 13+12, 13+12); /* IHDR */
            pm->buffer_count = 13+12;
            pm->buffer_position = 0;

            if (png_get_uint_32(pm->buffer) != 13 ||
                png_get_uint_32(pm->buffer+4) != CHUNK_IHDR)
               png_error(pm->this.pread, "invalid IHDR");

            /* Check the list of modifiers for modifications to the IHDR. */
            mod = pm->modifications;
            while (mod != NULL)
            {
               if (mod->chunk == CHUNK_IHDR && mod->modify_fn &&
                   (*mod->modify_fn)(pm, mod, 0))
                  {
                  mod->modified = 1;
                  modifier_setbuffer(pm);
                  }

               /* Ignore removal or add if IHDR! */
               mod = mod->next;
            }

            /* Cache information from the IHDR (the modified one.) */
            pm->bit_depth = pm->buffer[8+8];
            pm->colour_type = pm->buffer[8+8+1];

            pm->state = modifier_IHDR;
            pm->flush = 0;
            break;

         case modifier_IHDR:
         default:
            /* Read a new chunk and process it until we see PLTE, IDAT or
             * IEND.  'flush' indicates that there is still some data to
             * output from the preceding chunk.
             */
            if ((cb = pm->flush) > 0)
            {
               if (cb > st) cb = st;
               pm->flush -= cb;
               store_read_chunk(&pm->this, pb, cb, cb);
               pb += cb;
               st -= cb;
               if (st == 0) return;
            }

            /* No more bytes to flush, read a header, or handle a pending
             * chunk.
             */
            if (pm->pending_chunk != 0)
            {
               png_save_uint_32(pm->buffer, pm->pending_len);
               png_save_uint_32(pm->buffer+4, pm->pending_chunk);
               pm->pending_len = 0;
               pm->pending_chunk = 0;
            }
            else
               store_read_chunk(&pm->this, pm->buffer, 8, 8);

            pm->buffer_count = 8;
            pm->buffer_position = 0;

            /* Check for something to modify or a terminator chunk. */
            len = png_get_uint_32(pm->buffer);
            chunk = png_get_uint_32(pm->buffer+4);

            /* Terminators first, they may have to be delayed for added
             * chunks
             */
            if (chunk == CHUNK_PLTE || chunk == CHUNK_IDAT ||
                chunk == CHUNK_IEND)
            {
               mod = pm->modifications;

               while (mod != NULL)
               {
                  if ((mod->add == chunk ||
                      (mod->add == CHUNK_PLTE && chunk == CHUNK_IDAT)) &&
                      mod->modify_fn != NULL && !mod->modified && !mod->added)
                  {
                     /* Regardless of what the modify function does do not run
                      * this again.
                      */
                     mod->added = 1;

                     if ((*mod->modify_fn)(pm, mod, 1 /*add*/))
                     {
                        /* Reset the CRC on a new chunk */
                        if (pm->buffer_count > 0)
                           modifier_setbuffer(pm);

                        else
                           {
                           pm->buffer_position = 0;
                           mod->removed = 1;
                           }

                        /* The buffer has been filled with something (we assume)
                         * so output this.  Pend the current chunk.
                         */
                        pm->pending_len = len;
                        pm->pending_chunk = chunk;
                        break; /* out of while */
                     }
                  }

                  mod = mod->next;
               }

               /* Don't do any further processing if the buffer was modified -
                * otherwise the code will end up modifying a chunk that was
                * just added.
                */
               if (mod != NULL)
                  break; /* out of switch */
            }

            /* If we get to here then this chunk may need to be modified.  To
             * do this it must be less than 1024 bytes in total size, otherwise
             * it just gets flushed.
             */
            if (len+12 <= sizeof pm->buffer)
            {
               png_size_t s = len+12-pm->buffer_count;
               store_read_chunk(&pm->this, pm->buffer+pm->buffer_count, s, s);
               pm->buffer_count = len+12;

               /* Check for a modification, else leave it be. */
               mod = pm->modifications;
               while (mod != NULL)
               {
                  if (mod->chunk == chunk)
                  {
                     if (mod->modify_fn == NULL)
                     {
                        /* Remove this chunk */
                        pm->buffer_count = pm->buffer_position = 0;
                        mod->removed = 1;
                        break; /* Terminate the while loop */
                     }

                     else if ((*mod->modify_fn)(pm, mod, 0))
                     {
                        mod->modified = 1;
                        /* The chunk may have been removed: */
                        if (pm->buffer_count == 0)
                        {
                           pm->buffer_position = 0;
                           break;
                        }
                        modifier_setbuffer(pm);
                     }
                  }

                  mod = mod->next;
               }
            }

            else
               pm->flush = len+12 - pm->buffer_count; /* data + crc */

            /* Take the data from the buffer (if there is any). */
            break;
      }

      /* Here to read from the modifier buffer (not directly from
       * the store, as in the flush case above.)
       */
      cb = pm->buffer_count - pm->buffer_position;

      if (cb > st)
         cb = st;

      memcpy(pb, pm->buffer + pm->buffer_position, cb);
      st -= cb;
      pb += cb;
      pm->buffer_position += cb;
   }
}

/* The callback: */
static void PNGCBAPI
modifier_read(png_structp ppIn, png_bytep pb, png_size_t st)
{
   png_const_structp pp = ppIn;
   png_modifier *pm = voidcast(png_modifier*, png_get_io_ptr(pp));

   if (pm == NULL || pm->this.pread != pp)
      png_error(pp, "bad modifier_read call");

   modifier_read_imp(pm, pb, st);
}

/* Like store_progressive_read but the data is getting changed as we go so we
 * need a local buffer.
 */
static void
modifier_progressive_read(png_modifier *pm, png_structp pp, png_infop pi)
{
   if (pm->this.pread != pp || pm->this.current == NULL ||
       pm->this.next == NULL)
      png_error(pp, "store state damaged (progressive)");

   /* This is another Horowitz and Hill random noise generator.  In this case
    * the aim is to stress the progressive reader with truly horrible variable
    * buffer sizes in the range 1..500, so a sequence of 9 bit random numbers
    * is generated.  We could probably just count from 1 to 32767 and get as
    * good a result.
    */
   for (;;)
   {
      static png_uint_32 noise = 1;
      png_size_t cb, cbAvail;
      png_byte buffer[512];

      /* Generate 15 more bits of stuff: */
      noise = (noise << 9) | ((noise ^ (noise >> (9-5))) & 0x1ff);
      cb = noise & 0x1ff;

      /* Check that this number of bytes are available (in the current buffer.)
       * (This doesn't quite work - the modifier might delete a chunk; unlikely
       * but possible, it doesn't happen at present because the modifier only
       * adds chunks to standard images.)
       */
      cbAvail = store_read_buffer_avail(&pm->this);
      if (pm->buffer_count > pm->buffer_position)
         cbAvail += pm->buffer_count - pm->buffer_position;

      if (cb > cbAvail)
      {
         /* Check for EOF: */
         if (cbAvail == 0)
            break;

         cb = cbAvail;
      }

      modifier_read_imp(pm, buffer, cb);
      png_process_data(pp, pi, buffer, cb);
   }

   /* Check the invariants at the end (if this fails it's a problem in this
    * file!)
    */
   if (pm->buffer_count > pm->buffer_position ||
       pm->this.next != &pm->this.current->data ||
       pm->this.readpos < pm->this.current->datacount)
      png_error(pp, "progressive read implementation error");
}

/* Set up a modifier. */
static png_structp
set_modifier_for_read(png_modifier *pm, png_infopp ppi, png_uint_32 id,
    const char *name)
{
   /* Do this first so that the modifier fields are cleared even if an error
    * happens allocating the png_struct.  No allocation is done here so no
    * cleanup is required.
    */
   pm->state = modifier_start;
   pm->bit_depth = 0;
   pm->colour_type = 255;

   pm->pending_len = 0;
   pm->pending_chunk = 0;
   pm->flush = 0;
   pm->buffer_count = 0;
   pm->buffer_position = 0;

   return set_store_for_read(&pm->this, ppi, id, name);
}


/******************************** MODIFICATIONS *******************************/
/* Standard modifications to add chunks.  These do not require the _SUPPORTED
 * macros because the chunks can be there regardless of whether this specific
 * libpng supports them.
 */
typedef struct gama_modification
{
   png_modification this;
   png_fixed_point  gamma;
} gama_modification;

static int
gama_modify(png_modifier *pm, png_modification *me, int add)
{
   UNUSED(add)
   /* This simply dumps the given gamma value into the buffer. */
   png_save_uint_32(pm->buffer, 4);
   png_save_uint_32(pm->buffer+4, CHUNK_gAMA);
   png_save_uint_32(pm->buffer+8, ((gama_modification*)me)->gamma);
   return 1;
}

static void
gama_modification_init(gama_modification *me, png_modifier *pm, double gammad)
{
   double g;

   modification_init(&me->this);
   me->this.chunk = CHUNK_gAMA;
   me->this.modify_fn = gama_modify;
   me->this.add = CHUNK_PLTE;
   g = fix(gammad);
   me->gamma = (png_fixed_point)g;
   me->this.next = pm->modifications;
   pm->modifications = &me->this;
}

typedef struct chrm_modification
{
   png_modification          this;
   const color_encoding *encoding;
   png_fixed_point           wx, wy, rx, ry, gx, gy, bx, by;
} chrm_modification;

static int
chrm_modify(png_modifier *pm, png_modification *me, int add)
{
   UNUSED(add)
   /* As with gAMA this just adds the required cHRM chunk to the buffer. */
   png_save_uint_32(pm->buffer   , 32);
   png_save_uint_32(pm->buffer+ 4, CHUNK_cHRM);
   png_save_uint_32(pm->buffer+ 8, ((chrm_modification*)me)->wx);
   png_save_uint_32(pm->buffer+12, ((chrm_modification*)me)->wy);
   png_save_uint_32(pm->buffer+16, ((chrm_modification*)me)->rx);
   png_save_uint_32(pm->buffer+20, ((chrm_modification*)me)->ry);
   png_save_uint_32(pm->buffer+24, ((chrm_modification*)me)->gx);
   png_save_uint_32(pm->buffer+28, ((chrm_modification*)me)->gy);
   png_save_uint_32(pm->buffer+32, ((chrm_modification*)me)->bx);
   png_save_uint_32(pm->buffer+36, ((chrm_modification*)me)->by);
   return 1;
}

static void
chrm_modification_init(chrm_modification *me, png_modifier *pm,
   const color_encoding *encoding)
{
   CIE_color white = white_point(encoding);

   /* Original end points: */
   me->encoding = encoding;

   /* Chromaticities (in fixed point): */
   me->wx = fix(chromaticity_x(white));
   me->wy = fix(chromaticity_y(white));

   me->rx = fix(chromaticity_x(encoding->red));
   me->ry = fix(chromaticity_y(encoding->red));
   me->gx = fix(chromaticity_x(encoding->green));
   me->gy = fix(chromaticity_y(encoding->green));
   me->bx = fix(chromaticity_x(encoding->blue));
   me->by = fix(chromaticity_y(encoding->blue));

   modification_init(&me->this);
   me->this.chunk = CHUNK_cHRM;
   me->this.modify_fn = chrm_modify;
   me->this.add = CHUNK_PLTE;
   me->this.next = pm->modifications;
   pm->modifications = &me->this;
}

typedef struct srgb_modification
{
   png_modification this;
   png_byte         intent;
} srgb_modification;

static int
srgb_modify(png_modifier *pm, png_modification *me, int add)
{
   UNUSED(add)
   /* As above, ignore add and just make a new chunk */
   png_save_uint_32(pm->buffer, 1);
   png_save_uint_32(pm->buffer+4, CHUNK_sRGB);
   pm->buffer[8] = ((srgb_modification*)me)->intent;
   return 1;
}

static void
srgb_modification_init(srgb_modification *me, png_modifier *pm, png_byte intent)
{
   modification_init(&me->this);
   me->this.chunk = CHUNK_sBIT;

   if (intent <= 3) /* if valid, else *delete* sRGB chunks */
   {
      me->this.modify_fn = srgb_modify;
      me->this.add = CHUNK_PLTE;
      me->intent = intent;
   }

   else
   {
      me->this.modify_fn = 0;
      me->this.add = 0;
      me->intent = 0;
   }

   me->this.next = pm->modifications;
   pm->modifications = &me->this;
}

#ifdef PNG_READ_GAMMA_SUPPORTED
typedef struct sbit_modification
{
   png_modification this;
   png_byte         sbit;
} sbit_modification;

static int
sbit_modify(png_modifier *pm, png_modification *me, int add)
{
   png_byte sbit = ((sbit_modification*)me)->sbit;
   if (pm->bit_depth > sbit)
   {
      int cb = 0;
      switch (pm->colour_type)
      {
         case 0:
            cb = 1;
            break;

         case 2:
         case 3:
            cb = 3;
            break;

         case 4:
            cb = 2;
            break;

         case 6:
            cb = 4;
            break;

         default:
            png_error(pm->this.pread,
               "unexpected colour type in sBIT modification");
      }

      png_save_uint_32(pm->buffer, cb);
      png_save_uint_32(pm->buffer+4, CHUNK_sBIT);

      while (cb > 0)
         (pm->buffer+8)[--cb] = sbit;

      return 1;
   }
   else if (!add)
   {
      /* Remove the sBIT chunk */
      pm->buffer_count = pm->buffer_position = 0;
      return 1;
   }
   else
      return 0; /* do nothing */
}

static void
sbit_modification_init(sbit_modification *me, png_modifier *pm, png_byte sbit)
{
   modification_init(&me->this);
   me->this.chunk = CHUNK_sBIT;
   me->this.modify_fn = sbit_modify;
   me->this.add = CHUNK_PLTE;
   me->sbit = sbit;
   me->this.next = pm->modifications;
   pm->modifications = &me->this;
}
#endif /* PNG_READ_GAMMA_SUPPORTED */
#endif /* PNG_READ_TRANSFORMS_SUPPORTED */

/***************************** STANDARD PNG FILES *****************************/
/* Standard files - write and save standard files. */
/* There are two basic forms of standard images.  Those which attempt to have
 * all the possible pixel values (not possible for 16bpp images, but a range of
 * values are produced) and those which have a range of image sizes.  The former
 * are used for testing transforms, in particular gamma correction and bit
 * reduction and increase.  The latter are reserved for testing the behavior of
 * libpng with respect to 'odd' image sizes - particularly small images where
 * rows become 1 byte and interlace passes disappear.
 *
 * The first, most useful, set are the 'transform' images, the second set of
 * small images are the 'size' images.
 *
 * The transform files are constructed with rows which fit into a 1024 byte row
 * buffer.  This makes allocation easier below.  Further regardless of the file
 * format every row has 128 pixels (giving 1024 bytes for 64bpp formats).
 *
 * Files are stored with no gAMA or sBIT chunks, with a PLTE only when needed
 * and with an ID derived from the colour type, bit depth and interlace type
 * as above (FILEID).  The width (128) and height (variable) are not stored in
 * the FILEID - instead the fields are set to 0, indicating a transform file.
 *
 * The size files ar constructed with rows a maximum of 128 bytes wide, allowing
 * a maximum width of 16 pixels (for the 64bpp case.)  They also have a maximum
 * height of 16 rows.  The width and height are stored in the FILEID and, being
 * non-zero, indicate a size file.
 *
 * Because the PNG filter code is typically the largest CPU consumer within
 * libpng itself there is a tendency to attempt to optimize it.  This results in
 * special case code which needs to be validated.  To cause this to happen the
 * 'size' images are made to use each possible filter, in so far as this is
 * possible for smaller images.
 *
 * For palette image (colour type 3) multiple transform images are stored with
 * the same bit depth to allow testing of more colour combinations -
 * particularly important for testing the gamma code because libpng uses a
 * different code path for palette images.  For size images a single palette is
 * used.
 */

/* Make a 'standard' palette.  Because there are only 256 entries in a palette
 * (maximum) this actually makes a random palette in the hope that enough tests
 * will catch enough errors.  (Note that the same palette isn't produced every
 * time for the same test - it depends on what previous tests have been run -
 * but a given set of arguments to pngvalid will always produce the same palette
 * at the same test!  This is why pseudo-random number generators are useful for
 * testing.)
 *
 * The store must be open for write when this is called, otherwise an internal
 * error will occur.  This routine contains its own magic number seed, so the
 * palettes generated don't change if there are intervening errors (changing the
 * calls to the store_mark seed.)
 */
static store_palette_entry *
make_standard_palette(png_store* ps, int npalette, int do_tRNS)
{
   static png_uint_32 palette_seed[2] = { 0x87654321, 9 };

   int i = 0;
   png_byte values[256][4];

   /* Always put in black and white plus the six primary and secondary colors.
    */
   for (; i<8; ++i)
   {
      values[i][1] = (png_byte)((i&1) ? 255U : 0U);
      values[i][2] = (png_byte)((i&2) ? 255U : 0U);
      values[i][3] = (png_byte)((i&4) ? 255U : 0U);
   }

   /* Then add 62 grays (one quarter of the remaining 256 slots). */
   {
      int j = 0;
      png_byte random_bytes[4];
      png_byte need[256];

      need[0] = 0; /*got black*/
      memset(need+1, 1, (sizeof need)-2); /*need these*/
      need[255] = 0; /*but not white*/

      while (i<70)
      {
         png_byte b;

         if (j==0)
         {
            make_four_random_bytes(palette_seed, random_bytes);
            j = 4;
         }

         b = random_bytes[--j];
         if (need[b])
         {
            values[i][1] = b;
            values[i][2] = b;
            values[i++][3] = b;
         }
      }
   }

   /* Finally add 192 colors at random - don't worry about matches to things we
    * already have, chance is less than 1/65536.  Don't worry about grays,
    * chance is the same, so we get a duplicate or extra gray less than 1 time
    * in 170.
    */
   for (; i<256; ++i)
      make_four_random_bytes(palette_seed, values[i]);

   /* Fill in the alpha values in the first byte.  Just use all possible values
    * (0..255) in an apparently random order:
    */
   {
      store_palette_entry *palette;
      png_byte selector[4];

      make_four_random_bytes(palette_seed, selector);

      if (do_tRNS)
         for (i=0; i<256; ++i)
            values[i][0] = (png_byte)(i ^ selector[0]);

      else
         for (i=0; i<256; ++i)
            values[i][0] = 255; /* no transparency/tRNS chunk */

      /* 'values' contains 256 ARGB values, but we only need 'npalette'.
       * 'npalette' will always be a power of 2: 2, 4, 16 or 256.  In the low
       * bit depth cases select colors at random, else it is difficult to have
       * a set of low bit depth palette test with any chance of a reasonable
       * range of colors.  Do this by randomly permuting values into the low
       * 'npalette' entries using an XOR mask generated here.  This also
       * permutes the npalette == 256 case in a potentially useful way (there is
       * no relationship between palette index and the color value therein!)
       */
      palette = store_write_palette(ps, npalette);

      for (i=0; i<npalette; ++i)
      {
         palette[i].alpha = values[i ^ selector[1]][0];
         palette[i].red   = values[i ^ selector[1]][1];
         palette[i].green = values[i ^ selector[1]][2];
         palette[i].blue  = values[i ^ selector[1]][3];
      }

      return palette;
   }
}

/* Initialize a standard palette on a write stream.  The 'do_tRNS' argument
 * indicates whether or not to also set the tRNS chunk.
 */
/* TODO: the png_structp here can probably be 'const' in the future */
static void
init_standard_palette(png_store *ps, png_structp pp, png_infop pi, int npalette,
   int do_tRNS)
{
   store_palette_entry *ppal = make_standard_palette(ps, npalette, do_tRNS);

   {
      int i;
      png_color palette[256];

      /* Set all entries to detect overread errors. */
      for (i=0; i<npalette; ++i)
      {
         palette[i].red = ppal[i].red;
         palette[i].green = ppal[i].green;
         palette[i].blue = ppal[i].blue;
      }

      /* Just in case fill in the rest with detectable values: */
      for (; i<256; ++i)
         palette[i].red = palette[i].green = palette[i].blue = 42;

      png_set_PLTE(pp, pi, palette, npalette);
   }

   if (do_tRNS)
   {
      int i, j;
      png_byte tRNS[256];

      /* Set all the entries, but skip trailing opaque entries */
      for (i=j=0; i<npalette; ++i)
         if ((tRNS[i] = ppal[i].alpha) < 255)
            j = i+1;

      /* Fill in the remainder with a detectable value: */
      for (; i<256; ++i)
         tRNS[i] = 24;

#ifdef PNG_WRITE_tRNS_SUPPORTED
      if (j > 0)
         png_set_tRNS(pp, pi, tRNS, j, 0/*color*/);
#endif
   }
}

#ifdef PNG_WRITE_tRNS_SUPPORTED
static void
set_random_tRNS(png_structp pp, png_infop pi, const png_byte colour_type,
   const int bit_depth)
{
   /* To make this useful the tRNS color needs to match at least one pixel.
    * Random values are fine for gray, including the 16-bit case where we know
    * that the test image contains all the gray values.  For RGB we need more
    * method as only 65536 different RGB values are generated.
    */
   png_color_16 tRNS;
   const png_uint_16 mask = (png_uint_16)((1U << bit_depth)-1);

   R8(tRNS); /* makes unset fields random */

   if (colour_type & 2/*RGB*/)
   {
      if (bit_depth == 8)
      {
         tRNS.red = random_u16();
         tRNS.green = random_u16();
         tRNS.blue = tRNS.red ^ tRNS.green;
         tRNS.red &= mask;
         tRNS.green &= mask;
         tRNS.blue &= mask;
      }

      else /* bit_depth == 16 */
      {
         tRNS.red = random_u16();
         tRNS.green = (png_uint_16)(tRNS.red * 257);
         tRNS.blue = (png_uint_16)(tRNS.green * 17);
      }
   }

   else
   {
      tRNS.gray = random_u16();
      tRNS.gray &= mask;
   }

   png_set_tRNS(pp, pi, NULL, 0, &tRNS);
}
#endif

/* The number of passes is related to the interlace type. There was no libpng
 * API to determine this prior to 1.5, so we need an inquiry function:
 */
static int
npasses_from_interlace_type(png_const_structp pp, int interlace_type)
{
   switch (interlace_type)
   {
   default:
      png_error(pp, "invalid interlace type");

   case PNG_INTERLACE_NONE:
      return 1;

   case PNG_INTERLACE_ADAM7:
      return PNG_INTERLACE_ADAM7_PASSES;
   }
}

static unsigned int
bit_size(png_const_structp pp, png_byte colour_type, png_byte bit_depth)
{
   switch (colour_type)
   {
      default: png_error(pp, "invalid color type");

      case 0:  return bit_depth;

      case 2:  return 3*bit_depth;

      case 3:  return bit_depth;

      case 4:  return 2*bit_depth;

      case 6:  return 4*bit_depth;
   }
}

#define TRANSFORM_WIDTH  128U
#define TRANSFORM_ROWMAX (TRANSFORM_WIDTH*8U)
#define SIZE_ROWMAX (16*8U) /* 16 pixels, max 8 bytes each - 128 bytes */
#define STANDARD_ROWMAX TRANSFORM_ROWMAX /* The larger of the two */
#define SIZE_HEIGHTMAX 16 /* Maximum range of size images */

static size_t
transform_rowsize(png_const_structp pp, png_byte colour_type,
   png_byte bit_depth)
{
   return (TRANSFORM_WIDTH * bit_size(pp, colour_type, bit_depth)) / 8;
}

/* transform_width(pp, colour_type, bit_depth) current returns the same number
 * every time, so just use a macro:
 */
#define transform_width(pp, colour_type, bit_depth) TRANSFORM_WIDTH

static png_uint_32
transform_height(png_const_structp pp, png_byte colour_type, png_byte bit_depth)
{
   switch (bit_size(pp, colour_type, bit_depth))
   {
      case 1:
      case 2:
      case 4:
         return 1;   /* Total of 128 pixels */

      case 8:
         return 2;   /* Total of 256 pixels/bytes */

      case 16:
         return 512; /* Total of 65536 pixels */

      case 24:
      case 32:
         return 512; /* 65536 pixels */

      case 48:
      case 64:
         return 2048;/* 4 x 65536 pixels. */
#        define TRANSFORM_HEIGHTMAX 2048

      default:
         return 0;   /* Error, will be caught later */
   }
}

#ifdef PNG_READ_SUPPORTED
/* The following can only be defined here, now we have the definitions
 * of the transform image sizes.
 */
static png_uint_32
standard_width(png_const_structp pp, png_uint_32 id)
{
   png_uint_32 width = WIDTH_FROM_ID(id);
   UNUSED(pp)

   if (width == 0)
      width = transform_width(pp, COL_FROM_ID(id), DEPTH_FROM_ID(id));

   return width;
}

static png_uint_32
standard_height(png_const_structp pp, png_uint_32 id)
{
   png_uint_32 height = HEIGHT_FROM_ID(id);

   if (height == 0)
      height = transform_height(pp, COL_FROM_ID(id), DEPTH_FROM_ID(id));

   return height;
}

static png_uint_32
standard_rowsize(png_const_structp pp, png_uint_32 id)
{
   png_uint_32 width = standard_width(pp, id);

   /* This won't overflow: */
   width *= bit_size(pp, COL_FROM_ID(id), DEPTH_FROM_ID(id));
   return (width + 7) / 8;
}
#endif /* PNG_READ_SUPPORTED */

static void
transform_row(png_const_structp pp, png_byte buffer[TRANSFORM_ROWMAX],
   png_byte colour_type, png_byte bit_depth, png_uint_32 y)
{
   png_uint_32 v = y << 7;
   png_uint_32 i = 0;

   switch (bit_size(pp, colour_type, bit_depth))
   {
      case 1:
         while (i<128/8) buffer[i] = (png_byte)(v & 0xff), v += 17, ++i;
         return;

      case 2:
         while (i<128/4) buffer[i] = (png_byte)(v & 0xff), v += 33, ++i;
         return;

      case 4:
         while (i<128/2) buffer[i] = (png_byte)(v & 0xff), v += 65, ++i;
         return;

      case 8:
         /* 256 bytes total, 128 bytes in each row set as follows: */
         while (i<128) buffer[i] = (png_byte)(v & 0xff), ++v, ++i;
         return;

      case 16:
         /* Generate all 65536 pixel values in order, which includes the 8 bit
          * GA case as well as the 16 bit G case.
          */
         while (i<128)
         {
            buffer[2*i] = (png_byte)((v>>8) & 0xff);
            buffer[2*i+1] = (png_byte)(v & 0xff);
            ++v;
            ++i;
         }

         return;

      case 24:
         /* 65535 pixels, but rotate the values. */
         while (i<128)
         {
            /* Three bytes per pixel, r, g, b, make b by r^g */
            buffer[3*i+0] = (png_byte)((v >> 8) & 0xff);
            buffer[3*i+1] = (png_byte)(v & 0xff);
            buffer[3*i+2] = (png_byte)(((v >> 8) ^ v) & 0xff);
            ++v;
            ++i;
         }

         return;

      case 32:
         /* 65535 pixels, r, g, b, a; just replicate */
         while (i<128)
         {
            buffer[4*i+0] = (png_byte)((v >> 8) & 0xff);
            buffer[4*i+1] = (png_byte)(v & 0xff);
            buffer[4*i+2] = (png_byte)((v >> 8) & 0xff);
            buffer[4*i+3] = (png_byte)(v & 0xff);
            ++v;
            ++i;
         }

         return;

      case 48:
         /* y is maximum 2047, giving 4x65536 pixels, make 'r' increase by 1 at
          * each pixel, g increase by 257 (0x101) and 'b' by 0x1111:
          */
         while (i<128)
         {
            png_uint_32 t = v++;
            buffer[6*i+0] = (png_byte)((t >> 8) & 0xff);
            buffer[6*i+1] = (png_byte)(t & 0xff);
            t *= 257;
            buffer[6*i+2] = (png_byte)((t >> 8) & 0xff);
            buffer[6*i+3] = (png_byte)(t & 0xff);
            t *= 17;
            buffer[6*i+4] = (png_byte)((t >> 8) & 0xff);
            buffer[6*i+5] = (png_byte)(t & 0xff);
            ++i;
         }

         return;

      case 64:
         /* As above in the 32 bit case. */
         while (i<128)
         {
            png_uint_32 t = v++;
            buffer[8*i+0] = (png_byte)((t >> 8) & 0xff);
            buffer[8*i+1] = (png_byte)(t & 0xff);
            buffer[8*i+4] = (png_byte)((t >> 8) & 0xff);
            buffer[8*i+5] = (png_byte)(t & 0xff);
            t *= 257;
            buffer[8*i+2] = (png_byte)((t >> 8) & 0xff);
            buffer[8*i+3] = (png_byte)(t & 0xff);
            buffer[8*i+6] = (png_byte)((t >> 8) & 0xff);
            buffer[8*i+7] = (png_byte)(t & 0xff);
            ++i;
         }
         return;

      default:
         break;
   }

   png_error(pp, "internal error");
}

/* This is just to do the right cast - could be changed to a function to check
 * 'bd' but there isn't much point.
 */
#define DEPTH(bd) ((png_byte)(1U << (bd)))

/* This is just a helper for compiling on minimal systems with no write
 * interlacing support.  If there is no write interlacing we can't generate test
 * cases with interlace:
 */
#ifdef PNG_WRITE_INTERLACING_SUPPORTED
#  define INTERLACE_LAST PNG_INTERLACE_LAST
#  define check_interlace_type(type) ((void)(type))
#  define set_write_interlace_handling(pp,type) png_set_interlace_handling(pp)
#  define do_own_interlace 0
#elif PNG_LIBPNG_VER < 10700
#  define set_write_interlace_handling(pp,type) (1)
static void
check_interlace_type(int const interlace_type)
{
   /* Prior to 1.7.0 libpng does not support the write of an interlaced image
    * unless PNG_WRITE_INTERLACING_SUPPORTED, even with do_interlace so the
    * code here does the pixel interlace itself, so:
    */
   if (interlace_type != PNG_INTERLACE_NONE)
   {
      /* This is an internal error - --interlace tests should be skipped, not
       * attempted.
       */
      fprintf(stderr, "pngvalid: no interlace support\n");
      exit(99);
   }
}
#  define INTERLACE_LAST (PNG_INTERLACE_NONE+1)
#  define do_own_interlace 0
#else /* libpng 1.7+ */
#  define set_write_interlace_handling(pp,type)\
      npasses_from_interlace_type(pp,type)
#  define check_interlace_type(type) ((void)(type))
#  define INTERLACE_LAST PNG_INTERLACE_LAST
#  define do_own_interlace 1
#endif /* WRITE_INTERLACING tests */

#if PNG_LIBPNG_VER >= 10700 || defined PNG_WRITE_INTERLACING_SUPPORTED
#   define CAN_WRITE_INTERLACE 1
#else
#   define CAN_WRITE_INTERLACE 0
#endif

/* Do the same thing for read interlacing; this controls whether read tests do
 * their own de-interlace or use libpng.
 */
#ifdef PNG_READ_INTERLACING_SUPPORTED
#  define do_read_interlace 0
#else /* no libpng read interlace support */
#  define do_read_interlace 1
#endif
/* The following two routines use the PNG interlace support macros from
 * png.h to interlace or deinterlace rows.
 */
static void
interlace_row(png_bytep buffer, png_const_bytep imageRow,
   unsigned int pixel_size, png_uint_32 w, int pass, int littleendian)
{
   png_uint_32 xin, xout, xstep;

   /* Note that this can, trivially, be optimized to a memcpy on pass 7, the
    * code is presented this way to make it easier to understand.  In practice
    * consult the code in the libpng source to see other ways of doing this.
    *
    * It is OK for buffer and imageRow to be identical, because 'xin' moves
    * faster than 'xout' and we copy up.
    */
   xin = PNG_PASS_START_COL(pass);
   xstep = 1U<<PNG_PASS_COL_SHIFT(pass);

   for (xout=0; xin<w; xin+=xstep)
   {
      pixel_copy(buffer, xout, imageRow, xin, pixel_size, littleendian);
      ++xout;
   }
}

#ifdef PNG_READ_SUPPORTED
static void
deinterlace_row(png_bytep buffer, png_const_bytep row,
   unsigned int pixel_size, png_uint_32 w, int pass, int littleendian)
{
   /* The inverse of the above, 'row' is part of row 'y' of the output image,
    * in 'buffer'.  The image is 'w' wide and this is pass 'pass', distribute
    * the pixels of row into buffer and return the number written (to allow
    * this to be checked).
    */
   png_uint_32 xin, xout, xstep;

   xout = PNG_PASS_START_COL(pass);
   xstep = 1U<<PNG_PASS_COL_SHIFT(pass);

   for (xin=0; xout<w; xout+=xstep)
   {
      pixel_copy(buffer, xout, row, xin, pixel_size, littleendian);
      ++xin;
   }
}
#endif /* PNG_READ_SUPPORTED */

/* Make a standardized image given an image colour type, bit depth and
 * interlace type.  The standard images have a very restricted range of
 * rows and heights and are used for testing transforms rather than image
 * layout details.  See make_size_images below for a way to make images
 * that test odd sizes along with the libpng interlace handling.
 */
#ifdef PNG_WRITE_FILTER_SUPPORTED
static void
choose_random_filter(png_structp pp, int start)
{
   /* Choose filters randomly except that on the very first row ensure that
    * there is at least one previous row filter.
    */
   int filters = PNG_ALL_FILTERS & random_mod(256U);

   /* There may be no filters; skip the setting. */
   if (filters != 0)
   {
      if (start && filters < PNG_FILTER_UP)
         filters |= PNG_FILTER_UP;

      png_set_filter(pp, 0/*method*/, filters);
   }
}
#else /* !WRITE_FILTER */
#  define choose_random_filter(pp, start) ((void)0)
#endif /* !WRITE_FILTER */

static void
make_transform_image(png_store* const ps, png_byte const colour_type,
    png_byte const bit_depth, unsigned int palette_number,
    int interlace_type, png_const_charp name)
{
   context(ps, fault);

   check_interlace_type(interlace_type);

   Try
   {
      png_infop pi;
      png_structp pp = set_store_for_write(ps, &pi, name);
      png_uint_32 h, w;

      /* In the event of a problem return control to the Catch statement below
       * to do the clean up - it is not possible to 'return' directly from a Try
       * block.
       */
      if (pp == NULL)
         Throw ps;

      w = transform_width(pp, colour_type, bit_depth);
      h = transform_height(pp, colour_type, bit_depth);

      png_set_IHDR(pp, pi, w, h, bit_depth, colour_type, interlace_type,
         PNG_COMPRESSION_TYPE_BASE, PNG_FILTER_TYPE_BASE);

#ifdef PNG_TEXT_SUPPORTED
#  if defined(PNG_READ_zTXt_SUPPORTED) && defined(PNG_WRITE_zTXt_SUPPORTED)
#     define TEXT_COMPRESSION PNG_TEXT_COMPRESSION_zTXt
#  else
#     define TEXT_COMPRESSION PNG_TEXT_COMPRESSION_NONE
#  endif
      {
         static char key[] = "image name"; /* must be writeable */
         size_t pos;
         png_text text;
         char copy[FILE_NAME_SIZE];

         /* Use a compressed text string to test the correct interaction of text
          * compression and IDAT compression.
          */
         text.compression = TEXT_COMPRESSION;
         text.key = key;
         /* Yuck: the text must be writable! */
         pos = safecat(copy, sizeof copy, 0, ps->wname);
         text.text = copy;
         text.text_length = pos;
         text.itxt_length = 0;
         text.lang = 0;
         text.lang_key = 0;

         png_set_text(pp, pi, &text, 1);
      }
#endif

      if (colour_type == 3) /* palette */
         init_standard_palette(ps, pp, pi, 1U << bit_depth, 1/*do tRNS*/);

#     ifdef PNG_WRITE_tRNS_SUPPORTED
         else if (palette_number)
            set_random_tRNS(pp, pi, colour_type, bit_depth);
#     endif

      png_write_info(pp, pi);

      if (png_get_rowbytes(pp, pi) !=
          transform_rowsize(pp, colour_type, bit_depth))
         png_error(pp, "transform row size incorrect");

      else
      {
         /* Somewhat confusingly this must be called *after* png_write_info
          * because if it is called before, the information in *pp has not been
          * updated to reflect the interlaced image.
          */
         int npasses = set_write_interlace_handling(pp, interlace_type);
         int pass;

         if (npasses != npasses_from_interlace_type(pp, interlace_type))
            png_error(pp, "write: png_set_interlace_handling failed");

         for (pass=0; pass<npasses; ++pass)
         {
            png_uint_32 y;

            /* do_own_interlace is a pre-defined boolean (a #define) which is
             * set if we have to work out the interlaced rows here.
             */
            for (y=0; y<h; ++y)
            {
               png_byte buffer[TRANSFORM_ROWMAX];

               transform_row(pp, buffer, colour_type, bit_depth, y);

#              if do_own_interlace
                  /* If do_own_interlace *and* the image is interlaced we need a
                   * reduced interlace row; this may be reduced to empty.
                   */
                  if (interlace_type == PNG_INTERLACE_ADAM7)
                  {
                     /* The row must not be written if it doesn't exist, notice
                      * that there are two conditions here, either the row isn't
                      * ever in the pass or the row would be but isn't wide
                      * enough to contribute any pixels.  In fact the wPass test
                      * can be used to skip the whole y loop in this case.
                      */
                     if (PNG_ROW_IN_INTERLACE_PASS(y, pass) &&
                         PNG_PASS_COLS(w, pass) > 0)
                        interlace_row(buffer, buffer,
                              bit_size(pp, colour_type, bit_depth), w, pass,
                              0/*data always bigendian*/);
                     else
                        continue;
                  }
#              endif /* do_own_interlace */

               choose_random_filter(pp, pass == 0 && y == 0);
               png_write_row(pp, buffer);
            }
         }
      }

#ifdef PNG_TEXT_SUPPORTED
      {
         static char key[] = "end marker";
         static char comment[] = "end";
         png_text text;

         /* Use a compressed text string to test the correct interaction of text
          * compression and IDAT compression.
          */
         text.compression = TEXT_COMPRESSION;
         text.key = key;
         text.text = comment;
         text.text_length = (sizeof comment)-1;
         text.itxt_length = 0;
         text.lang = 0;
         text.lang_key = 0;

         png_set_text(pp, pi, &text, 1);
      }
#endif

      png_write_end(pp, pi);

      /* And store this under the appropriate id, then clean up. */
      store_storefile(ps, FILEID(colour_type, bit_depth, palette_number,
         interlace_type, 0, 0, 0));

      store_write_reset(ps);
   }

   Catch(fault)
   {
      /* Use the png_store returned by the exception. This may help the compiler
       * because 'ps' is not used in this branch of the setjmp.  Note that fault
       * and ps will always be the same value.
       */
      store_write_reset(fault);
   }
}

static void
make_transform_images(png_modifier *pm)
{
   png_byte colour_type = 0;
   png_byte bit_depth = 0;
   unsigned int palette_number = 0;

   /* This is in case of errors. */
   safecat(pm->this.test, sizeof pm->this.test, 0, "make standard images");

   /* Use next_format to enumerate all the combinations we test, including
    * generating multiple low bit depth palette images. Non-A images (palette
    * and direct) are created with and without tRNS chunks.
    */
   while (next_format(&colour_type, &bit_depth, &palette_number, 1, 1))
   {
      int interlace_type;

      for (interlace_type = PNG_INTERLACE_NONE;
           interlace_type < INTERLACE_LAST; ++interlace_type)
      {
         char name[FILE_NAME_SIZE];

         standard_name(name, sizeof name, 0, colour_type, bit_depth,
            palette_number, interlace_type, 0, 0, do_own_interlace);
         make_transform_image(&pm->this, colour_type, bit_depth, palette_number,
            interlace_type, name);
      }
   }
}

/* Build a single row for the 'size' test images; this fills in only the
 * first bit_width bits of the sample row.
 */
static void
size_row(png_byte buffer[SIZE_ROWMAX], png_uint_32 bit_width, png_uint_32 y)
{
   /* height is in the range 1 to 16, so: */
   y = ((y & 1) << 7) + ((y & 2) << 6) + ((y & 4) << 5) + ((y & 8) << 4);
   /* the following ensures bits are set in small images: */
   y ^= 0xA5;

   while (bit_width >= 8)
      *buffer++ = (png_byte)y++, bit_width -= 8;

   /* There may be up to 7 remaining bits, these go in the most significant
    * bits of the byte.
    */
   if (bit_width > 0)
   {
      png_uint_32 mask = (1U<<(8-bit_width))-1;
      *buffer = (png_byte)((*buffer & mask) | (y & ~mask));
   }
}

static void
make_size_image(png_store* const ps, png_byte const colour_type,
    png_byte const bit_depth, int const interlace_type,
    png_uint_32 const w, png_uint_32 const h,
    int const do_interlace)
{
   context(ps, fault);

   check_interlace_type(interlace_type);

   Try
   {
      png_infop pi;
      png_structp pp;
      unsigned int pixel_size;

      /* Make a name and get an appropriate id for the store: */
      char name[FILE_NAME_SIZE];
      const png_uint_32 id = FILEID(colour_type, bit_depth, 0/*palette*/,
         interlace_type, w, h, do_interlace);

      standard_name_from_id(name, sizeof name, 0, id);
      pp = set_store_for_write(ps, &pi, name);

      /* In the event of a problem return control to the Catch statement below
       * to do the clean up - it is not possible to 'return' directly from a Try
       * block.
       */
      if (pp == NULL)
         Throw ps;

      png_set_IHDR(pp, pi, w, h, bit_depth, colour_type, interlace_type,
         PNG_COMPRESSION_TYPE_BASE, PNG_FILTER_TYPE_BASE);

#ifdef PNG_TEXT_SUPPORTED
      {
         static char key[] = "image name"; /* must be writeable */
         size_t pos;
         png_text text;
         char copy[FILE_NAME_SIZE];

         /* Use a compressed text string to test the correct interaction of text
          * compression and IDAT compression.
          */
         text.compression = TEXT_COMPRESSION;
         text.key = key;
         /* Yuck: the text must be writable! */
         pos = safecat(copy, sizeof copy, 0, ps->wname);
         text.text = copy;
         text.text_length = pos;
         text.itxt_length = 0;
         text.lang = 0;
         text.lang_key = 0;

         png_set_text(pp, pi, &text, 1);
      }
#endif

      if (colour_type == 3) /* palette */
         init_standard_palette(ps, pp, pi, 1U << bit_depth, 0/*do tRNS*/);

      png_write_info(pp, pi);

      /* Calculate the bit size, divide by 8 to get the byte size - this won't
       * overflow because we know the w values are all small enough even for
       * a system where 'unsigned int' is only 16 bits.
       */
      pixel_size = bit_size(pp, colour_type, bit_depth);
      if (png_get_rowbytes(pp, pi) != ((w * pixel_size) + 7) / 8)
         png_error(pp, "size row size incorrect");

      else
      {
         int npasses = npasses_from_interlace_type(pp, interlace_type);
         png_uint_32 y;
         int pass;
         png_byte image[16][SIZE_ROWMAX];

         /* To help consistent error detection make the parts of this buffer
          * that aren't set below all '1':
          */
         memset(image, 0xff, sizeof image);

         if (!do_interlace &&
             npasses != set_write_interlace_handling(pp, interlace_type))
            png_error(pp, "write: png_set_interlace_handling failed");

         /* Prepare the whole image first to avoid making it 7 times: */
         for (y=0; y<h; ++y)
            size_row(image[y], w * pixel_size, y);

         for (pass=0; pass<npasses; ++pass)
         {
            /* The following two are for checking the macros: */
            const png_uint_32 wPass = PNG_PASS_COLS(w, pass);

            /* If do_interlace is set we don't call png_write_row for every
             * row because some of them are empty.  In fact, for a 1x1 image,
             * most of them are empty!
             */
            for (y=0; y<h; ++y)
            {
               png_const_bytep row = image[y];
               png_byte tempRow[SIZE_ROWMAX];

               /* If do_interlace *and* the image is interlaced we
                * need a reduced interlace row; this may be reduced
                * to empty.
                */
               if (do_interlace && interlace_type == PNG_INTERLACE_ADAM7)
               {
                  /* The row must not be written if it doesn't exist, notice
                   * that there are two conditions here, either the row isn't
                   * ever in the pass or the row would be but isn't wide
                   * enough to contribute any pixels.  In fact the wPass test
                   * can be used to skip the whole y loop in this case.
                   */
                  if (PNG_ROW_IN_INTERLACE_PASS(y, pass) && wPass > 0)
                  {
                     /* Set to all 1's for error detection (libpng tends to
                      * set unset things to 0).
                      */
                     memset(tempRow, 0xff, sizeof tempRow);
                     interlace_row(tempRow, row, pixel_size, w, pass,
                           0/*data always bigendian*/);
                     row = tempRow;
                  }
                  else
                     continue;
               }

#           ifdef PNG_WRITE_FILTER_SUPPORTED
               /* Only get to here if the row has some pixels in it, set the
                * filters to 'all' for the very first row and thereafter to a
                * single filter.  It isn't well documented, but png_set_filter
                * does accept a filter number (per the spec) as well as a bit
                * mask.
                *
                * The code now uses filters at random, except that on the first
                * row of an image it ensures that a previous row filter is in
                * the set so that libpng allocates the row buffer.
                */
               {
                  int filters = 8 << random_mod(PNG_FILTER_VALUE_LAST);

                  if (pass == 0 && y == 0 &&
                      (filters < PNG_FILTER_UP || w == 1U))
                     filters |= PNG_FILTER_UP;

                  png_set_filter(pp, 0/*method*/, filters);
               }
#           endif

               png_write_row(pp, row);
            }
         }
      }

#ifdef PNG_TEXT_SUPPORTED
      {
         static char key[] = "end marker";
         static char comment[] = "end";
         png_text text;

         /* Use a compressed text string to test the correct interaction of text
          * compression and IDAT compression.
          */
         text.compression = TEXT_COMPRESSION;
         text.key = key;
         text.text = comment;
         text.text_length = (sizeof comment)-1;
         text.itxt_length = 0;
         text.lang = 0;
         text.lang_key = 0;

         png_set_text(pp, pi, &text, 1);
      }
#endif

      png_write_end(pp, pi);

      /* And store this under the appropriate id, then clean up. */
      store_storefile(ps, id);

      store_write_reset(ps);
   }

   Catch(fault)
   {
      /* Use the png_store returned by the exception. This may help the compiler
       * because 'ps' is not used in this branch of the setjmp.  Note that fault
       * and ps will always be the same value.
       */
      store_write_reset(fault);
   }
}

static void
make_size(png_store* const ps, png_byte const colour_type, int bdlo,
    int const bdhi)
{
   for (; bdlo <= bdhi; ++bdlo)
   {
      png_uint_32 width;

      for (width = 1; width <= 16; ++width)
      {
         png_uint_32 height;

         for (height = 1; height <= 16; ++height)
         {
            /* The four combinations of DIY interlace and interlace or not -
             * no interlace + DIY should be identical to no interlace with
             * libpng doing it.
             */
            make_size_image(ps, colour_type, DEPTH(bdlo), PNG_INTERLACE_NONE,
               width, height, 0);
            make_size_image(ps, colour_type, DEPTH(bdlo), PNG_INTERLACE_NONE,
               width, height, 1);
#        ifdef PNG_WRITE_INTERLACING_SUPPORTED
            make_size_image(ps, colour_type, DEPTH(bdlo), PNG_INTERLACE_ADAM7,
               width, height, 0);
#        endif
#        if CAN_WRITE_INTERLACE
            /* 1.7.0 removes the hack that prevented app write of an interlaced
             * image if WRITE_INTERLACE was not supported
             */
            make_size_image(ps, colour_type, DEPTH(bdlo), PNG_INTERLACE_ADAM7,
               width, height, 1);
#        endif
         }
      }
   }
}

static void
make_size_images(png_store *ps)
{
   /* This is in case of errors. */
   safecat(ps->test, sizeof ps->test, 0, "make size images");

   /* Arguments are colour_type, low bit depth, high bit depth
    */
   make_size(ps, 0, 0, WRITE_BDHI);
   make_size(ps, 2, 3, WRITE_BDHI);
   make_size(ps, 3, 0, 3 /*palette: max 8 bits*/);
   make_size(ps, 4, 3, WRITE_BDHI);
   make_size(ps, 6, 3, WRITE_BDHI);
}

#ifdef PNG_READ_SUPPORTED
/* Return a row based on image id and 'y' for checking: */
static void
standard_row(png_const_structp pp, png_byte std[STANDARD_ROWMAX],
   png_uint_32 id, png_uint_32 y)
{
   if (WIDTH_FROM_ID(id) == 0)
      transform_row(pp, std, COL_FROM_ID(id), DEPTH_FROM_ID(id), y);
   else
      size_row(std, WIDTH_FROM_ID(id) * bit_size(pp, COL_FROM_ID(id),
         DEPTH_FROM_ID(id)), y);
}
#endif /* PNG_READ_SUPPORTED */

/* Tests - individual test cases */
/* Like 'make_standard' but errors are deliberately introduced into the calls
 * to ensure that they get detected - it should not be possible to write an
 * invalid image with libpng!
 */
/* TODO: the 'set' functions can probably all be made to take a
 * png_const_structp rather than a modifiable one.
 */
#ifdef PNG_WARNINGS_SUPPORTED
static void
sBIT0_error_fn(png_structp pp, png_infop pi)
{
   /* 0 is invalid... */
   png_color_8 bad;
   bad.red = bad.green = bad.blue = bad.gray = bad.alpha = 0;
   png_set_sBIT(pp, pi, &bad);
}

static void
sBIT_error_fn(png_structp pp, png_infop pi)
{
   png_byte bit_depth;
   png_color_8 bad;

   if (png_get_color_type(pp, pi) == PNG_COLOR_TYPE_PALETTE)
      bit_depth = 8;

   else
      bit_depth = png_get_bit_depth(pp, pi);

   /* Now we know the bit depth we can easily generate an invalid sBIT entry */
   bad.red = bad.green = bad.blue = bad.gray = bad.alpha =
      (png_byte)(bit_depth+1);
   png_set_sBIT(pp, pi, &bad);
}

static const struct
{
   void          (*fn)(png_structp, png_infop);
   const char *msg;
   unsigned int    warning :1; /* the error is a warning... */
} error_test[] =
    {
       /* no warnings makes these errors undetectable prior to 1.7.0 */
       { sBIT0_error_fn, "sBIT(0): failed to detect error",
         PNG_LIBPNG_VER < 10700 },

       { sBIT_error_fn, "sBIT(too big): failed to detect error",
         PNG_LIBPNG_VER < 10700 },
    };

static void
make_error(png_store* const ps, png_byte const colour_type,
    png_byte bit_depth, int interlace_type, int test, png_const_charp name)
{
   context(ps, fault);

   check_interlace_type(interlace_type);

   Try
   {
      png_infop pi;
      const png_structp pp = set_store_for_write(ps, &pi, name);
      png_uint_32 w, h;
      gnu_volatile(pp)

      if (pp == NULL)
         Throw ps;

      w = transform_width(pp, colour_type, bit_depth);
      gnu_volatile(w)
      h = transform_height(pp, colour_type, bit_depth);
      gnu_volatile(h)
      png_set_IHDR(pp, pi, w, h, bit_depth, colour_type, interlace_type,
            PNG_COMPRESSION_TYPE_BASE, PNG_FILTER_TYPE_BASE);

      if (colour_type == 3) /* palette */
         init_standard_palette(ps, pp, pi, 1U << bit_depth, 0/*do tRNS*/);

      /* Time for a few errors; these are in various optional chunks, the
       * standard tests test the standard chunks pretty well.
       */
#     define exception__prev exception_prev_1
#     define exception__env exception_env_1
      Try
      {
         gnu_volatile(exception__prev)

         /* Expect this to throw: */
         ps->expect_error = !error_test[test].warning;
         ps->expect_warning = error_test[test].warning;
         ps->saw_warning = 0;
         error_test[test].fn(pp, pi);

         /* Normally the error is only detected here: */
         png_write_info(pp, pi);

         /* And handle the case where it was only a warning: */
         if (ps->expect_warning && ps->saw_warning)
            Throw ps;

         /* If we get here there is a problem, we have success - no error or
          * no warning - when we shouldn't have success.  Log an error.
          */
         store_log(ps, pp, error_test[test].msg, 1 /*error*/);
      }

      Catch (fault)
      { /* expected exit */
      }
#undef exception__prev
#undef exception__env

      /* And clear these flags */
      ps->expect_warning = 0;

      if (ps->expect_error)
         ps->expect_error = 0;

      else
      {
         /* Now write the whole image, just to make sure that the detected, or
          * undetected, errro has not created problems inside libpng.  This
          * doesn't work if there was a png_error in png_write_info because that
          * can abort before PLTE was written.
          */
         if (png_get_rowbytes(pp, pi) !=
             transform_rowsize(pp, colour_type, bit_depth))
            png_error(pp, "row size incorrect");

         else
         {
            int npasses = set_write_interlace_handling(pp, interlace_type);
            int pass;

            if (npasses != npasses_from_interlace_type(pp, interlace_type))
               png_error(pp, "write: png_set_interlace_handling failed");

            for (pass=0; pass<npasses; ++pass)
            {
               png_uint_32 y;

               for (y=0; y<h; ++y)
               {
                  png_byte buffer[TRANSFORM_ROWMAX];

                  transform_row(pp, buffer, colour_type, bit_depth, y);

#                 if do_own_interlace
                     /* If do_own_interlace *and* the image is interlaced we
                      * need a reduced interlace row; this may be reduced to
                      * empty.
                      */
                     if (interlace_type == PNG_INTERLACE_ADAM7)
                     {
                        /* The row must not be written if it doesn't exist,
                         * notice that there are two conditions here, either the
                         * row isn't ever in the pass or the row would be but
                         * isn't wide enough to contribute any pixels.  In fact
                         * the wPass test can be used to skip the whole y loop
                         * in this case.
                         */
                        if (PNG_ROW_IN_INTERLACE_PASS(y, pass) &&
                            PNG_PASS_COLS(w, pass) > 0)
                           interlace_row(buffer, buffer,
                                 bit_size(pp, colour_type, bit_depth), w, pass,
                                 0/*data always bigendian*/);
                        else
                           continue;
                     }
#                 endif /* do_own_interlace */

                  png_write_row(pp, buffer);
               }
            }
         } /* image writing */

         png_write_end(pp, pi);
      }

      /* The following deletes the file that was just written. */
      store_write_reset(ps);
   }

   Catch(fault)
   {
      store_write_reset(fault);
   }
}

static int
make_errors(png_modifier* const pm, png_byte const colour_type,
    int bdlo, int const bdhi)
{
   for (; bdlo <= bdhi; ++bdlo)
   {
      int interlace_type;

      for (interlace_type = PNG_INTERLACE_NONE;
           interlace_type < INTERLACE_LAST; ++interlace_type)
      {
         unsigned int test;
         char name[FILE_NAME_SIZE];

         standard_name(name, sizeof name, 0, colour_type, 1<<bdlo, 0,
            interlace_type, 0, 0, do_own_interlace);

         for (test=0; test<ARRAY_SIZE(error_test); ++test)
         {
            make_error(&pm->this, colour_type, DEPTH(bdlo), interlace_type,
               test, name);

            if (fail(pm))
               return 0;
         }
      }
   }

   return 1; /* keep going */
}
#endif /* PNG_WARNINGS_SUPPORTED */

static void
perform_error_test(png_modifier *pm)
{
#ifdef PNG_WARNINGS_SUPPORTED /* else there are no cases that work! */
   /* Need to do this here because we just write in this test. */
   safecat(pm->this.test, sizeof pm->this.test, 0, "error test");

   if (!make_errors(pm, 0, 0, WRITE_BDHI))
      return;

   if (!make_errors(pm, 2, 3, WRITE_BDHI))
      return;

   if (!make_errors(pm, 3, 0, 3))
      return;

   if (!make_errors(pm, 4, 3, WRITE_BDHI))
      return;

   if (!make_errors(pm, 6, 3, WRITE_BDHI))
      return;
#else
   UNUSED(pm)
#endif
}

/* This is just to validate the internal PNG formatting code - if this fails
 * then the warning messages the library outputs will probably be garbage.
 */
static void
perform_formatting_test(png_store *ps)
{
#ifdef PNG_TIME_RFC1123_SUPPORTED
   /* The handle into the formatting code is the RFC1123 support; this test does
    * nothing if that is compiled out.
    */
   context(ps, fault);

   Try
   {
      png_const_charp correct = "29 Aug 2079 13:53:60 +0000";
      png_const_charp result;
#     if PNG_LIBPNG_VER >= 10600
         char timestring[29];
#     endif
      png_structp pp;
      png_time pt;

      pp = set_store_for_write(ps, NULL, "libpng formatting test");

      if (pp == NULL)
         Throw ps;


      /* Arbitrary settings: */
      pt.year = 2079;
      pt.month = 8;
      pt.day = 29;
      pt.hour = 13;
      pt.minute = 53;
      pt.second = 60; /* a leap second */

#     if PNG_LIBPNG_VER < 10600
         result = png_convert_to_rfc1123(pp, &pt);
#     else
         if (png_convert_to_rfc1123_buffer(timestring, &pt))
            result = timestring;

         else
            result = NULL;
#     endif

      if (result == NULL)
         png_error(pp, "png_convert_to_rfc1123 failed");

      if (strcmp(result, correct) != 0)
      {
         size_t pos = 0;
         char msg[128];

         pos = safecat(msg, sizeof msg, pos, "png_convert_to_rfc1123(");
         pos = safecat(msg, sizeof msg, pos, correct);
         pos = safecat(msg, sizeof msg, pos, ") returned: '");
         pos = safecat(msg, sizeof msg, pos, result);
         pos = safecat(msg, sizeof msg, pos, "'");

         png_error(pp, msg);
      }

      store_write_reset(ps);
   }

   Catch(fault)
   {
      store_write_reset(fault);
   }
#else
   UNUSED(ps)
#endif
}

#ifdef PNG_READ_SUPPORTED
/* Because we want to use the same code in both the progressive reader and the
 * sequential reader it is necessary to deal with the fact that the progressive
 * reader callbacks only have one parameter (png_get_progressive_ptr()), so this
 * must contain all the test parameters and all the local variables directly
 * accessible to the sequential reader implementation.
 *
 * The technique adopted is to reinvent part of what Dijkstra termed a
 * 'display'; an array of pointers to the stack frames of enclosing functions so
 * that a nested function definition can access the local (C auto) variables of
 * the functions that contain its definition.  In fact C provides the first
 * pointer (the local variables - the stack frame pointer) and the last (the
 * global variables - the BCPL global vector typically implemented as global
 * addresses), this code requires one more pointer to make the display - the
 * local variables (and function call parameters) of the function that actually
 * invokes either the progressive or sequential reader.
 *
 * Perhaps confusingly this technique is confounded with classes - the
 * 'standard_display' defined here is sub-classed as the 'gamma_display' below.
 * A gamma_display is a standard_display, taking advantage of the ANSI-C
 * requirement that the pointer to the first member of a structure must be the
 * same as the pointer to the structure.  This allows us to reuse standard_
 * functions in the gamma test code; something that could not be done with
 * nested functions!
 */
typedef struct standard_display
{
   png_store*  ps;             /* Test parameters (passed to the function) */
   png_byte    colour_type;
   png_byte    bit_depth;
   png_byte    red_sBIT;       /* Input data sBIT values. */
   png_byte    green_sBIT;
   png_byte    blue_sBIT;
   png_byte    alpha_sBIT;
   png_byte    interlace_type;
   png_byte    filler;         /* Output has a filler */
   png_uint_32 id;             /* Calculated file ID */
   png_uint_32 w;              /* Width of image */
   png_uint_32 h;              /* Height of image */
   int         npasses;        /* Number of interlaced passes */
   png_uint_32 pixel_size;     /* Width of one pixel in bits */
   png_uint_32 bit_width;      /* Width of output row in bits */
   size_t      cbRow;          /* Bytes in a row of the output image */
   int         do_interlace;   /* Do interlacing internally */
   int         littleendian;   /* App (row) data is little endian */
   int         is_transparent; /* Transparency information was present. */
   int         has_tRNS;       /* color type GRAY or RGB with a tRNS chunk. */
   int         speed;          /* Doing a speed test */
   int         use_update_info;/* Call update_info, not start_image */
   struct
   {
      png_uint_16 red;
      png_uint_16 green;
      png_uint_16 blue;
   }           transparent;    /* The transparent color, if set. */
   int         npalette;       /* Number of entries in the palette. */
   store_palette
               palette;
} standard_display;

static void
standard_display_init(standard_display *dp, png_store* ps, png_uint_32 id,
   int do_interlace, int use_update_info)
{
   memset(dp, 0, sizeof *dp);

   dp->ps = ps;
   dp->colour_type = COL_FROM_ID(id);
   dp->bit_depth = DEPTH_FROM_ID(id);
   if (dp->bit_depth < 1 || dp->bit_depth > 16)
      internal_error(ps, "internal: bad bit depth");
   if (dp->colour_type == 3)
      dp->red_sBIT = dp->blue_sBIT = dp->green_sBIT = dp->alpha_sBIT = 8;
   else
      dp->red_sBIT = dp->blue_sBIT = dp->green_sBIT = dp->alpha_sBIT =
         dp->bit_depth;
   dp->interlace_type = INTERLACE_FROM_ID(id);
   check_interlace_type(dp->interlace_type);
   dp->id = id;
   /* All the rest are filled in after the read_info: */
   dp->w = 0;
   dp->h = 0;
   dp->npasses = 0;
   dp->pixel_size = 0;
   dp->bit_width = 0;
   dp->cbRow = 0;
   dp->do_interlace = do_interlace;
   dp->littleendian = 0;
   dp->is_transparent = 0;
   dp->speed = ps->speed;
   dp->use_update_info = use_update_info;
   dp->npalette = 0;
   /* Preset the transparent color to black: */
   memset(&dp->transparent, 0, sizeof dp->transparent);
   /* Preset the palette to full intensity/opaque througout: */
   memset(dp->palette, 0xff, sizeof dp->palette);
}

/* Initialize the palette fields - this must be done later because the palette
 * comes from the particular png_store_file that is selected.
 */
static void
standard_palette_init(standard_display *dp)
{
   store_palette_entry *palette = store_current_palette(dp->ps, &dp->npalette);

   /* The remaining entries remain white/opaque. */
   if (dp->npalette > 0)
   {
      int i = dp->npalette;
      memcpy(dp->palette, palette, i * sizeof *palette);

      /* Check for a non-opaque palette entry: */
      while (--i >= 0)
         if (palette[i].alpha < 255)
            break;

#     ifdef __GNUC__
         /* GCC can't handle the more obviously optimizable version. */
         if (i >= 0)
            dp->is_transparent = 1;
         else
            dp->is_transparent = 0;
#     else
         dp->is_transparent = (i >= 0);
#     endif
   }
}

/* Utility to read the palette from the PNG file and convert it into
 * store_palette format.  This returns 1 if there is any transparency in the
 * palette (it does not check for a transparent colour in the non-palette case.)
 */
static int
read_palette(store_palette palette, int *npalette, png_const_structp pp,
   png_infop pi)
{
   png_colorp pal;
   png_bytep trans_alpha;
   int num;

   pal = 0;
   *npalette = -1;

   if (png_get_PLTE(pp, pi, &pal, npalette) & PNG_INFO_PLTE)
   {
      int i = *npalette;

      if (i <= 0 || i > 256)
         png_error(pp, "validate: invalid PLTE count");

      while (--i >= 0)
      {
         palette[i].red = pal[i].red;
         palette[i].green = pal[i].green;
         palette[i].blue = pal[i].blue;
      }

      /* Mark the remainder of the entries with a flag value (other than
       * white/opaque which is the flag value stored above.)
       */
      memset(palette + *npalette, 126, (256-*npalette) * sizeof *palette);
   }

   else /* !png_get_PLTE */
   {
      if (*npalette != (-1))
         png_error(pp, "validate: invalid PLTE result");
      /* But there is no palette, so record this: */
      *npalette = 0;
      memset(palette, 113, sizeof (store_palette));
   }

   trans_alpha = 0;
   num = 2; /* force error below */
   if ((png_get_tRNS(pp, pi, &trans_alpha, &num, 0) & PNG_INFO_tRNS) != 0 &&
      (trans_alpha != NULL || num != 1/*returns 1 for a transparent color*/) &&
      /* Oops, if a palette tRNS gets expanded png_read_update_info (at least so
       * far as 1.5.4) does not remove the trans_alpha pointer, only num_trans,
       * so in the above call we get a success, we get a pointer (who knows what
       * to) and we get num_trans == 0:
       */
      !(trans_alpha != NULL && num == 0)) /* TODO: fix this in libpng. */
   {
      int i;

      /* Any of these are crash-worthy - given the implementation of
       * png_get_tRNS up to 1.5 an app won't crash if it just checks the
       * result above and fails to check that the variables it passed have
       * actually been filled in!  Note that if the app were to pass the
       * last, png_color_16p, variable too it couldn't rely on this.
       */
      if (trans_alpha == NULL || num <= 0 || num > 256 || num > *npalette)
         png_error(pp, "validate: unexpected png_get_tRNS (palette) result");

      for (i=0; i<num; ++i)
         palette[i].alpha = trans_alpha[i];

      for (num=*npalette; i<num; ++i)
         palette[i].alpha = 255;

      for (; i<256; ++i)
         palette[i].alpha = 33; /* flag value */

      return 1; /* transparency */
   }

   else
   {
      /* No palette transparency - just set the alpha channel to opaque. */
      int i;

      for (i=0, num=*npalette; i<num; ++i)
         palette[i].alpha = 255;

      for (; i<256; ++i)
         palette[i].alpha = 55; /* flag value */

      return 0; /* no transparency */
   }
}

/* Utility to validate the palette if it should not have changed (the
 * non-transform case).
 */
static void
standard_palette_validate(standard_display *dp, png_const_structp pp,
   png_infop pi)
{
   int npalette;
   store_palette palette;

   if (read_palette(palette, &npalette, pp, pi) != dp->is_transparent)
      png_error(pp, "validate: palette transparency changed");

   if (npalette != dp->npalette)
   {
      size_t pos = 0;
      char msg[64];

      pos = safecat(msg, sizeof msg, pos, "validate: palette size changed: ");
      pos = safecatn(msg, sizeof msg, pos, dp->npalette);
      pos = safecat(msg, sizeof msg, pos, " -> ");
      pos = safecatn(msg, sizeof msg, pos, npalette);
      png_error(pp, msg);
   }

   {
      int i = npalette; /* npalette is aliased */

      while (--i >= 0)
         if (palette[i].red != dp->palette[i].red ||
            palette[i].green != dp->palette[i].green ||
            palette[i].blue != dp->palette[i].blue ||
            palette[i].alpha != dp->palette[i].alpha)
            png_error(pp, "validate: PLTE or tRNS chunk changed");
   }
}

/* By passing a 'standard_display' the progressive callbacks can be used
 * directly by the sequential code, the functions suffixed "_imp" are the
 * implementations, the functions without the suffix are the callbacks.
 *
 * The code for the info callback is split into two because this callback calls
 * png_read_update_info or png_start_read_image and what gets called depends on
 * whether the info needs updating (we want to test both calls in pngvalid.)
 */
static void
standard_info_part1(standard_display *dp, png_structp pp, png_infop pi)
{
   if (png_get_bit_depth(pp, pi) != dp->bit_depth)
      png_error(pp, "validate: bit depth changed");

   if (png_get_color_type(pp, pi) != dp->colour_type)
      png_error(pp, "validate: color type changed");

   if (png_get_filter_type(pp, pi) != PNG_FILTER_TYPE_BASE)
      png_error(pp, "validate: filter type changed");

   if (png_get_interlace_type(pp, pi) != dp->interlace_type)
      png_error(pp, "validate: interlacing changed");

   if (png_get_compression_type(pp, pi) != PNG_COMPRESSION_TYPE_BASE)
      png_error(pp, "validate: compression type changed");

   dp->w = png_get_image_width(pp, pi);

   if (dp->w != standard_width(pp, dp->id))
      png_error(pp, "validate: image width changed");

   dp->h = png_get_image_height(pp, pi);

   if (dp->h != standard_height(pp, dp->id))
      png_error(pp, "validate: image height changed");

   /* Record (but don't check at present) the input sBIT according to the colour
    * type information.
    */
   {
      png_color_8p sBIT = 0;

      if (png_get_sBIT(pp, pi, &sBIT) & PNG_INFO_sBIT)
      {
         int sBIT_invalid = 0;

         if (sBIT == 0)
            png_error(pp, "validate: unexpected png_get_sBIT result");

         if (dp->colour_type & PNG_COLOR_MASK_COLOR)
         {
            if (sBIT->red == 0 || sBIT->red > dp->bit_depth)
               sBIT_invalid = 1;
            else
               dp->red_sBIT = sBIT->red;

            if (sBIT->green == 0 || sBIT->green > dp->bit_depth)
               sBIT_invalid = 1;
            else
               dp->green_sBIT = sBIT->green;

            if (sBIT->blue == 0 || sBIT->blue > dp->bit_depth)
               sBIT_invalid = 1;
            else
               dp->blue_sBIT = sBIT->blue;
         }

         else /* !COLOR */
         {
            if (sBIT->gray == 0 || sBIT->gray > dp->bit_depth)
               sBIT_invalid = 1;
            else
               dp->blue_sBIT = dp->green_sBIT = dp->red_sBIT = sBIT->gray;
         }

         /* All 8 bits in tRNS for a palette image are significant - see the
          * spec.
          */
         if (dp->colour_type & PNG_COLOR_MASK_ALPHA)
         {
            if (sBIT->alpha == 0 || sBIT->alpha > dp->bit_depth)
               sBIT_invalid = 1;
            else
               dp->alpha_sBIT = sBIT->alpha;
         }

         if (sBIT_invalid)
            png_error(pp, "validate: sBIT value out of range");
      }
   }

   /* Important: this is validating the value *before* any transforms have been
    * put in place.  It doesn't matter for the standard tests, where there are
    * no transforms, but it does for other tests where rowbytes may change after
    * png_read_update_info.
    */
   if (png_get_rowbytes(pp, pi) != standard_rowsize(pp, dp->id))
      png_error(pp, "validate: row size changed");

   /* Validate the colour type 3 palette (this can be present on other color
    * types.)
    */
   standard_palette_validate(dp, pp, pi);

   /* In any case always check for a tranparent color (notice that the
    * colour type 3 case must not give a successful return on the get_tRNS call
    * with these arguments!)
    */
   {
      png_color_16p trans_color = 0;

      if (png_get_tRNS(pp, pi, 0, 0, &trans_color) & PNG_INFO_tRNS)
      {
         if (trans_color == 0)
            png_error(pp, "validate: unexpected png_get_tRNS (color) result");

         switch (dp->colour_type)
         {
         case 0:
            dp->transparent.red = dp->transparent.green = dp->transparent.blue =
               trans_color->gray;
            dp->has_tRNS = 1;
            break;

         case 2:
            dp->transparent.red = trans_color->red;
            dp->transparent.green = trans_color->green;
            dp->transparent.blue = trans_color->blue;
            dp->has_tRNS = 1;
            break;

         case 3:
            /* Not expected because it should result in the array case
             * above.
             */
            png_error(pp, "validate: unexpected png_get_tRNS result");
            break;

         default:
            png_error(pp, "validate: invalid tRNS chunk with alpha image");
         }
      }
   }

   /* Read the number of passes - expected to match the value used when
    * creating the image (interlaced or not).  This has the side effect of
    * turning on interlace handling (if do_interlace is not set.)
    */
   dp->npasses = npasses_from_interlace_type(pp, dp->interlace_type);
   if (!dp->do_interlace)
   {
#     ifdef PNG_READ_INTERLACING_SUPPORTED
         if (dp->npasses != png_set_interlace_handling(pp))
            png_error(pp, "validate: file changed interlace type");
#     else /* !READ_INTERLACING */
         /* This should never happen: the relevant tests (!do_interlace) should
          * not be run.
          */
         if (dp->npasses > 1)
            png_error(pp, "validate: no libpng interlace support");
#     endif /* !READ_INTERLACING */
   }

   /* Caller calls png_read_update_info or png_start_read_image now, then calls
    * part2.
    */
}

/* This must be called *after* the png_read_update_info call to get the correct
 * 'rowbytes' value, otherwise png_get_rowbytes will refer to the untransformed
 * image.
 */
static void
standard_info_part2(standard_display *dp, png_const_structp pp,
    png_const_infop pi, int nImages)
{
   /* Record cbRow now that it can be found. */
   {
      png_byte ct = png_get_color_type(pp, pi);
      png_byte bd = png_get_bit_depth(pp, pi);

      if (bd >= 8 && (ct == PNG_COLOR_TYPE_RGB || ct == PNG_COLOR_TYPE_GRAY) &&
          dp->filler)
          ct |= 4; /* handle filler as faked alpha channel */

      dp->pixel_size = bit_size(pp, ct, bd);
   }
   dp->bit_width = png_get_image_width(pp, pi) * dp->pixel_size;
   dp->cbRow = png_get_rowbytes(pp, pi);

   /* Validate the rowbytes here again. */
   if (dp->cbRow != (dp->bit_width+7)/8)
      png_error(pp, "bad png_get_rowbytes calculation");

   /* Then ensure there is enough space for the output image(s). */
   store_ensure_image(dp->ps, pp, nImages, dp->cbRow, dp->h);
}

static void
standard_info_imp(standard_display *dp, png_structp pp, png_infop pi,
    int nImages)
{
   /* Note that the validation routine has the side effect of turning on
    * interlace handling in the subsequent code.
    */
   standard_info_part1(dp, pp, pi);

   /* And the info callback has to call this (or png_read_update_info - see
    * below in the png_modifier code for that variant.
    */
   if (dp->use_update_info)
   {
      /* For debugging the effect of multiple calls: */
      int i = dp->use_update_info;
      while (i-- > 0)
         png_read_update_info(pp, pi);
   }

   else
      png_start_read_image(pp);

   /* Validate the height, width and rowbytes plus ensure that sufficient buffer
    * exists for decoding the image.
    */
   standard_info_part2(dp, pp, pi, nImages);
}

static void PNGCBAPI
standard_info(png_structp pp, png_infop pi)
{
   standard_display *dp = voidcast(standard_display*,
      png_get_progressive_ptr(pp));

   /* Call with nImages==1 because the progressive reader can only produce one
    * image.
    */
   standard_info_imp(dp, pp, pi, 1 /*only one image*/);
}

static void PNGCBAPI
progressive_row(png_structp ppIn, png_bytep new_row, png_uint_32 y, int pass)
{
   png_const_structp pp = ppIn;
   const standard_display *dp = voidcast(standard_display*,
      png_get_progressive_ptr(pp));

   /* When handling interlacing some rows will be absent in each pass, the
    * callback still gets called, but with a NULL pointer.  This is checked
    * in the 'else' clause below.  We need our own 'cbRow', but we can't call
    * png_get_rowbytes because we got no info structure.
    */
   if (new_row != NULL)
   {
      png_bytep row;

      /* In the case where the reader doesn't do the interlace it gives
       * us the y in the sub-image:
       */
      if (dp->do_interlace && dp->interlace_type == PNG_INTERLACE_ADAM7)
      {
#ifdef PNG_USER_TRANSFORM_INFO_SUPPORTED
         /* Use this opportunity to validate the png 'current' APIs: */
         if (y != png_get_current_row_number(pp))
            png_error(pp, "png_get_current_row_number is broken");

         if (pass != png_get_current_pass_number(pp))
            png_error(pp, "png_get_current_pass_number is broken");
#endif /* USER_TRANSFORM_INFO */

         y = PNG_ROW_FROM_PASS_ROW(y, pass);
      }

      /* Validate this just in case. */
      if (y >= dp->h)
         png_error(pp, "invalid y to progressive row callback");

      row = store_image_row(dp->ps, pp, 0, y);

      /* Combine the new row into the old: */
#ifdef PNG_READ_INTERLACING_SUPPORTED
      if (dp->do_interlace)
#endif /* READ_INTERLACING */
      {
         if (dp->interlace_type == PNG_INTERLACE_ADAM7)
            deinterlace_row(row, new_row, dp->pixel_size, dp->w, pass,
                  dp->littleendian);
         else
            row_copy(row, new_row, dp->pixel_size * dp->w, dp->littleendian);
      }
#ifdef PNG_READ_INTERLACING_SUPPORTED
      else
         png_progressive_combine_row(pp, row, new_row);
#endif /* PNG_READ_INTERLACING_SUPPORTED */
   }

   else if (dp->interlace_type == PNG_INTERLACE_ADAM7 &&
       PNG_ROW_IN_INTERLACE_PASS(y, pass) &&
       PNG_PASS_COLS(dp->w, pass) > 0)
      png_error(pp, "missing row in progressive de-interlacing");
}

static void
sequential_row(standard_display *dp, png_structp pp, png_infop pi,
    const int iImage, const int iDisplay)
{
   const int         npasses = dp->npasses;
   const int         do_interlace = dp->do_interlace &&
      dp->interlace_type == PNG_INTERLACE_ADAM7;
   const png_uint_32 height = standard_height(pp, dp->id);
   const png_uint_32 width = standard_width(pp, dp->id);
   const png_store*  ps = dp->ps;
   int pass;

   for (pass=0; pass<npasses; ++pass)
   {
      png_uint_32 y;
      png_uint_32 wPass = PNG_PASS_COLS(width, pass);

      for (y=0; y<height; ++y)
      {
         if (do_interlace)
         {
            /* wPass may be zero or this row may not be in this pass.
             * png_read_row must not be called in either case.
             */
            if (wPass > 0 && PNG_ROW_IN_INTERLACE_PASS(y, pass))
            {
               /* Read the row into a pair of temporary buffers, then do the
                * merge here into the output rows.
                */
               png_byte row[STANDARD_ROWMAX], display[STANDARD_ROWMAX];

               /* The following aids (to some extent) error detection - we can
                * see where png_read_row wrote.  Use opposite values in row and
                * display to make this easier.  Don't use 0xff (which is used in
                * the image write code to fill unused bits) or 0 (which is a
                * likely value to overwrite unused bits with).
                */
               memset(row, 0xc5, sizeof row);
               memset(display, 0x5c, sizeof display);

               png_read_row(pp, row, display);

               if (iImage >= 0)
                  deinterlace_row(store_image_row(ps, pp, iImage, y), row,
                     dp->pixel_size, dp->w, pass, dp->littleendian);

               if (iDisplay >= 0)
                  deinterlace_row(store_image_row(ps, pp, iDisplay, y), display,
                     dp->pixel_size, dp->w, pass, dp->littleendian);
            }
         }
         else
            png_read_row(pp,
               iImage >= 0 ? store_image_row(ps, pp, iImage, y) : NULL,
               iDisplay >= 0 ? store_image_row(ps, pp, iDisplay, y) : NULL);
      }
   }

   /* And finish the read operation (only really necessary if the caller wants
    * to find additional data in png_info from chunks after the last IDAT.)
    */
   png_read_end(pp, pi);
}

#ifdef PNG_TEXT_SUPPORTED
static void
standard_check_text(png_const_structp pp, png_const_textp tp,
   png_const_charp keyword, png_const_charp text)
{
   char msg[1024];
   size_t pos = safecat(msg, sizeof msg, 0, "text: ");
   size_t ok;

   pos = safecat(msg, sizeof msg, pos, keyword);
   pos = safecat(msg, sizeof msg, pos, ": ");
   ok = pos;

   if (tp->compression != TEXT_COMPRESSION)
   {
      char buf[64];

      sprintf(buf, "compression [%d->%d], ", TEXT_COMPRESSION,
         tp->compression);
      pos = safecat(msg, sizeof msg, pos, buf);
   }

   if (tp->key == NULL || strcmp(tp->key, keyword) != 0)
   {
      pos = safecat(msg, sizeof msg, pos, "keyword \"");
      if (tp->key != NULL)
      {
         pos = safecat(msg, sizeof msg, pos, tp->key);
         pos = safecat(msg, sizeof msg, pos, "\", ");
      }

      else
         pos = safecat(msg, sizeof msg, pos, "null, ");
   }

   if (tp->text == NULL)
      pos = safecat(msg, sizeof msg, pos, "text lost, ");

   else
   {
      if (tp->text_length != strlen(text))
      {
         char buf[64];
         sprintf(buf, "text length changed[%lu->%lu], ",
            (unsigned long)strlen(text), (unsigned long)tp->text_length);
         pos = safecat(msg, sizeof msg, pos, buf);
      }

      if (strcmp(tp->text, text) != 0)
      {
         pos = safecat(msg, sizeof msg, pos, "text becomes \"");
         pos = safecat(msg, sizeof msg, pos, tp->text);
         pos = safecat(msg, sizeof msg, pos, "\" (was \"");
         pos = safecat(msg, sizeof msg, pos, text);
         pos = safecat(msg, sizeof msg, pos, "\"), ");
      }
   }

   if (tp->itxt_length != 0)
      pos = safecat(msg, sizeof msg, pos, "iTXt length set, ");

   if (tp->lang != NULL)
   {
      pos = safecat(msg, sizeof msg, pos, "iTXt language \"");
      pos = safecat(msg, sizeof msg, pos, tp->lang);
      pos = safecat(msg, sizeof msg, pos, "\", ");
   }

   if (tp->lang_key != NULL)
   {
      pos = safecat(msg, sizeof msg, pos, "iTXt keyword \"");
      pos = safecat(msg, sizeof msg, pos, tp->lang_key);
      pos = safecat(msg, sizeof msg, pos, "\", ");
   }

   if (pos > ok)
   {
      msg[pos-2] = '\0'; /* Remove the ", " at the end */
      png_error(pp, msg);
   }
}

static void
standard_text_validate(standard_display *dp, png_const_structp pp,
   png_infop pi, int check_end)
{
   png_textp tp = NULL;
   png_uint_32 num_text = png_get_text(pp, pi, &tp, NULL);

   if (num_text == 2 && tp != NULL)
   {
      standard_check_text(pp, tp, "image name", dp->ps->current->name);

      /* This exists because prior to 1.5.18 the progressive reader left the
       * png_struct z_stream unreset at the end of the image, so subsequent
       * attempts to use it simply returns Z_STREAM_END.
       */
      if (check_end)
         standard_check_text(pp, tp+1, "end marker", "end");
   }

   else
   {
      char msg[64];

      sprintf(msg, "expected two text items, got %lu",
         (unsigned long)num_text);
      png_error(pp, msg);
   }
}
#else
#  define standard_text_validate(dp,pp,pi,check_end) ((void)0)
#endif

static void
standard_row_validate(standard_display *dp, png_const_structp pp,
   int iImage, int iDisplay, png_uint_32 y)
{
   int where;
   png_byte std[STANDARD_ROWMAX];

   /* The row must be pre-initialized to the magic number here for the size
    * tests to pass:
    */
   memset(std, 178, sizeof std);
   standard_row(pp, std, dp->id, y);

   /* At the end both the 'row' and 'display' arrays should end up identical.
    * In earlier passes 'row' will be partially filled in, with only the pixels
    * that have been read so far, but 'display' will have those pixels
    * replicated to fill the unread pixels while reading an interlaced image.
    */
   if (iImage >= 0 &&
      (where = pixel_cmp(std, store_image_row(dp->ps, pp, iImage, y),
            dp->bit_width)) != 0)
   {
      char msg[64];
      sprintf(msg, "PNG image row[%lu][%d] changed from %.2x to %.2x",
         (unsigned long)y, where-1, std[where-1],
         store_image_row(dp->ps, pp, iImage, y)[where-1]);
      png_error(pp, msg);
   }

   if (iDisplay >= 0 &&
      (where = pixel_cmp(std, store_image_row(dp->ps, pp, iDisplay, y),
         dp->bit_width)) != 0)
   {
      char msg[64];
      sprintf(msg, "display row[%lu][%d] changed from %.2x to %.2x",
         (unsigned long)y, where-1, std[where-1],
         store_image_row(dp->ps, pp, iDisplay, y)[where-1]);
      png_error(pp, msg);
   }
}

static void
standard_image_validate(standard_display *dp, png_const_structp pp, int iImage,
    int iDisplay)
{
   png_uint_32 y;

   if (iImage >= 0)
      store_image_check(dp->ps, pp, iImage);

   if (iDisplay >= 0)
      store_image_check(dp->ps, pp, iDisplay);

   for (y=0; y<dp->h; ++y)
      standard_row_validate(dp, pp, iImage, iDisplay, y);

   /* This avoids false positives if the validation code is never called! */
   dp->ps->validated = 1;
}

static void PNGCBAPI
standard_end(png_structp ppIn, png_infop pi)
{
   png_const_structp pp = ppIn;
   standard_display *dp = voidcast(standard_display*,
      png_get_progressive_ptr(pp));

   UNUSED(pi)

   /* Validate the image - progressive reading only produces one variant for
    * interlaced images.
    */
   standard_text_validate(dp, pp, pi,
      PNG_LIBPNG_VER >= 10518/*check_end: see comments above*/);
   standard_image_validate(dp, pp, 0, -1);
}

/* A single test run checking the standard image to ensure it is not damaged. */
static void
standard_test(png_store* const psIn, png_uint_32 const id,
   int do_interlace, int use_update_info)
{
   standard_display d;
   context(psIn, fault);

   /* Set up the display (stack frame) variables from the arguments to the
    * function and initialize the locals that are filled in later.
    */
   standard_display_init(&d, psIn, id, do_interlace, use_update_info);

   /* Everything is protected by a Try/Catch.  The functions called also
    * typically have local Try/Catch blocks.
    */
   Try
   {
      png_structp pp;
      png_infop pi;

      /* Get a png_struct for reading the image. This will throw an error if it
       * fails, so we don't need to check the result.
       */
      pp = set_store_for_read(d.ps, &pi, d.id,
         d.do_interlace ?  (d.ps->progressive ?
            "pngvalid progressive deinterlacer" :
            "pngvalid sequential deinterlacer") : (d.ps->progressive ?
               "progressive reader" : "sequential reader"));

      /* Initialize the palette correctly from the png_store_file. */
      standard_palette_init(&d);

      /* Introduce the correct read function. */
      if (d.ps->progressive)
      {
         png_set_progressive_read_fn(pp, &d, standard_info, progressive_row,
            standard_end);

         /* Now feed data into the reader until we reach the end: */
         store_progressive_read(d.ps, pp, pi);
      }
      else
      {
         /* Note that this takes the store, not the display. */
         png_set_read_fn(pp, d.ps, store_read);

         /* Check the header values: */
         png_read_info(pp, pi);

         /* The code tests both versions of the images that the sequential
          * reader can produce.
          */
         standard_info_imp(&d, pp, pi, 2 /*images*/);

         /* Need the total bytes in the image below; we can't get to this point
          * unless the PNG file values have been checked against the expected
          * values.
          */
         {
            sequential_row(&d, pp, pi, 0, 1);

            /* After the last pass loop over the rows again to check that the
             * image is correct.
             */
            if (!d.speed)
            {
               standard_text_validate(&d, pp, pi, 1/*check_end*/);
               standard_image_validate(&d, pp, 0, 1);
            }
            else
               d.ps->validated = 1;
         }
      }

      /* Check for validation. */
      if (!d.ps->validated)
         png_error(pp, "image read failed silently");

      /* Successful completion. */
   }

   Catch(fault)
      d.ps = fault; /* make sure this hasn't been clobbered. */

   /* In either case clean up the store. */
   store_read_reset(d.ps);
}

static int
test_standard(png_modifier* const pm, png_byte const colour_type,
    int bdlo, int const bdhi)
{
   for (; bdlo <= bdhi; ++bdlo)
   {
      int interlace_type;

      for (interlace_type = PNG_INTERLACE_NONE;
           interlace_type < INTERLACE_LAST; ++interlace_type)
      {
         standard_test(&pm->this, FILEID(colour_type, DEPTH(bdlo), 0/*palette*/,
            interlace_type, 0, 0, 0), do_read_interlace, pm->use_update_info);

         if (fail(pm))
            return 0;
      }
   }

   return 1; /* keep going */
}

static void
perform_standard_test(png_modifier *pm)
{
   /* Test each colour type over the valid range of bit depths (expressed as
    * log2(bit_depth) in turn, stop as soon as any error is detected.
    */
   if (!test_standard(pm, 0, 0, READ_BDHI))
      return;

   if (!test_standard(pm, 2, 3, READ_BDHI))
      return;

   if (!test_standard(pm, 3, 0, 3))
      return;

   if (!test_standard(pm, 4, 3, READ_BDHI))
      return;

   if (!test_standard(pm, 6, 3, READ_BDHI))
      return;
}


/********************************** SIZE TESTS ********************************/
static int
test_size(png_modifier* const pm, png_byte const colour_type,
    int bdlo, int const bdhi)
{
   /* Run the tests on each combination.
    *
    * NOTE: on my 32 bit x86 each of the following blocks takes
    * a total of 3.5 seconds if done across every combo of bit depth
    * width and height.  This is a waste of time in practice, hence the
    * hinc and winc stuff:
    */
   static const png_byte hinc[] = {1, 3, 11, 1, 5};
   static const png_byte winc[] = {1, 9, 5, 7, 1};
   const int save_bdlo = bdlo;

   for (; bdlo <= bdhi; ++bdlo)
   {
      png_uint_32 h, w;

      for (h=1; h<=16; h+=hinc[bdlo]) for (w=1; w<=16; w+=winc[bdlo])
      {
         /* First test all the 'size' images against the sequential
          * reader using libpng to deinterlace (where required.)  This
          * validates the write side of libpng.  There are four possibilities
          * to validate.
          */
         standard_test(&pm->this, FILEID(colour_type, DEPTH(bdlo), 0/*palette*/,
            PNG_INTERLACE_NONE, w, h, 0), 0/*do_interlace*/,
            pm->use_update_info);

         if (fail(pm))
            return 0;

         standard_test(&pm->this, FILEID(colour_type, DEPTH(bdlo), 0/*palette*/,
            PNG_INTERLACE_NONE, w, h, 1), 0/*do_interlace*/,
            pm->use_update_info);

         if (fail(pm))
            return 0;

         /* Now validate the interlaced read side - do_interlace true,
          * in the progressive case this does actually make a difference
          * to the code used in the non-interlaced case too.
          */
         standard_test(&pm->this, FILEID(colour_type, DEPTH(bdlo), 0/*palette*/,
            PNG_INTERLACE_NONE, w, h, 0), 1/*do_interlace*/,
            pm->use_update_info);

         if (fail(pm))
            return 0;

#     if CAN_WRITE_INTERLACE
         /* Validate the pngvalid code itself: */
         standard_test(&pm->this, FILEID(colour_type, DEPTH(bdlo), 0/*palette*/,
            PNG_INTERLACE_ADAM7, w, h, 1), 1/*do_interlace*/,
            pm->use_update_info);

         if (fail(pm))
            return 0;
#     endif
      }
   }

   /* Now do the tests of libpng interlace handling, after we have made sure
    * that the pngvalid version works:
    */
   for (bdlo = save_bdlo; bdlo <= bdhi; ++bdlo)
   {
      png_uint_32 h, w;

      for (h=1; h<=16; h+=hinc[bdlo]) for (w=1; w<=16; w+=winc[bdlo])
      {
#     ifdef PNG_READ_INTERLACING_SUPPORTED
         /* Test with pngvalid generated interlaced images first; we have
          * already verify these are ok (unless pngvalid has self-consistent
          * read/write errors, which is unlikely), so this detects errors in the
          * read side first:
          */
#     if CAN_WRITE_INTERLACE
         standard_test(&pm->this, FILEID(colour_type, DEPTH(bdlo), 0/*palette*/,
            PNG_INTERLACE_ADAM7, w, h, 1), 0/*do_interlace*/,
            pm->use_update_info);

         if (fail(pm))
            return 0;
#     endif
#     endif /* READ_INTERLACING */

#     ifdef PNG_WRITE_INTERLACING_SUPPORTED
         /* Test the libpng write side against the pngvalid read side: */
         standard_test(&pm->this, FILEID(colour_type, DEPTH(bdlo), 0/*palette*/,
            PNG_INTERLACE_ADAM7, w, h, 0), 1/*do_interlace*/,
            pm->use_update_info);

         if (fail(pm))
            return 0;
#     endif

#     ifdef PNG_READ_INTERLACING_SUPPORTED
#     ifdef PNG_WRITE_INTERLACING_SUPPORTED
         /* Test both together: */
         standard_test(&pm->this, FILEID(colour_type, DEPTH(bdlo), 0/*palette*/,
            PNG_INTERLACE_ADAM7, w, h, 0), 0/*do_interlace*/,
            pm->use_update_info);

         if (fail(pm))
            return 0;
#     endif
#     endif /* READ_INTERLACING */
      }
   }

   return 1; /* keep going */
}

static void
perform_size_test(png_modifier *pm)
{
   /* Test each colour type over the valid range of bit depths (expressed as
    * log2(bit_depth) in turn, stop as soon as any error is detected.
    */
   if (!test_size(pm, 0, 0, READ_BDHI))
      return;

   if (!test_size(pm, 2, 3, READ_BDHI))
      return;

   /* For the moment don't do the palette test - it's a waste of time when
    * compared to the grayscale test.
    */
#if 0
   if (!test_size(pm, 3, 0, 3))
      return;
#endif

   if (!test_size(pm, 4, 3, READ_BDHI))
      return;

   if (!test_size(pm, 6, 3, READ_BDHI))
      return;
}


/******************************* TRANSFORM TESTS ******************************/
#ifdef PNG_READ_TRANSFORMS_SUPPORTED
/* A set of tests to validate libpng image transforms.  The possibilities here
 * are legion because the transforms can be combined in a combinatorial
 * fashion.  To deal with this some measure of restraint is required, otherwise
 * the tests would take forever.
 */
typedef struct image_pixel
{
   /* A local (pngvalid) representation of a PNG pixel, in all its
    * various forms.
    */
   unsigned int red, green, blue, alpha; /* For non-palette images. */
   unsigned int palette_index;           /* For a palette image. */
   png_byte     colour_type;             /* As in the spec. */
   png_byte     bit_depth;               /* Defines bit size in row */
   png_byte     sample_depth;            /* Scale of samples */
   unsigned int have_tRNS :1;            /* tRNS chunk may need processing */
   unsigned int swap_rgb :1;             /* RGB swapped to BGR */
   unsigned int alpha_first :1;          /* Alpha at start, not end */
   unsigned int alpha_inverted :1;       /* Alpha channel inverted */
   unsigned int mono_inverted :1;        /* Gray channel inverted */
   unsigned int swap16 :1;               /* Byte swap 16-bit components */
   unsigned int littleendian :1;         /* High bits on right */
   unsigned int sig_bits :1;             /* Pixel shifted (sig bits only) */

   /* For checking the code calculates double precision floating point values
    * along with an error value, accumulated from the transforms.  Because an
    * sBIT setting allows larger error bounds (indeed, by the spec, apparently
    * up to just less than +/-1 in the scaled value) the *lowest* sBIT for each
    * channel is stored.  This sBIT value is folded in to the stored error value
    * at the end of the application of the transforms to the pixel.
    *
    * If sig_bits is set above the red, green, blue and alpha values have been
    * scaled so they only contain the significant bits of the component values.
    */
   double   redf, greenf, bluef, alphaf;
   double   rede, greene, bluee, alphae;
   png_byte red_sBIT, green_sBIT, blue_sBIT, alpha_sBIT;
} image_pixel;

/* Shared utility function, see below. */
static void
image_pixel_setf(image_pixel *this, unsigned int rMax, unsigned int gMax,
        unsigned int bMax, unsigned int aMax)
{
   this->redf = this->red / (double)rMax;
   this->greenf = this->green / (double)gMax;
   this->bluef = this->blue / (double)bMax;
   this->alphaf = this->alpha / (double)aMax;

   if (this->red < rMax)
      this->rede = this->redf * DBL_EPSILON;
   else
      this->rede = 0;
   if (this->green < gMax)
      this->greene = this->greenf * DBL_EPSILON;
   else
      this->greene = 0;
   if (this->blue < bMax)
      this->bluee = this->bluef * DBL_EPSILON;
   else
      this->bluee = 0;
   if (this->alpha < aMax)
      this->alphae = this->alphaf * DBL_EPSILON;
   else
      this->alphae = 0;
}

/* Initialize the structure for the next pixel - call this before doing any
 * transforms and call it for each pixel since all the fields may need to be
 * reset.
 */
static void
image_pixel_init(image_pixel *this, png_const_bytep row, png_byte colour_type,
    png_byte bit_depth, png_uint_32 x, store_palette palette,
    const image_pixel *format /*from pngvalid transform of input*/)
{
   const png_byte sample_depth = (png_byte)(colour_type ==
      PNG_COLOR_TYPE_PALETTE ? 8 : bit_depth);
   const unsigned int max = (1U<<sample_depth)-1;
   const int swap16 = (format != 0 && format->swap16);
   const int littleendian = (format != 0 && format->littleendian);
   const int sig_bits = (format != 0 && format->sig_bits);

   /* Initially just set everything to the same number and the alpha to opaque.
    * Note that this currently assumes a simple palette where entry x has colour
    * rgb(x,x,x)!
    */
   this->palette_index = this->red = this->green = this->blue =
      sample(row, colour_type, bit_depth, x, 0, swap16, littleendian);
   this->alpha = max;
   this->red_sBIT = this->green_sBIT = this->blue_sBIT = this->alpha_sBIT =
      sample_depth;

   /* Then override as appropriate: */
   if (colour_type == 3) /* palette */
   {
      /* This permits the caller to default to the sample value. */
      if (palette != 0)
      {
         const unsigned int i = this->palette_index;

         this->red = palette[i].red;
         this->green = palette[i].green;
         this->blue = palette[i].blue;
         this->alpha = palette[i].alpha;
      }
   }

   else /* not palette */
   {
      unsigned int i = 0;

      if ((colour_type & 4) != 0 && format != 0 && format->alpha_first)
      {
         this->alpha = this->red;
         /* This handles the gray case for 'AG' pixels */
         this->palette_index = this->red = this->green = this->blue =
            sample(row, colour_type, bit_depth, x, 1, swap16, littleendian);
         i = 1;
      }

      if (colour_type & 2)
      {
         /* Green is second for both BGR and RGB: */
         this->green = sample(row, colour_type, bit_depth, x, ++i, swap16,
                 littleendian);

         if (format != 0 && format->swap_rgb) /* BGR */
             this->red = sample(row, colour_type, bit_depth, x, ++i, swap16,
                     littleendian);
         else
             this->blue = sample(row, colour_type, bit_depth, x, ++i, swap16,
                     littleendian);
      }

      else /* grayscale */ if (format != 0 && format->mono_inverted)
         this->red = this->green = this->blue = this->red ^ max;

      if ((colour_type & 4) != 0) /* alpha */
      {
         if (format == 0 || !format->alpha_first)
             this->alpha = sample(row, colour_type, bit_depth, x, ++i, swap16,
                     littleendian);

         if (format != 0 && format->alpha_inverted)
            this->alpha ^= max;
      }
   }

   /* Calculate the scaled values, these are simply the values divided by
    * 'max' and the error is initialized to the double precision epsilon value
    * from the header file.
    */
   image_pixel_setf(this,
      sig_bits ? (1U << format->red_sBIT)-1 : max,
      sig_bits ? (1U << format->green_sBIT)-1 : max,
      sig_bits ? (1U << format->blue_sBIT)-1 : max,
      sig_bits ? (1U << format->alpha_sBIT)-1 : max);

   /* Store the input information for use in the transforms - these will
    * modify the information.
    */
   this->colour_type = colour_type;
   this->bit_depth = bit_depth;
   this->sample_depth = sample_depth;
   this->have_tRNS = 0;
   this->swap_rgb = 0;
   this->alpha_first = 0;
   this->alpha_inverted = 0;
   this->mono_inverted = 0;
   this->swap16 = 0;
   this->littleendian = 0;
   this->sig_bits = 0;
}

#if defined PNG_READ_EXPAND_SUPPORTED || defined PNG_READ_GRAY_TO_RGB_SUPPORTED\
   || defined PNG_READ_EXPAND_SUPPORTED || defined PNG_READ_EXPAND_16_SUPPORTED\
   || defined PNG_READ_BACKGROUND_SUPPORTED
/* Convert a palette image to an rgb image.  This necessarily converts the tRNS
 * chunk at the same time, because the tRNS will be in palette form.  The way
 * palette validation works means that the original palette is never updated,
 * instead the image_pixel value from the row contains the RGB of the
 * corresponding palette entry and *this* is updated.  Consequently this routine
 * only needs to change the colour type information.
 */
static void
image_pixel_convert_PLTE(image_pixel *this)
{
   if (this->colour_type == PNG_COLOR_TYPE_PALETTE)
   {
      if (this->have_tRNS)
      {
         this->colour_type = PNG_COLOR_TYPE_RGB_ALPHA;
         this->have_tRNS = 0;
      }
      else
         this->colour_type = PNG_COLOR_TYPE_RGB;

      /* The bit depth of the row changes at this point too (notice that this is
       * the row format, not the sample depth, which is separate.)
       */
      this->bit_depth = 8;
   }
}

/* Add an alpha channel; this will import the tRNS information because tRNS is
 * not valid in an alpha image.  The bit depth will invariably be set to at
 * least 8 prior to 1.7.0.  Palette images will be converted to alpha (using
 * the above API).  With png_set_background the alpha channel is never expanded
 * but this routine is used by pngvalid to simplify code; 'for_background'
 * records this.
 */
static void
image_pixel_add_alpha(image_pixel *this, const standard_display *display,
   int for_background)
{
   if (this->colour_type == PNG_COLOR_TYPE_PALETTE)
      image_pixel_convert_PLTE(this);

   if ((this->colour_type & PNG_COLOR_MASK_ALPHA) == 0)
   {
      if (this->colour_type == PNG_COLOR_TYPE_GRAY)
      {
#        if PNG_LIBPNG_VER < 10700
            if (!for_background && this->bit_depth < 8)
               this->bit_depth = this->sample_depth = 8;
#        endif

         if (this->have_tRNS)
         {
            /* After 1.7 the expansion of bit depth only happens if there is a
             * tRNS chunk to expand at this point.
             */
#           if PNG_LIBPNG_VER >= 10700
               if (!for_background && this->bit_depth < 8)
                  this->bit_depth = this->sample_depth = 8;
#           endif

            this->have_tRNS = 0;

            /* Check the input, original, channel value here against the
             * original tRNS gray chunk valie.
             */
            if (this->red == display->transparent.red)
               this->alphaf = 0;
            else
               this->alphaf = 1;
         }
         else
            this->alphaf = 1;

         this->colour_type = PNG_COLOR_TYPE_GRAY_ALPHA;
      }

      else if (this->colour_type == PNG_COLOR_TYPE_RGB)
      {
         if (this->have_tRNS)
         {
            this->have_tRNS = 0;

            /* Again, check the exact input values, not the current transformed
             * value!
             */
            if (this->red == display->transparent.red &&
               this->green == display->transparent.green &&
               this->blue == display->transparent.blue)
               this->alphaf = 0;
            else
               this->alphaf = 1;
         }
         else
            this->alphaf = 1;

         this->colour_type = PNG_COLOR_TYPE_RGB_ALPHA;
      }

      /* The error in the alpha is zero and the sBIT value comes from the
       * original sBIT data (actually it will always be the original bit depth).
       */
      this->alphae = 0;
      this->alpha_sBIT = display->alpha_sBIT;
   }
}
#endif /* transforms that need image_pixel_add_alpha */

struct transform_display;
typedef struct image_transform
{
   /* The name of this transform: a string. */
   const char *name;

   /* Each transform can be disabled from the command line: */
   int enable;

   /* The global list of transforms; read only. */
   struct image_transform *const list;

   /* The global count of the number of times this transform has been set on an
    * image.
    */
   unsigned int global_use;

   /* The local count of the number of times this transform has been set. */
   unsigned int local_use;

   /* The next transform in the list, each transform must call its own next
    * transform after it has processed the pixel successfully.
    */
   const struct image_transform *next;

   /* A single transform for the image, expressed as a series of function
    * callbacks and some space for values.
    *
    * First a callback to add any required modifications to the png_modifier;
    * this gets called just before the modifier is set up for read.
    */
   void (*ini)(const struct image_transform *this,
      struct transform_display *that);

   /* And a callback to set the transform on the current png_read_struct:
    */
   void (*set)(const struct image_transform *this,
      struct transform_display *that, png_structp pp, png_infop pi);

   /* Then a transform that takes an input pixel in one PNG format or another
    * and modifies it by a pngvalid implementation of the transform (thus
    * duplicating the libpng intent without, we hope, duplicating the bugs
    * in the libpng implementation!)  The png_structp is solely to allow error
    * reporting via png_error and png_warning.
    */
   void (*mod)(const struct image_transform *this, image_pixel *that,
      png_const_structp pp, const struct transform_display *display);

   /* Add this transform to the list and return true if the transform is
    * meaningful for this colour type and bit depth - if false then the
    * transform should have no effect on the image so there's not a lot of
    * point running it.
    */
   int (*add)(struct image_transform *this,
      const struct image_transform **that, png_byte colour_type,
      png_byte bit_depth);
} image_transform;

typedef struct transform_display
{
   standard_display this;

   /* Parameters */
   png_modifier*              pm;
   const image_transform* transform_list;
   unsigned int max_gamma_8;

   /* Local variables */
   png_byte output_colour_type;
   png_byte output_bit_depth;
   png_byte unpacked;

   /* Modifications (not necessarily used.) */
   gama_modification gama_mod;
   chrm_modification chrm_mod;
   srgb_modification srgb_mod;
} transform_display;

/* Set sRGB, cHRM and gAMA transforms as required by the current encoding. */
static void
transform_set_encoding(transform_display *this)
{
   /* Set up the png_modifier '_current' fields then use these to determine how
    * to add appropriate chunks.
    */
   png_modifier *pm = this->pm;

   modifier_set_encoding(pm);

   if (modifier_color_encoding_is_set(pm))
   {
      if (modifier_color_encoding_is_sRGB(pm))
         srgb_modification_init(&this->srgb_mod, pm, PNG_sRGB_INTENT_ABSOLUTE);

      else
      {
         /* Set gAMA and cHRM separately. */
         gama_modification_init(&this->gama_mod, pm, pm->current_gamma);

         if (pm->current_encoding != 0)
            chrm_modification_init(&this->chrm_mod, pm, pm->current_encoding);
      }
   }
}

/* Three functions to end the list: */
static void
image_transform_ini_end(const image_transform *this,
   transform_display *that)
{
   UNUSED(this)
   UNUSED(that)
}

static void
image_transform_set_end(const image_transform *this,
   transform_display *that, png_structp pp, png_infop pi)
{
   UNUSED(this)
   UNUSED(that)
   UNUSED(pp)
   UNUSED(pi)
}

/* At the end of the list recalculate the output image pixel value from the
 * double precision values set up by the preceding 'mod' calls:
 */
static unsigned int
sample_scale(double sample_value, unsigned int scale)
{
   sample_value = floor(sample_value * scale + .5);

   /* Return NaN as 0: */
   if (!(sample_value > 0))
      sample_value = 0;
   else if (sample_value > scale)
      sample_value = scale;

   return (unsigned int)sample_value;
}

static void
image_transform_mod_end(const image_transform *this, image_pixel *that,
    png_const_structp pp, const transform_display *display)
{
   const unsigned int scale = (1U<<that->sample_depth)-1;
   const int sig_bits = that->sig_bits;

   UNUSED(this)
   UNUSED(pp)
   UNUSED(display)

   /* At the end recalculate the digitized red green and blue values according
    * to the current sample_depth of the pixel.
    *
    * The sample value is simply scaled to the maximum, checking for over
    * and underflow (which can both happen for some image transforms,
    * including simple size scaling, though libpng doesn't do that at present.
    */
   that->red = sample_scale(that->redf, scale);

   /* This is a bit bogus; really the above calculation should use the red_sBIT
    * value, not sample_depth, but because libpng does png_set_shift by just
    * shifting the bits we get errors if we don't do it the same way.
    */
   if (sig_bits && that->red_sBIT < that->sample_depth)
      that->red >>= that->sample_depth - that->red_sBIT;

   /* The error value is increased, at the end, according to the lowest sBIT
    * value seen.  Common sense tells us that the intermediate integer
    * representations are no more accurate than +/- 0.5 in the integral values,
    * the sBIT allows the implementation to be worse than this.  In addition the
    * PNG specification actually permits any error within the range (-1..+1),
    * but that is ignored here.  Instead the final digitized value is compared,
    * below to the digitized value of the error limits - this has the net effect
    * of allowing (almost) +/-1 in the output value.  It's difficult to see how
    * any algorithm that digitizes intermediate results can be more accurate.
    */
   that->rede += 1./(2*((1U<<that->red_sBIT)-1));

   if (that->colour_type & PNG_COLOR_MASK_COLOR)
   {
      that->green = sample_scale(that->greenf, scale);
      if (sig_bits && that->green_sBIT < that->sample_depth)
         that->green >>= that->sample_depth - that->green_sBIT;

      that->blue = sample_scale(that->bluef, scale);
      if (sig_bits && that->blue_sBIT < that->sample_depth)
         that->blue >>= that->sample_depth - that->blue_sBIT;

      that->greene += 1./(2*((1U<<that->green_sBIT)-1));
      that->bluee += 1./(2*((1U<<that->blue_sBIT)-1));
   }
   else
   {
      that->blue = that->green = that->red;
      that->bluef = that->greenf = that->redf;
      that->bluee = that->greene = that->rede;
   }

   if ((that->colour_type & PNG_COLOR_MASK_ALPHA) ||
      that->colour_type == PNG_COLOR_TYPE_PALETTE)
   {
      that->alpha = sample_scale(that->alphaf, scale);
      that->alphae += 1./(2*((1U<<that->alpha_sBIT)-1));
   }
   else
   {
      that->alpha = scale; /* opaque */
      that->alphaf = 1;    /* Override this. */
      that->alphae = 0;    /* It's exact ;-) */
   }

   if (sig_bits && that->alpha_sBIT < that->sample_depth)
      that->alpha >>= that->sample_depth - that->alpha_sBIT;
}

/* Static 'end' structure: */
static image_transform image_transform_end =
{
   "(end)", /* name */
   1, /* enable */
   0, /* list */
   0, /* global_use */
   0, /* local_use */
   0, /* next */
   image_transform_ini_end,
   image_transform_set_end,
   image_transform_mod_end,
   0 /* never called, I want it to crash if it is! */
};

/* Reader callbacks and implementations, where they differ from the standard
 * ones.
 */
static void
transform_display_init(transform_display *dp, png_modifier *pm, png_uint_32 id,
    const image_transform *transform_list)
{
   memset(dp, 0, sizeof *dp);

   /* Standard fields */
   standard_display_init(&dp->this, &pm->this, id, do_read_interlace,
      pm->use_update_info);

   /* Parameter fields */
   dp->pm = pm;
   dp->transform_list = transform_list;
   dp->max_gamma_8 = 16;

   /* Local variable fields */
   dp->output_colour_type = 255; /* invalid */
   dp->output_bit_depth = 255;  /* invalid */
   dp->unpacked = 0; /* not unpacked */
}

static void
transform_info_imp(transform_display *dp, png_structp pp, png_infop pi)
{
   /* Reuse the standard stuff as appropriate. */
   standard_info_part1(&dp->this, pp, pi);

   /* Now set the list of transforms. */
   dp->transform_list->set(dp->transform_list, dp, pp, pi);

   /* Update the info structure for these transforms: */
   {
      int i = dp->this.use_update_info;
      /* Always do one call, even if use_update_info is 0. */
      do
         png_read_update_info(pp, pi);
      while (--i > 0);
   }

   /* And get the output information into the standard_display */
   standard_info_part2(&dp->this, pp, pi, 1/*images*/);

   /* Plus the extra stuff we need for the transform tests: */
   dp->output_colour_type = png_get_color_type(pp, pi);
   dp->output_bit_depth = png_get_bit_depth(pp, pi);

   /* If png_set_filler is in action then fake the output color type to include
    * an alpha channel where appropriate.
    */
   if (dp->output_bit_depth >= 8 &&
       (dp->output_colour_type == PNG_COLOR_TYPE_RGB ||
        dp->output_colour_type == PNG_COLOR_TYPE_GRAY) && dp->this.filler)
       dp->output_colour_type |= 4;

   /* Validate the combination of colour type and bit depth that we are getting
    * out of libpng; the semantics of something not in the PNG spec are, at
    * best, unclear.
    */
   switch (dp->output_colour_type)
   {
   case PNG_COLOR_TYPE_PALETTE:
      if (dp->output_bit_depth > 8) goto error;
      /*FALL THROUGH*/
   case PNG_COLOR_TYPE_GRAY:
      if (dp->output_bit_depth == 1 || dp->output_bit_depth == 2 ||
         dp->output_bit_depth == 4)
         break;
      /*FALL THROUGH*/
   default:
      if (dp->output_bit_depth == 8 || dp->output_bit_depth == 16)
         break;
      /*FALL THROUGH*/
   error:
      {
         char message[128];
         size_t pos;

         pos = safecat(message, sizeof message, 0,
            "invalid final bit depth: colour type(");
         pos = safecatn(message, sizeof message, pos, dp->output_colour_type);
         pos = safecat(message, sizeof message, pos, ") with bit depth: ");
         pos = safecatn(message, sizeof message, pos, dp->output_bit_depth);

         png_error(pp, message);
      }
   }

   /* Use a test pixel to check that the output agrees with what we expect -
    * this avoids running the whole test if the output is unexpected.  This also
    * checks for internal errors.
    */
   {
      image_pixel test_pixel;

      memset(&test_pixel, 0, sizeof test_pixel);
      test_pixel.colour_type = dp->this.colour_type; /* input */
      test_pixel.bit_depth = dp->this.bit_depth;
      if (test_pixel.colour_type == PNG_COLOR_TYPE_PALETTE)
         test_pixel.sample_depth = 8;
      else
         test_pixel.sample_depth = test_pixel.bit_depth;
      /* Don't need sBIT here, but it must be set to non-zero to avoid
       * arithmetic overflows.
       */
      test_pixel.have_tRNS = dp->this.is_transparent != 0;
      test_pixel.red_sBIT = test_pixel.green_sBIT = test_pixel.blue_sBIT =
         test_pixel.alpha_sBIT = test_pixel.sample_depth;

      dp->transform_list->mod(dp->transform_list, &test_pixel, pp, dp);

      if (test_pixel.colour_type != dp->output_colour_type)
      {
         char message[128];
         size_t pos = safecat(message, sizeof message, 0, "colour type ");

         pos = safecatn(message, sizeof message, pos, dp->output_colour_type);
         pos = safecat(message, sizeof message, pos, " expected ");
         pos = safecatn(message, sizeof message, pos, test_pixel.colour_type);

         png_error(pp, message);
      }

      if (test_pixel.bit_depth != dp->output_bit_depth)
      {
         char message[128];
         size_t pos = safecat(message, sizeof message, 0, "bit depth ");

         pos = safecatn(message, sizeof message, pos, dp->output_bit_depth);
         pos = safecat(message, sizeof message, pos, " expected ");
         pos = safecatn(message, sizeof message, pos, test_pixel.bit_depth);

         png_error(pp, message);
      }

      /* If both bit depth and colour type are correct check the sample depth.
       */
      if (test_pixel.colour_type == PNG_COLOR_TYPE_PALETTE &&
          test_pixel.sample_depth != 8) /* oops - internal error! */
         png_error(pp, "pngvalid: internal: palette sample depth not 8");
      else if (dp->unpacked && test_pixel.bit_depth != 8)
         png_error(pp, "pngvalid: internal: bad unpacked pixel depth");
      else if (!dp->unpacked && test_pixel.colour_type != PNG_COLOR_TYPE_PALETTE
              && test_pixel.bit_depth != test_pixel.sample_depth)
      {
         char message[128];
         size_t pos = safecat(message, sizeof message, 0,
            "internal: sample depth ");

         /* Because unless something has set 'unpacked' or the image is palette
          * mapped we expect the transform to keep sample depth and bit depth
          * the same.
          */
         pos = safecatn(message, sizeof message, pos, test_pixel.sample_depth);
         pos = safecat(message, sizeof message, pos, " expected ");
         pos = safecatn(message, sizeof message, pos, test_pixel.bit_depth);

         png_error(pp, message);
      }
      else if (test_pixel.bit_depth != dp->output_bit_depth)
      {
         /* This could be a libpng error too; libpng has not produced what we
          * expect for the output bit depth.
          */
         char message[128];
         size_t pos = safecat(message, sizeof message, 0,
            "internal: bit depth ");

         pos = safecatn(message, sizeof message, pos, dp->output_bit_depth);
         pos = safecat(message, sizeof message, pos, " expected ");
         pos = safecatn(message, sizeof message, pos, test_pixel.bit_depth);

         png_error(pp, message);
      }
   }
}

static void PNGCBAPI
transform_info(png_structp pp, png_infop pi)
{
   transform_info_imp(voidcast(transform_display*, png_get_progressive_ptr(pp)),
      pp, pi);
}

static void
transform_range_check(png_const_structp pp, unsigned int r, unsigned int g,
   unsigned int b, unsigned int a, unsigned int in_digitized, double in,
   unsigned int out, png_byte sample_depth, double err, double limit,
   const char *name, double digitization_error)
{
   /* Compare the scaled, digitzed, values of our local calculation (in+-err)
    * with the digitized values libpng produced;  'sample_depth' is the actual
    * digitization depth of the libpng output colors (the bit depth except for
    * palette images where it is always 8.)  The check on 'err' is to detect
    * internal errors in pngvalid itself.
    */
   unsigned int max = (1U<<sample_depth)-1;
   double in_min = ceil((in-err)*max - digitization_error);
   double in_max = floor((in+err)*max + digitization_error);
   if (debugonly(err > limit ||) !(out >= in_min && out <= in_max))
   {
      char message[256];
      size_t pos;

      pos = safecat(message, sizeof message, 0, name);
      pos = safecat(message, sizeof message, pos, " output value error: rgba(");
      pos = safecatn(message, sizeof message, pos, r);
      pos = safecat(message, sizeof message, pos, ",");
      pos = safecatn(message, sizeof message, pos, g);
      pos = safecat(message, sizeof message, pos, ",");
      pos = safecatn(message, sizeof message, pos, b);
      pos = safecat(message, sizeof message, pos, ",");
      pos = safecatn(message, sizeof message, pos, a);
      pos = safecat(message, sizeof message, pos, "): ");
      pos = safecatn(message, sizeof message, pos, out);
      pos = safecat(message, sizeof message, pos, " expected: ");
      pos = safecatn(message, sizeof message, pos, in_digitized);
      pos = safecat(message, sizeof message, pos, " (");
      pos = safecatd(message, sizeof message, pos, (in-err)*max, 3);
      pos = safecat(message, sizeof message, pos, "..");
      pos = safecatd(message, sizeof message, pos, (in+err)*max, 3);
      pos = safecat(message, sizeof message, pos, ")");

      png_error(pp, message);
   }

   UNUSED(limit)
}

static void
transform_image_validate(transform_display *dp, png_const_structp pp,
   png_infop pi)
{
   /* Constants for the loop below: */
   const png_store* const ps = dp->this.ps;
   const png_byte in_ct = dp->this.colour_type;
   const png_byte in_bd = dp->this.bit_depth;
   const png_uint_32 w = dp->this.w;
   const png_uint_32 h = dp->this.h;
   const png_byte out_ct = dp->output_colour_type;
   const png_byte out_bd = dp->output_bit_depth;
   const png_byte sample_depth = (png_byte)(out_ct ==
      PNG_COLOR_TYPE_PALETTE ? 8 : out_bd);
   const png_byte red_sBIT = dp->this.red_sBIT;
   const png_byte green_sBIT = dp->this.green_sBIT;
   const png_byte blue_sBIT = dp->this.blue_sBIT;
   const png_byte alpha_sBIT = dp->this.alpha_sBIT;
   const int have_tRNS = dp->this.is_transparent;
   double digitization_error;

   store_palette out_palette;
   png_uint_32 y;

   UNUSED(pi)

   /* Check for row overwrite errors */
   store_image_check(dp->this.ps, pp, 0);

   /* Read the palette corresponding to the output if the output colour type
    * indicates a palette, othewise set out_palette to garbage.
    */
   if (out_ct == PNG_COLOR_TYPE_PALETTE)
   {
      /* Validate that the palette count itself has not changed - this is not
       * expected.
       */
      int npalette = (-1);

      (void)read_palette(out_palette, &npalette, pp, pi);
      if (npalette != dp->this.npalette)
         png_error(pp, "unexpected change in palette size");

      digitization_error = .5;
   }
   else
   {
      png_byte in_sample_depth;

      memset(out_palette, 0x5e, sizeof out_palette);

      /* use-input-precision means assume that if the input has 8 bit (or less)
       * samples and the output has 16 bit samples the calculations will be done
       * with 8 bit precision, not 16.
       */
      if (in_ct == PNG_COLOR_TYPE_PALETTE || in_bd < 16)
         in_sample_depth = 8;
      else
         in_sample_depth = in_bd;

      if (sample_depth != 16 || in_sample_depth > 8 ||
         !dp->pm->calculations_use_input_precision)
         digitization_error = .5;

      /* Else calculations are at 8 bit precision, and the output actually
       * consists of scaled 8-bit values, so scale .5 in 8 bits to the 16 bits:
       */
      else
         digitization_error = .5 * 257;
   }

   for (y=0; y<h; ++y)
   {
      png_const_bytep const pRow = store_image_row(ps, pp, 0, y);
      png_uint_32 x;

      /* The original, standard, row pre-transforms. */
      png_byte std[STANDARD_ROWMAX];

      transform_row(pp, std, in_ct, in_bd, y);

      /* Go through each original pixel transforming it and comparing with what
       * libpng did to the same pixel.
       */
      for (x=0; x<w; ++x)
      {
         image_pixel in_pixel, out_pixel;
         unsigned int r, g, b, a;

         /* Find out what we think the pixel should be: */
         image_pixel_init(&in_pixel, std, in_ct, in_bd, x, dp->this.palette,
                 NULL);

         in_pixel.red_sBIT = red_sBIT;
         in_pixel.green_sBIT = green_sBIT;
         in_pixel.blue_sBIT = blue_sBIT;
         in_pixel.alpha_sBIT = alpha_sBIT;
         in_pixel.have_tRNS = have_tRNS != 0;

         /* For error detection, below. */
         r = in_pixel.red;
         g = in_pixel.green;
         b = in_pixel.blue;
         a = in_pixel.alpha;

         /* This applies the transforms to the input data, including output
          * format operations which must be used when reading the output
          * pixel that libpng produces.
          */
         dp->transform_list->mod(dp->transform_list, &in_pixel, pp, dp);

         /* Read the output pixel and compare it to what we got, we don't
          * use the error field here, so no need to update sBIT.  in_pixel
          * says whether we expect libpng to change the output format.
          */
         image_pixel_init(&out_pixel, pRow, out_ct, out_bd, x, out_palette,
                 &in_pixel);

         /* We don't expect changes to the index here even if the bit depth is
          * changed.
          */
         if (in_ct == PNG_COLOR_TYPE_PALETTE &&
            out_ct == PNG_COLOR_TYPE_PALETTE)
         {
            if (in_pixel.palette_index != out_pixel.palette_index)
               png_error(pp, "unexpected transformed palette index");
         }

         /* Check the colours for palette images too - in fact the palette could
          * be separately verified itself in most cases.
          */
         if (in_pixel.red != out_pixel.red)
            transform_range_check(pp, r, g, b, a, in_pixel.red, in_pixel.redf,
               out_pixel.red, sample_depth, in_pixel.rede,
               dp->pm->limit + 1./(2*((1U<<in_pixel.red_sBIT)-1)), "red/gray",
               digitization_error);

         if ((out_ct & PNG_COLOR_MASK_COLOR) != 0 &&
            in_pixel.green != out_pixel.green)
            transform_range_check(pp, r, g, b, a, in_pixel.green,
               in_pixel.greenf, out_pixel.green, sample_depth, in_pixel.greene,
               dp->pm->limit + 1./(2*((1U<<in_pixel.green_sBIT)-1)), "green",
               digitization_error);

         if ((out_ct & PNG_COLOR_MASK_COLOR) != 0 &&
            in_pixel.blue != out_pixel.blue)
            transform_range_check(pp, r, g, b, a, in_pixel.blue, in_pixel.bluef,
               out_pixel.blue, sample_depth, in_pixel.bluee,
               dp->pm->limit + 1./(2*((1U<<in_pixel.blue_sBIT)-1)), "blue",
               digitization_error);

         if ((out_ct & PNG_COLOR_MASK_ALPHA) != 0 &&
            in_pixel.alpha != out_pixel.alpha)
            transform_range_check(pp, r, g, b, a, in_pixel.alpha,
               in_pixel.alphaf, out_pixel.alpha, sample_depth, in_pixel.alphae,
               dp->pm->limit + 1./(2*((1U<<in_pixel.alpha_sBIT)-1)), "alpha",
               digitization_error);
      } /* pixel (x) loop */
   } /* row (y) loop */

   /* Record that something was actually checked to avoid a false positive. */
   dp->this.ps->validated = 1;
}

static void PNGCBAPI
transform_end(png_structp ppIn, png_infop pi)
{
   png_const_structp pp = ppIn;
   transform_display *dp = voidcast(transform_display*,
      png_get_progressive_ptr(pp));

   if (!dp->this.speed)
      transform_image_validate(dp, pp, pi);
   else
      dp->this.ps->validated = 1;
}

/* A single test run. */
static void
transform_test(png_modifier *pmIn, const png_uint_32 idIn,
    const image_transform* transform_listIn, const char * const name)
{
   transform_display d;
   context(&pmIn->this, fault);

   transform_display_init(&d, pmIn, idIn, transform_listIn);

   Try
   {
      size_t pos = 0;
      png_structp pp;
      png_infop pi;
      char full_name[256];

      /* Make sure the encoding fields are correct and enter the required
       * modifications.
       */
      transform_set_encoding(&d);

      /* Add any modifications required by the transform list. */
      d.transform_list->ini(d.transform_list, &d);

      /* Add the color space information, if any, to the name. */
      pos = safecat(full_name, sizeof full_name, pos, name);
      pos = safecat_current_encoding(full_name, sizeof full_name, pos, d.pm);

      /* Get a png_struct for reading the image. */
      pp = set_modifier_for_read(d.pm, &pi, d.this.id, full_name);
      standard_palette_init(&d.this);

#     if 0
         /* Logging (debugging only) */
         {
            char buffer[256];

            (void)store_message(&d.pm->this, pp, buffer, sizeof buffer, 0,
               "running test");

            fprintf(stderr, "%s\n", buffer);
         }
#     endif

      /* Introduce the correct read function. */
      if (d.pm->this.progressive)
      {
         /* Share the row function with the standard implementation. */
         png_set_progressive_read_fn(pp, &d, transform_info, progressive_row,
            transform_end);

         /* Now feed data into the reader until we reach the end: */
         modifier_progressive_read(d.pm, pp, pi);
      }
      else
      {
         /* modifier_read expects a png_modifier* */
         png_set_read_fn(pp, d.pm, modifier_read);

         /* Check the header values: */
         png_read_info(pp, pi);

         /* Process the 'info' requirements. Only one image is generated */
         transform_info_imp(&d, pp, pi);

         sequential_row(&d.this, pp, pi, -1, 0);

         if (!d.this.speed)
            transform_image_validate(&d, pp, pi);
         else
            d.this.ps->validated = 1;
      }

      modifier_reset(d.pm);
   }

   Catch(fault)
   {
      modifier_reset(voidcast(png_modifier*,(void*)fault));
   }
}

/* The transforms: */
#define ITSTRUCT(name) image_transform_##name
#define ITDATA(name) image_transform_data_##name
#define image_transform_ini image_transform_default_ini
#define IT(name)\
static image_transform ITSTRUCT(name) =\
{\
   #name,\
   1, /*enable*/\
   &PT, /*list*/\
   0, /*global_use*/\
   0, /*local_use*/\
   0, /*next*/\
   image_transform_ini,\
   image_transform_png_set_##name##_set,\
   image_transform_png_set_##name##_mod,\
   image_transform_png_set_##name##_add\
}
#define PT ITSTRUCT(end) /* stores the previous transform */

/* To save code: */
extern void image_transform_default_ini(const image_transform *this,
   transform_display *that); /* silence GCC warnings */

void /* private, but almost always needed */
image_transform_default_ini(const image_transform *this,
    transform_display *that)
{
   this->next->ini(this->next, that);
}

#ifdef PNG_READ_BACKGROUND_SUPPORTED
static int
image_transform_default_add(image_transform *this,
    const image_transform **that, png_byte colour_type, png_byte bit_depth)
{
   UNUSED(colour_type)
   UNUSED(bit_depth)

   this->next = *that;
   *that = this;

   return 1;
}
#endif

#ifdef PNG_READ_EXPAND_SUPPORTED
/* png_set_palette_to_rgb */
static void
image_transform_png_set_palette_to_rgb_set(const image_transform *this,
    transform_display *that, png_structp pp, png_infop pi)
{
   png_set_palette_to_rgb(pp);
   this->next->set(this->next, that, pp, pi);
}

static void
image_transform_png_set_palette_to_rgb_mod(const image_transform *this,
    image_pixel *that, png_const_structp pp,
    const transform_display *display)
{
   if (that->colour_type == PNG_COLOR_TYPE_PALETTE)
      image_pixel_convert_PLTE(that);

   this->next->mod(this->next, that, pp, display);
}

static int
image_transform_png_set_palette_to_rgb_add(image_transform *this,
    const image_transform **that, png_byte colour_type, png_byte bit_depth)
{
   UNUSED(bit_depth)

   this->next = *that;
   *that = this;

   return colour_type == PNG_COLOR_TYPE_PALETTE;
}

IT(palette_to_rgb);
#undef PT
#define PT ITSTRUCT(palette_to_rgb)
#endif /* PNG_READ_EXPAND_SUPPORTED */

#ifdef PNG_READ_EXPAND_SUPPORTED
/* png_set_tRNS_to_alpha */
static void
image_transform_png_set_tRNS_to_alpha_set(const image_transform *this,
   transform_display *that, png_structp pp, png_infop pi)
{
   png_set_tRNS_to_alpha(pp);

   /* If there was a tRNS chunk that would get expanded and add an alpha
    * channel is_transparent must be updated:
    */
   if (that->this.has_tRNS)
      that->this.is_transparent = 1;

   this->next->set(this->next, that, pp, pi);
}

static void
image_transform_png_set_tRNS_to_alpha_mod(const image_transform *this,
   image_pixel *that, png_const_structp pp,
   const transform_display *display)
{
#if PNG_LIBPNG_VER < 10700
   /* LIBPNG BUG: this always forces palette images to RGB. */
   if (that->colour_type == PNG_COLOR_TYPE_PALETTE)
      image_pixel_convert_PLTE(that);
#endif

   /* This effectively does an 'expand' only if there is some transparency to
    * convert to an alpha channel.
    */
   if (that->have_tRNS)
#     if PNG_LIBPNG_VER >= 10700
         if (that->colour_type != PNG_COLOR_TYPE_PALETTE &&
             (that->colour_type & PNG_COLOR_MASK_ALPHA) == 0)
#     endif
      image_pixel_add_alpha(that, &display->this, 0/*!for background*/);

#if PNG_LIBPNG_VER < 10700
   /* LIBPNG BUG: otherwise libpng still expands to 8 bits! */
   else
   {
      if (that->bit_depth < 8)
         that->bit_depth =8;
      if (that->sample_depth < 8)
         that->sample_depth = 8;
   }
#endif

   this->next->mod(this->next, that, pp, display);
}

static int
image_transform_png_set_tRNS_to_alpha_add(image_transform *this,
    const image_transform **that, png_byte colour_type, png_byte bit_depth)
{
   UNUSED(bit_depth)

   this->next = *that;
   *that = this;

   /* We don't know yet whether there will be a tRNS chunk, but we know that
    * this transformation should do nothing if there already is an alpha
    * channel.  In addition, after the bug fix in 1.7.0, there is no longer
    * any action on a palette image.
    */
   return
#  if PNG_LIBPNG_VER >= 10700
      colour_type != PNG_COLOR_TYPE_PALETTE &&
#  endif
   (colour_type & PNG_COLOR_MASK_ALPHA) == 0;
}

IT(tRNS_to_alpha);
#undef PT
#define PT ITSTRUCT(tRNS_to_alpha)
#endif /* PNG_READ_EXPAND_SUPPORTED */

#ifdef PNG_READ_GRAY_TO_RGB_SUPPORTED
/* png_set_gray_to_rgb */
static void
image_transform_png_set_gray_to_rgb_set(const image_transform *this,
    transform_display *that, png_structp pp, png_infop pi)
{
   png_set_gray_to_rgb(pp);
   /* NOTE: this doesn't result in tRNS expansion. */
   this->next->set(this->next, that, pp, pi);
}

static void
image_transform_png_set_gray_to_rgb_mod(const image_transform *this,
    image_pixel *that, png_const_structp pp,
    const transform_display *display)
{
   /* NOTE: we can actually pend the tRNS processing at this point because we
    * can correctly recognize the original pixel value even though we have
    * mapped the one gray channel to the three RGB ones, but in fact libpng
    * doesn't do this, so we don't either.
    */
   if ((that->colour_type & PNG_COLOR_MASK_COLOR) == 0 && that->have_tRNS)
      image_pixel_add_alpha(that, &display->this, 0/*!for background*/);

   /* Simply expand the bit depth and alter the colour type as required. */
   if (that->colour_type == PNG_COLOR_TYPE_GRAY)
   {
      /* RGB images have a bit depth at least equal to '8' */
      if (that->bit_depth < 8)
         that->sample_depth = that->bit_depth = 8;

      /* And just changing the colour type works here because the green and blue
       * channels are being maintained in lock-step with the red/gray:
       */
      that->colour_type = PNG_COLOR_TYPE_RGB;
   }

   else if (that->colour_type == PNG_COLOR_TYPE_GRAY_ALPHA)
      that->colour_type = PNG_COLOR_TYPE_RGB_ALPHA;

   this->next->mod(this->next, that, pp, display);
}

static int
image_transform_png_set_gray_to_rgb_add(image_transform *this,
    const image_transform **that, png_byte colour_type, png_byte bit_depth)
{
   UNUSED(bit_depth)

   this->next = *that;
   *that = this;

   return (colour_type & PNG_COLOR_MASK_COLOR) == 0;
}

IT(gray_to_rgb);
#undef PT
#define PT ITSTRUCT(gray_to_rgb)
#endif /* PNG_READ_GRAY_TO_RGB_SUPPORTED */

#ifdef PNG_READ_EXPAND_SUPPORTED
/* png_set_expand */
static void
image_transform_png_set_expand_set(const image_transform *this,
    transform_display *that, png_structp pp, png_infop pi)
{
   png_set_expand(pp);

   if (that->this.has_tRNS)
      that->this.is_transparent = 1;

   this->next->set(this->next, that, pp, pi);
}

static void
image_transform_png_set_expand_mod(const image_transform *this,
    image_pixel *that, png_const_structp pp,
    const transform_display *display)
{
   /* The general expand case depends on what the colour type is: */
   if (that->colour_type == PNG_COLOR_TYPE_PALETTE)
      image_pixel_convert_PLTE(that);
   else if (that->bit_depth < 8) /* grayscale */
      that->sample_depth = that->bit_depth = 8;

   if (that->have_tRNS)
      image_pixel_add_alpha(that, &display->this, 0/*!for background*/);

   this->next->mod(this->next, that, pp, display);
}

static int
image_transform_png_set_expand_add(image_transform *this,
    const image_transform **that, png_byte colour_type, png_byte bit_depth)
{
   UNUSED(bit_depth)

   this->next = *that;
   *that = this;

   /* 'expand' should do nothing for RGBA or GA input - no tRNS and the bit
    * depth is at least 8 already.
    */
   return (colour_type & PNG_COLOR_MASK_ALPHA) == 0;
}

IT(expand);
#undef PT
#define PT ITSTRUCT(expand)
#endif /* PNG_READ_EXPAND_SUPPORTED */

#ifdef PNG_READ_EXPAND_SUPPORTED
/* png_set_expand_gray_1_2_4_to_8
 * Pre 1.7.0 LIBPNG BUG: this just does an 'expand'
 */
static void
image_transform_png_set_expand_gray_1_2_4_to_8_set(
    const image_transform *this, transform_display *that, png_structp pp,
    png_infop pi)
{
   png_set_expand_gray_1_2_4_to_8(pp);
   /* NOTE: don't expect this to expand tRNS */
   this->next->set(this->next, that, pp, pi);
}

static void
image_transform_png_set_expand_gray_1_2_4_to_8_mod(
    const image_transform *this, image_pixel *that, png_const_structp pp,
    const transform_display *display)
{
#if PNG_LIBPNG_VER < 10700
   image_transform_png_set_expand_mod(this, that, pp, display);
#else
   /* Only expand grayscale of bit depth less than 8: */
   if (that->colour_type == PNG_COLOR_TYPE_GRAY &&
       that->bit_depth < 8)
      that->sample_depth = that->bit_depth = 8;

   this->next->mod(this->next, that, pp, display);
#endif /* 1.7 or later */
}

static int
image_transform_png_set_expand_gray_1_2_4_to_8_add(image_transform *this,
    const image_transform **that, png_byte colour_type, png_byte bit_depth)
{
#if PNG_LIBPNG_VER < 10700
   return image_transform_png_set_expand_add(this, that, colour_type,
      bit_depth);
#else
   UNUSED(bit_depth)

   this->next = *that;
   *that = this;

   /* This should do nothing unless the color type is gray and the bit depth is
    * less than 8:
    */
   return colour_type == PNG_COLOR_TYPE_GRAY && bit_depth < 8;
#endif /* 1.7 or later */
}

IT(expand_gray_1_2_4_to_8);
#undef PT
#define PT ITSTRUCT(expand_gray_1_2_4_to_8)
#endif /* PNG_READ_EXPAND_SUPPORTED */

#ifdef PNG_READ_EXPAND_16_SUPPORTED
/* png_set_expand_16 */
static void
image_transform_png_set_expand_16_set(const image_transform *this,
    transform_display *that, png_structp pp, png_infop pi)
{
   png_set_expand_16(pp);

   /* NOTE: prior to 1.7 libpng does SET_EXPAND as well, so tRNS is expanded. */
#  if PNG_LIBPNG_VER < 10700
      if (that->this.has_tRNS)
         that->this.is_transparent = 1;
#  endif

   this->next->set(this->next, that, pp, pi);
}

static void
image_transform_png_set_expand_16_mod(const image_transform *this,
    image_pixel *that, png_const_structp pp,
    const transform_display *display)
{
   /* Expect expand_16 to expand everything to 16 bits as a result of also
    * causing 'expand' to happen.
    */
   if (that->colour_type == PNG_COLOR_TYPE_PALETTE)
      image_pixel_convert_PLTE(that);

   if (that->have_tRNS)
      image_pixel_add_alpha(that, &display->this, 0/*!for background*/);

   if (that->bit_depth < 16)
      that->sample_depth = that->bit_depth = 16;

   this->next->mod(this->next, that, pp, display);
}

static int
image_transform_png_set_expand_16_add(image_transform *this,
    const image_transform **that, png_byte colour_type, png_byte bit_depth)
{
   UNUSED(colour_type)

   this->next = *that;
   *that = this;

   /* expand_16 does something unless the bit depth is already 16. */
   return bit_depth < 16;
}

IT(expand_16);
#undef PT
#define PT ITSTRUCT(expand_16)
#endif /* PNG_READ_EXPAND_16_SUPPORTED */

#ifdef PNG_READ_SCALE_16_TO_8_SUPPORTED  /* API added in 1.5.4 */
/* png_set_scale_16 */
static void
image_transform_png_set_scale_16_set(const image_transform *this,
    transform_display *that, png_structp pp, png_infop pi)
{
   png_set_scale_16(pp);
#  if PNG_LIBPNG_VER < 10700
      /* libpng will limit the gamma table size: */
      that->max_gamma_8 = PNG_MAX_GAMMA_8;
#  endif
   this->next->set(this->next, that, pp, pi);
}

static void
image_transform_png_set_scale_16_mod(const image_transform *this,
    image_pixel *that, png_const_structp pp,
    const transform_display *display)
{
   if (that->bit_depth == 16)
   {
      that->sample_depth = that->bit_depth = 8;
      if (that->red_sBIT > 8) that->red_sBIT = 8;
      if (that->green_sBIT > 8) that->green_sBIT = 8;
      if (that->blue_sBIT > 8) that->blue_sBIT = 8;
      if (that->alpha_sBIT > 8) that->alpha_sBIT = 8;
   }

   this->next->mod(this->next, that, pp, display);
}

static int
image_transform_png_set_scale_16_add(image_transform *this,
    const image_transform **that, png_byte colour_type, png_byte bit_depth)
{
   UNUSED(colour_type)

   this->next = *that;
   *that = this;

   return bit_depth > 8;
}

IT(scale_16);
#undef PT
#define PT ITSTRUCT(scale_16)
#endif /* PNG_READ_SCALE_16_TO_8_SUPPORTED (1.5.4 on) */

#ifdef PNG_READ_16_TO_8_SUPPORTED /* the default before 1.5.4 */
/* png_set_strip_16 */
static void
image_transform_png_set_strip_16_set(const image_transform *this,
    transform_display *that, png_structp pp, png_infop pi)
{
   png_set_strip_16(pp);
#  if PNG_LIBPNG_VER < 10700
      /* libpng will limit the gamma table size: */
      that->max_gamma_8 = PNG_MAX_GAMMA_8;
#  endif
   this->next->set(this->next, that, pp, pi);
}

static void
image_transform_png_set_strip_16_mod(const image_transform *this,
    image_pixel *that, png_const_structp pp,
    const transform_display *display)
{
   if (that->bit_depth == 16)
   {
      that->sample_depth = that->bit_depth = 8;
      if (that->red_sBIT > 8) that->red_sBIT = 8;
      if (that->green_sBIT > 8) that->green_sBIT = 8;
      if (that->blue_sBIT > 8) that->blue_sBIT = 8;
      if (that->alpha_sBIT > 8) that->alpha_sBIT = 8;

      /* Prior to 1.5.4 png_set_strip_16 would use an 'accurate' method if this
       * configuration option is set.  From 1.5.4 the flag is never set and the
       * 'scale' API (above) must be used.
       */
#     ifdef PNG_READ_ACCURATE_SCALE_SUPPORTED
#        if PNG_LIBPNG_VER >= 10504
#           error PNG_READ_ACCURATE_SCALE should not be set
#        endif

         /* The strip 16 algorithm drops the low 8 bits rather than calculating
          * 1/257, so we need to adjust the permitted errors appropriately:
          * Notice that this is only relevant prior to the addition of the
          * png_set_scale_16 API in 1.5.4 (but 1.5.4+ always defines the above!)
          */
         {
            const double d = (255-128.5)/65535;
            that->rede += d;
            that->greene += d;
            that->bluee += d;
            that->alphae += d;
         }
#     endif
   }

   this->next->mod(this->next, that, pp, display);
}

static int
image_transform_png_set_strip_16_add(image_transform *this,
    const image_transform **that, png_byte colour_type, png_byte bit_depth)
{
   UNUSED(colour_type)

   this->next = *that;
   *that = this;

   return bit_depth > 8;
}

IT(strip_16);
#undef PT
#define PT ITSTRUCT(strip_16)
#endif /* PNG_READ_16_TO_8_SUPPORTED */

#ifdef PNG_READ_STRIP_ALPHA_SUPPORTED
/* png_set_strip_alpha */
static void
image_transform_png_set_strip_alpha_set(const image_transform *this,
    transform_display *that, png_structp pp, png_infop pi)
{
   png_set_strip_alpha(pp);
   this->next->set(this->next, that, pp, pi);
}

static void
image_transform_png_set_strip_alpha_mod(const image_transform *this,
    image_pixel *that, png_const_structp pp,
    const transform_display *display)
{
   if (that->colour_type == PNG_COLOR_TYPE_GRAY_ALPHA)
      that->colour_type = PNG_COLOR_TYPE_GRAY;
   else if (that->colour_type == PNG_COLOR_TYPE_RGB_ALPHA)
      that->colour_type = PNG_COLOR_TYPE_RGB;

   that->have_tRNS = 0;
   that->alphaf = 1;

   this->next->mod(this->next, that, pp, display);
}

static int
image_transform_png_set_strip_alpha_add(image_transform *this,
    const image_transform **that, png_byte colour_type, png_byte bit_depth)
{
   UNUSED(bit_depth)

   this->next = *that;
   *that = this;

   return (colour_type & PNG_COLOR_MASK_ALPHA) != 0;
}

IT(strip_alpha);
#undef PT
#define PT ITSTRUCT(strip_alpha)
#endif /* PNG_READ_STRIP_ALPHA_SUPPORTED */

#ifdef PNG_READ_RGB_TO_GRAY_SUPPORTED
/* png_set_rgb_to_gray(png_structp, int err_action, double red, double green)
 * png_set_rgb_to_gray_fixed(png_structp, int err_action, png_fixed_point red,
 *    png_fixed_point green)
 * png_get_rgb_to_gray_status
 *
 * The 'default' test here uses values known to be used inside libpng prior to
 * 1.7.0:
 *
 *   red:    6968
 *   green: 23434
 *   blue:   2366
 *
 * These values are being retained for compatibility, along with the somewhat
 * broken truncation calculation in the fast-and-inaccurate code path.  Older
 * versions of libpng will fail the accuracy tests below because they use the
 * truncation algorithm everywhere.
 */
#define data ITDATA(rgb_to_gray)
static struct
{
   double gamma;      /* File gamma to use in processing */

   /* The following are the parameters for png_set_rgb_to_gray: */
#  ifdef PNG_FLOATING_POINT_SUPPORTED
      double red_to_set;
      double green_to_set;
#  else
      png_fixed_point red_to_set;
      png_fixed_point green_to_set;
#  endif

   /* The actual coefficients: */
   double red_coefficient;
   double green_coefficient;
   double blue_coefficient;

   /* Set if the coeefficients have been overridden. */
   int coefficients_overridden;
} data;

#undef image_transform_ini
#define image_transform_ini image_transform_png_set_rgb_to_gray_ini
static void
image_transform_png_set_rgb_to_gray_ini(const image_transform *this,
    transform_display *that)
{
   png_modifier *pm = that->pm;
   const color_encoding *e = pm->current_encoding;

   UNUSED(this)

   /* Since we check the encoding this flag must be set: */
   pm->test_uses_encoding = 1;

   /* If 'e' is not NULL chromaticity information is present and either a cHRM
    * or an sRGB chunk will be inserted.
    */
   if (e != 0)
   {
      /* Coefficients come from the encoding, but may need to be normalized to a
       * white point Y of 1.0
       */
      const double whiteY = e->red.Y + e->green.Y + e->blue.Y;

      data.red_coefficient = e->red.Y;
      data.green_coefficient = e->green.Y;
      data.blue_coefficient = e->blue.Y;

      if (whiteY != 1)
      {
         data.red_coefficient /= whiteY;
         data.green_coefficient /= whiteY;
         data.blue_coefficient /= whiteY;
      }
   }

   else
   {
      /* The default (built in) coeffcients, as above: */
#     if PNG_LIBPNG_VER < 10700
         data.red_coefficient = 6968 / 32768.;
         data.green_coefficient = 23434 / 32768.;
         data.blue_coefficient = 2366 / 32768.;
#     else
         data.red_coefficient = .2126;
         data.green_coefficient = .7152;
         data.blue_coefficient = .0722;
#     endif
   }

   data.gamma = pm->current_gamma;

   /* If not set then the calculations assume linear encoding (implicitly): */
   if (data.gamma == 0)
      data.gamma = 1;

   /* The arguments to png_set_rgb_to_gray can override the coefficients implied
    * by the color space encoding.  If doing exhaustive checks do the override
    * in each case, otherwise do it randomly.
    */
   if (pm->test_exhaustive)
   {
      /* First time in coefficients_overridden is 0, the following sets it to 1,
       * so repeat if it is set.  If a test fails this may mean we subsequently
       * skip a non-override test, ignore that.
       */
      data.coefficients_overridden = !data.coefficients_overridden;
      pm->repeat = data.coefficients_overridden != 0;
   }

   else
      data.coefficients_overridden = random_choice();

   if (data.coefficients_overridden)
   {
      /* These values override the color encoding defaults, simply use random
       * numbers.
       */
      png_uint_32 ru;
      double total;

      ru = random_u32();
      data.green_coefficient = total = (ru & 0xffff) / 65535.;
      ru >>= 16;
      data.red_coefficient = (1 - total) * (ru & 0xffff) / 65535.;
      total += data.red_coefficient;
      data.blue_coefficient = 1 - total;

#     ifdef PNG_FLOATING_POINT_SUPPORTED
         data.red_to_set = data.red_coefficient;
         data.green_to_set = data.green_coefficient;
#     else
         data.red_to_set = fix(data.red_coefficient);
         data.green_to_set = fix(data.green_coefficient);
#     endif

      /* The following just changes the error messages: */
      pm->encoding_ignored = 1;
   }

   else
   {
      data.red_to_set = -1;
      data.green_to_set = -1;
   }

   /* Adjust the error limit in the png_modifier because of the larger errors
    * produced in the digitization during the gamma handling.
    */
   if (data.gamma != 1) /* Use gamma tables */
   {
      if (that->this.bit_depth == 16 || pm->assume_16_bit_calculations)
      {
         /* The computations have the form:
          *
          *    r * rc + g * gc + b * bc
          *
          *  Each component of which is +/-1/65535 from the gamma_to_1 table
          *  lookup, resulting in a base error of +/-6.  The gamma_from_1
          *  conversion adds another +/-2 in the 16-bit case and
          *  +/-(1<<(15-PNG_MAX_GAMMA_8)) in the 8-bit case.
          */
#        if PNG_LIBPNG_VER < 10700
            if (that->this.bit_depth < 16)
               that->max_gamma_8 = PNG_MAX_GAMMA_8;
#        endif
         that->pm->limit += pow(
            (that->this.bit_depth == 16 || that->max_gamma_8 > 14 ?
               8. :
               6. + (1<<(15-that->max_gamma_8))
            )/65535, data.gamma);
      }

      else
      {
         /* Rounding to 8 bits in the linear space causes massive errors which
          * will trigger the error check in transform_range_check.  Fix that
          * here by taking the gamma encoding into account.
          *
          * When DIGITIZE is set because a pre-1.7 version of libpng is being
          * tested allow a bigger slack.
          *
          * NOTE: this number only affects the internal limit check in pngvalid,
          * it has no effect on the limits applied to the libpng values.
          */
         that->pm->limit += pow(
#        if DIGITIZE
            2.0
#        else
            1.0
#        endif
            /255, data.gamma);
      }
   }

   else
   {
      /* With no gamma correction a large error comes from the truncation of the
       * calculation in the 8 bit case, allow for that here.
       */
      if (that->this.bit_depth != 16 && !pm->assume_16_bit_calculations)
         that->pm->limit += 4E-3;
   }
}

static void
image_transform_png_set_rgb_to_gray_set(const image_transform *this,
    transform_display *that, png_structp pp, png_infop pi)
{
   const int error_action = 1; /* no error, no defines in png.h */

#  ifdef PNG_FLOATING_POINT_SUPPORTED
      png_set_rgb_to_gray(pp, error_action, data.red_to_set, data.green_to_set);
#  else
      png_set_rgb_to_gray_fixed(pp, error_action, data.red_to_set,
         data.green_to_set);
#  endif

#  ifdef PNG_READ_cHRM_SUPPORTED
      if (that->pm->current_encoding != 0)
      {
         /* We have an encoding so a cHRM chunk may have been set; if so then
          * check that the libpng APIs give the correct (X,Y,Z) values within
          * some margin of error for the round trip through the chromaticity
          * form.
          */
#        ifdef PNG_FLOATING_POINT_SUPPORTED
#           define API_function png_get_cHRM_XYZ
#           define API_form "FP"
#           define API_type double
#           define API_cvt(x) (x)
#        else
#           define API_function png_get_cHRM_XYZ_fixed
#           define API_form "fixed"
#           define API_type png_fixed_point
#           define API_cvt(x) ((double)(x)/PNG_FP_1)
#        endif

         API_type rX, gX, bX;
         API_type rY, gY, bY;
         API_type rZ, gZ, bZ;

         if ((API_function(pp, pi, &rX, &rY, &rZ, &gX, &gY, &gZ, &bX, &bY, &bZ)
               & PNG_INFO_cHRM) != 0)
         {
            double maxe;
            const char *el;
            color_encoding e, o;

            /* Expect libpng to return a normalized result, but the original
             * color space encoding may not be normalized.
             */
            modifier_current_encoding(that->pm, &o);
            normalize_color_encoding(&o);

            /* Sanity check the pngvalid code - the coefficients should match
             * the normalized Y values of the encoding unless they were
             * overridden.
             */
            if (data.red_to_set == -1 && data.green_to_set == -1 &&
               (fabs(o.red.Y - data.red_coefficient) > DBL_EPSILON ||
               fabs(o.green.Y - data.green_coefficient) > DBL_EPSILON ||
               fabs(o.blue.Y - data.blue_coefficient) > DBL_EPSILON))
               png_error(pp, "internal pngvalid cHRM coefficient error");

            /* Generate a colour space encoding. */
            e.gamma = o.gamma; /* not used */
            e.red.X = API_cvt(rX);
            e.red.Y = API_cvt(rY);
            e.red.Z = API_cvt(rZ);
            e.green.X = API_cvt(gX);
            e.green.Y = API_cvt(gY);
            e.green.Z = API_cvt(gZ);
            e.blue.X = API_cvt(bX);
            e.blue.Y = API_cvt(bY);
            e.blue.Z = API_cvt(bZ);

            /* This should match the original one from the png_modifier, within
             * the range permitted by the libpng fixed point representation.
             */
            maxe = 0;
            el = "-"; /* Set to element name with error */

#           define CHECK(col,x)\
            {\
               double err = fabs(o.col.x - e.col.x);\
               if (err > maxe)\
               {\
                  maxe = err;\
                  el = #col "(" #x ")";\
               }\
            }

            CHECK(red,X)
            CHECK(red,Y)
            CHECK(red,Z)
            CHECK(green,X)
            CHECK(green,Y)
            CHECK(green,Z)
            CHECK(blue,X)
            CHECK(blue,Y)
            CHECK(blue,Z)

            /* Here in both fixed and floating cases to check the values read
             * from the cHRm chunk.  PNG uses fixed point in the cHRM chunk, so
             * we can't expect better than +/-.5E-5 on the result, allow 1E-5.
             */
            if (maxe >= 1E-5)
            {
               size_t pos = 0;
               char buffer[256];

               pos = safecat(buffer, sizeof buffer, pos, API_form);
               pos = safecat(buffer, sizeof buffer, pos, " cHRM ");
               pos = safecat(buffer, sizeof buffer, pos, el);
               pos = safecat(buffer, sizeof buffer, pos, " error: ");
               pos = safecatd(buffer, sizeof buffer, pos, maxe, 7);
               pos = safecat(buffer, sizeof buffer, pos, " ");
               /* Print the color space without the gamma value: */
               pos = safecat_color_encoding(buffer, sizeof buffer, pos, &o, 0);
               pos = safecat(buffer, sizeof buffer, pos, " -> ");
               pos = safecat_color_encoding(buffer, sizeof buffer, pos, &e, 0);

               png_error(pp, buffer);
            }
         }
      }
#  endif /* READ_cHRM */

   this->next->set(this->next, that, pp, pi);
}

static void
image_transform_png_set_rgb_to_gray_mod(const image_transform *this,
    image_pixel *that, png_const_structp pp,
    const transform_display *display)
{
   if ((that->colour_type & PNG_COLOR_MASK_COLOR) != 0)
   {
      double gray, err;

#     if PNG_LIBPNG_VER < 10700
         if (that->colour_type == PNG_COLOR_TYPE_PALETTE)
            image_pixel_convert_PLTE(that);
#     endif

      /* Image now has RGB channels... */
#  if DIGITIZE
      {
         png_modifier *pm = display->pm;
         const unsigned int sample_depth = that->sample_depth;
         const unsigned int calc_depth = (pm->assume_16_bit_calculations ? 16 :
            sample_depth);
         const unsigned int gamma_depth =
            (sample_depth == 16 ?
               display->max_gamma_8 :
               (pm->assume_16_bit_calculations ?
                  display->max_gamma_8 :
                  sample_depth));
         int isgray;
         double r, g, b;
         double rlo, rhi, glo, ghi, blo, bhi, graylo, grayhi;

         /* Do this using interval arithmetic, otherwise it is too difficult to
          * handle the errors correctly.
          *
          * To handle the gamma correction work out the upper and lower bounds
          * of the digitized value.  Assume rounding here - normally the values
          * will be identical after this operation if there is only one
          * transform, feel free to delete the png_error checks on this below in
          * the future (this is just me trying to ensure it works!)
          *
          * Interval arithmetic is exact, but to implement it it must be
          * possible to control the floating point implementation rounding mode.
          * This cannot be done in ANSI-C, so instead I reduce the 'lo' values
          * by DBL_EPSILON and increase the 'hi' values by the same.
          */
#        define DD(v,d,r) (digitize(v*(1-DBL_EPSILON), d, r) * (1-DBL_EPSILON))
#        define DU(v,d,r) (digitize(v*(1+DBL_EPSILON), d, r) * (1+DBL_EPSILON))

         r = rlo = rhi = that->redf;
         rlo -= that->rede;
         rlo = DD(rlo, calc_depth, 1/*round*/);
         rhi += that->rede;
         rhi = DU(rhi, calc_depth, 1/*round*/);

         g = glo = ghi = that->greenf;
         glo -= that->greene;
         glo = DD(glo, calc_depth, 1/*round*/);
         ghi += that->greene;
         ghi = DU(ghi, calc_depth, 1/*round*/);

         b = blo = bhi = that->bluef;
         blo -= that->bluee;
         blo = DD(blo, calc_depth, 1/*round*/);
         bhi += that->bluee;
         bhi = DU(bhi, calc_depth, 1/*round*/);

         isgray = r==g && g==b;

         if (data.gamma != 1)
         {
            const double power = 1/data.gamma;
            const double abse = .5/(sample_depth == 16 ? 65535 : 255);

            /* If a gamma calculation is done it is done using lookup tables of
             * precision gamma_depth, so the already digitized value above may
             * need to be further digitized here.
             */
            if (gamma_depth != calc_depth)
            {
               rlo = DD(rlo, gamma_depth, 0/*truncate*/);
               rhi = DU(rhi, gamma_depth, 0/*truncate*/);
               glo = DD(glo, gamma_depth, 0/*truncate*/);
               ghi = DU(ghi, gamma_depth, 0/*truncate*/);
               blo = DD(blo, gamma_depth, 0/*truncate*/);
               bhi = DU(bhi, gamma_depth, 0/*truncate*/);
            }

            /* 'abse' is the error in the gamma table calculation itself. */
            r = pow(r, power);
            rlo = DD(pow(rlo, power)-abse, calc_depth, 1);
            rhi = DU(pow(rhi, power)+abse, calc_depth, 1);

            g = pow(g, power);
            glo = DD(pow(glo, power)-abse, calc_depth, 1);
            ghi = DU(pow(ghi, power)+abse, calc_depth, 1);

            b = pow(b, power);
            blo = DD(pow(blo, power)-abse, calc_depth, 1);
            bhi = DU(pow(bhi, power)+abse, calc_depth, 1);
         }

         /* Now calculate the actual gray values.  Although the error in the
          * coefficients depends on whether they were specified on the command
          * line (in which case truncation to 15 bits happened) or not (rounding
          * was used) the maxium error in an individual coefficient is always
          * 2/32768, because even in the rounding case the requirement that
          * coefficients add up to 32768 can cause a larger rounding error.
          *
          * The only time when rounding doesn't occur in 1.5.5 and later is when
          * the non-gamma code path is used for less than 16 bit data.
          */
         gray = r * data.red_coefficient + g * data.green_coefficient +
            b * data.blue_coefficient;

         {
            const int do_round = data.gamma != 1 || calc_depth == 16;
            const double ce = 2. / 32768;

            graylo = DD(rlo * (data.red_coefficient-ce) +
               glo * (data.green_coefficient-ce) +
               blo * (data.blue_coefficient-ce), calc_depth, do_round);
            if (graylo > gray) /* always accept the right answer */
               graylo = gray;

            grayhi = DU(rhi * (data.red_coefficient+ce) +
               ghi * (data.green_coefficient+ce) +
               bhi * (data.blue_coefficient+ce), calc_depth, do_round);
            if (grayhi < gray)
               grayhi = gray;
         }

         /* And invert the gamma. */
         if (data.gamma != 1)
         {
            const double power = data.gamma;

            /* And this happens yet again, shifting the values once more. */
            if (gamma_depth != sample_depth)
            {
               rlo = DD(rlo, gamma_depth, 0/*truncate*/);
               rhi = DU(rhi, gamma_depth, 0/*truncate*/);
               glo = DD(glo, gamma_depth, 0/*truncate*/);
               ghi = DU(ghi, gamma_depth, 0/*truncate*/);
               blo = DD(blo, gamma_depth, 0/*truncate*/);
               bhi = DU(bhi, gamma_depth, 0/*truncate*/);
            }

            gray = pow(gray, power);
            graylo = DD(pow(graylo, power), sample_depth, 1);
            grayhi = DU(pow(grayhi, power), sample_depth, 1);
         }

#        undef DD
#        undef DU

         /* Now the error can be calculated.
          *
          * If r==g==b because there is no overall gamma correction libpng
          * currently preserves the original value.
          */
         if (isgray)
            err = (that->rede + that->greene + that->bluee)/3;

         else
         {
            err = fabs(grayhi-gray);

            if (fabs(gray - graylo) > err)
               err = fabs(graylo-gray);

#if !RELEASE_BUILD
            /* Check that this worked: */
            if (err > pm->limit)
            {
               size_t pos = 0;
               char buffer[128];

               pos = safecat(buffer, sizeof buffer, pos, "rgb_to_gray error ");
               pos = safecatd(buffer, sizeof buffer, pos, err, 6);
               pos = safecat(buffer, sizeof buffer, pos, " exceeds limit ");
               pos = safecatd(buffer, sizeof buffer, pos, pm->limit, 6);
               png_warning(pp, buffer);
               pm->limit = err;
            }
#endif /* !RELEASE_BUILD */
         }
      }
#  else  /* !DIGITIZE */
      {
         double r = that->redf;
         double re = that->rede;
         double g = that->greenf;
         double ge = that->greene;
         double b = that->bluef;
         double be = that->bluee;

#        if PNG_LIBPNG_VER < 10700
            /* The true gray case involves no math in earlier versions (not
             * true, there was some if gamma correction was happening too.)
             */
            if (r == g && r == b)
            {
               gray = r;
               err = re;
               if (err < ge) err = ge;
               if (err < be) err = be;
            }

            else
#        endif /* before 1.7 */
         if (data.gamma == 1)
         {
            /* There is no need to do the conversions to and from linear space,
             * so the calculation should be a lot more accurate.  There is a
             * built in error in the coefficients because they only have 15 bits
             * and are adjusted to make sure they add up to 32768.  This
             * involves a integer calculation with truncation of the form:
             *
             *     ((int)(coefficient * 100000) * 32768)/100000
             *
             * This is done to the red and green coefficients (the ones
             * provided to the API) then blue is calculated from them so the
             * result adds up to 32768.  In the worst case this can result in
             * a -1 error in red and green and a +2 error in blue.  Consequently
             * the worst case in the calculation below is 2/32768 error.
             *
             * TODO: consider fixing this in libpng by rounding the calculation
             * limiting the error to 1/32768.
             *
             * Handling this by adding 2/32768 here avoids needing to increase
             * the global error limits to take this into account.)
             */
            gray = r * data.red_coefficient + g * data.green_coefficient +
               b * data.blue_coefficient;
            err = re * data.red_coefficient + ge * data.green_coefficient +
               be * data.blue_coefficient + 2./32768 + gray * 5 * DBL_EPSILON;
         }

         else
         {
            /* The calculation happens in linear space, and this produces much
             * wider errors in the encoded space.  These are handled here by
             * factoring the errors in to the calculation.  There are two table
             * lookups in the calculation and each introduces a quantization
             * error defined by the table size.
             */
            png_modifier *pm = display->pm;
            double in_qe = (that->sample_depth > 8 ? .5/65535 : .5/255);
            double out_qe = (that->sample_depth > 8 ? .5/65535 :
               (pm->assume_16_bit_calculations ? .5/(1<<display->max_gamma_8) :
               .5/255));
            double rhi, ghi, bhi, grayhi;
            double g1 = 1/data.gamma;

            rhi = r + re + in_qe; if (rhi > 1) rhi = 1;
            r -= re + in_qe; if (r < 0) r = 0;
            ghi = g + ge + in_qe; if (ghi > 1) ghi = 1;
            g -= ge + in_qe; if (g < 0) g = 0;
            bhi = b + be + in_qe; if (bhi > 1) bhi = 1;
            b -= be + in_qe; if (b < 0) b = 0;

            r = pow(r, g1)*(1-DBL_EPSILON); rhi = pow(rhi, g1)*(1+DBL_EPSILON);
            g = pow(g, g1)*(1-DBL_EPSILON); ghi = pow(ghi, g1)*(1+DBL_EPSILON);
            b = pow(b, g1)*(1-DBL_EPSILON); bhi = pow(bhi, g1)*(1+DBL_EPSILON);

            /* Work out the lower and upper bounds for the gray value in the
             * encoded space, then work out an average and error.  Remove the
             * previously added input quantization error at this point.
             */
            gray = r * data.red_coefficient + g * data.green_coefficient +
               b * data.blue_coefficient - 2./32768 - out_qe;
            if (gray <= 0)
               gray = 0;
            else
            {
               gray *= (1 - 6 * DBL_EPSILON);
               gray = pow(gray, data.gamma) * (1-DBL_EPSILON);
            }

            grayhi = rhi * data.red_coefficient + ghi * data.green_coefficient +
               bhi * data.blue_coefficient + 2./32768 + out_qe;
            grayhi *= (1 + 6 * DBL_EPSILON);
            if (grayhi >= 1)
               grayhi = 1;
            else
               grayhi = pow(grayhi, data.gamma) * (1+DBL_EPSILON);

            err = (grayhi - gray) / 2;
            gray = (grayhi + gray) / 2;

            if (err <= in_qe)
               err = gray * DBL_EPSILON;

            else
               err -= in_qe;

#if !RELEASE_BUILD
            /* Validate that the error is within limits (this has caused
             * problems before, it's much easier to detect them here.)
             */
            if (err > pm->limit)
            {
               size_t pos = 0;
               char buffer[128];

               pos = safecat(buffer, sizeof buffer, pos, "rgb_to_gray error ");
               pos = safecatd(buffer, sizeof buffer, pos, err, 6);
               pos = safecat(buffer, sizeof buffer, pos, " exceeds limit ");
               pos = safecatd(buffer, sizeof buffer, pos, pm->limit, 6);
               png_warning(pp, buffer);
               pm->limit = err;
            }
#endif /* !RELEASE_BUILD */
         }
      }
#  endif /* !DIGITIZE */

      that->bluef = that->greenf = that->redf = gray;
      that->bluee = that->greene = that->rede = err;

      /* The sBIT is the minium of the three colour channel sBITs. */
      if (that->red_sBIT > that->green_sBIT)
         that->red_sBIT = that->green_sBIT;
      if (that->red_sBIT > that->blue_sBIT)
         that->red_sBIT = that->blue_sBIT;
      that->blue_sBIT = that->green_sBIT = that->red_sBIT;

      /* And remove the colour bit in the type: */
      if (that->colour_type == PNG_COLOR_TYPE_RGB)
         that->colour_type = PNG_COLOR_TYPE_GRAY;
      else if (that->colour_type == PNG_COLOR_TYPE_RGB_ALPHA)
         that->colour_type = PNG_COLOR_TYPE_GRAY_ALPHA;
   }

   this->next->mod(this->next, that, pp, display);
}

static int
image_transform_png_set_rgb_to_gray_add(image_transform *this,
    const image_transform **that, png_byte colour_type, png_byte bit_depth)
{
   UNUSED(bit_depth)

   this->next = *that;
   *that = this;

   return (colour_type & PNG_COLOR_MASK_COLOR) != 0;
}

#undef data
IT(rgb_to_gray);
#undef PT
#define PT ITSTRUCT(rgb_to_gray)
#undef image_transform_ini
#define image_transform_ini image_transform_default_ini
#endif /* PNG_READ_RGB_TO_GRAY_SUPPORTED */

#ifdef PNG_READ_BACKGROUND_SUPPORTED
/* png_set_background(png_structp, png_const_color_16p background_color,
 *    int background_gamma_code, int need_expand, double background_gamma)
 * png_set_background_fixed(png_structp, png_const_color_16p background_color,
 *    int background_gamma_code, int need_expand,
 *    png_fixed_point background_gamma)
 *
 * This ignores the gamma (at present.)
*/
#define data ITDATA(background)
static image_pixel data;

static void
image_transform_png_set_background_set(const image_transform *this,
    transform_display *that, png_structp pp, png_infop pi)
{
   png_byte colour_type, bit_depth;
   png_byte random_bytes[8]; /* 8 bytes - 64 bits - the biggest pixel */
   int expand;
   png_color_16 back;

   /* We need a background colour, because we don't know exactly what transforms
    * have been set we have to supply the colour in the original file format and
    * so we need to know what that is!  The background colour is stored in the
    * transform_display.
    */
   R8(random_bytes);

   /* Read the random value, for colour type 3 the background colour is actually
    * expressed as a 24bit rgb, not an index.
    */
   colour_type = that->this.colour_type;
   if (colour_type == 3)
   {
      colour_type = PNG_COLOR_TYPE_RGB;
      bit_depth = 8;
      expand = 0; /* passing in an RGB not a pixel index */
   }

   else
   {
      if (that->this.has_tRNS)
         that->this.is_transparent = 1;

      bit_depth = that->this.bit_depth;
      expand = 1;
   }

   image_pixel_init(&data, random_bytes, colour_type,
      bit_depth, 0/*x*/, 0/*unused: palette*/, NULL/*format*/);

   /* Extract the background colour from this image_pixel, but make sure the
    * unused fields of 'back' are garbage.
    */
   R8(back);

   if (colour_type & PNG_COLOR_MASK_COLOR)
   {
      back.red = (png_uint_16)data.red;
      back.green = (png_uint_16)data.green;
      back.blue = (png_uint_16)data.blue;
   }

   else
      back.gray = (png_uint_16)data.red;

#ifdef PNG_FLOATING_POINT_SUPPORTED
   png_set_background(pp, &back, PNG_BACKGROUND_GAMMA_FILE, expand, 0);
#else
   png_set_background_fixed(pp, &back, PNG_BACKGROUND_GAMMA_FILE, expand, 0);
#endif

   this->next->set(this->next, that, pp, pi);
}

static void
image_transform_png_set_background_mod(const image_transform *this,
    image_pixel *that, png_const_structp pp,
    const transform_display *display)
{
   /* Check for tRNS first: */
   if (that->have_tRNS && that->colour_type != PNG_COLOR_TYPE_PALETTE)
      image_pixel_add_alpha(that, &display->this, 1/*for background*/);

   /* This is only necessary if the alpha value is less than 1. */
   if (that->alphaf < 1)
   {
      /* Now we do the background calculation without any gamma correction. */
      if (that->alphaf <= 0)
      {
         that->redf = data.redf;
         that->greenf = data.greenf;
         that->bluef = data.bluef;

         that->rede = data.rede;
         that->greene = data.greene;
         that->bluee = data.bluee;

         that->red_sBIT= data.red_sBIT;
         that->green_sBIT= data.green_sBIT;
         that->blue_sBIT= data.blue_sBIT;
      }

      else /* 0 < alpha < 1 */
      {
         double alf = 1 - that->alphaf;

         that->redf = that->redf * that->alphaf + data.redf * alf;
         that->rede = that->rede * that->alphaf + data.rede * alf +
            DBL_EPSILON;
         that->greenf = that->greenf * that->alphaf + data.greenf * alf;
         that->greene = that->greene * that->alphaf + data.greene * alf +
            DBL_EPSILON;
         that->bluef = that->bluef * that->alphaf + data.bluef * alf;
         that->bluee = that->bluee * that->alphaf + data.bluee * alf +
            DBL_EPSILON;
      }

      /* Remove the alpha type and set the alpha (not in that order.) */
      that->alphaf = 1;
      that->alphae = 0;
   }

   if (that->colour_type == PNG_COLOR_TYPE_RGB_ALPHA)
      that->colour_type = PNG_COLOR_TYPE_RGB;
   else if (that->colour_type == PNG_COLOR_TYPE_GRAY_ALPHA)
      that->colour_type = PNG_COLOR_TYPE_GRAY;
   /* PNG_COLOR_TYPE_PALETTE is not changed */

   this->next->mod(this->next, that, pp, display);
}

#define image_transform_png_set_background_add image_transform_default_add

#undef data
IT(background);
#undef PT
#define PT ITSTRUCT(background)
#endif /* PNG_READ_BACKGROUND_SUPPORTED */

/* png_set_quantize(png_structp, png_colorp palette, int num_palette,
 *    int maximum_colors, png_const_uint_16p histogram, int full_quantize)
 *
 * Very difficult to validate this!
 */
/*NOTE: TBD NYI */

/* The data layout transforms are handled by swapping our own channel data,
 * necessarily these need to happen at the end of the transform list because the
 * semantic of the channels changes after these are executed.  Some of these,
 * like set_shift and set_packing, can't be done at present because they change
 * the layout of the data at the sub-sample level so sample() won't get the
 * right answer.
 */
/* png_set_invert_alpha */
#ifdef PNG_READ_INVERT_ALPHA_SUPPORTED
/* Invert the alpha channel
 *
 *  png_set_invert_alpha(png_structrp png_ptr)
 */
static void
image_transform_png_set_invert_alpha_set(const image_transform *this,
    transform_display *that, png_structp pp, png_infop pi)
{
   png_set_invert_alpha(pp);
   this->next->set(this->next, that, pp, pi);
}

static void
image_transform_png_set_invert_alpha_mod(const image_transform *this,
    image_pixel *that, png_const_structp pp,
    const transform_display *display)
{
   if (that->colour_type & 4)
      that->alpha_inverted = 1;

   this->next->mod(this->next, that, pp, display);
}

static int
image_transform_png_set_invert_alpha_add(image_transform *this,
    const image_transform **that, png_byte colour_type, png_byte bit_depth)
{
   UNUSED(bit_depth)

   this->next = *that;
   *that = this;

   /* Only has an effect on pixels with alpha: */
   return (colour_type & 4) != 0;
}

IT(invert_alpha);
#undef PT
#define PT ITSTRUCT(invert_alpha)

#endif /* PNG_READ_INVERT_ALPHA_SUPPORTED */

/* png_set_bgr */
#ifdef PNG_READ_BGR_SUPPORTED
/* Swap R,G,B channels to order B,G,R.
 *
 *  png_set_bgr(png_structrp png_ptr)
 *
 * This only has an effect on RGB and RGBA pixels.
 */
static void
image_transform_png_set_bgr_set(const image_transform *this,
    transform_display *that, png_structp pp, png_infop pi)
{
   png_set_bgr(pp);
   this->next->set(this->next, that, pp, pi);
}

static void
image_transform_png_set_bgr_mod(const image_transform *this,
    image_pixel *that, png_const_structp pp,
    const transform_display *display)
{
   if (that->colour_type == PNG_COLOR_TYPE_RGB ||
       that->colour_type == PNG_COLOR_TYPE_RGBA)
       that->swap_rgb = 1;

   this->next->mod(this->next, that, pp, display);
}

static int
image_transform_png_set_bgr_add(image_transform *this,
    const image_transform **that, png_byte colour_type, png_byte bit_depth)
{
   UNUSED(bit_depth)

   this->next = *that;
   *that = this;

   return colour_type == PNG_COLOR_TYPE_RGB ||
       colour_type == PNG_COLOR_TYPE_RGBA;
}

IT(bgr);
#undef PT
#define PT ITSTRUCT(bgr)

#endif /* PNG_READ_BGR_SUPPORTED */

/* png_set_swap_alpha */
#ifdef PNG_READ_SWAP_ALPHA_SUPPORTED
/* Put the alpha channel first.
 *
 *  png_set_swap_alpha(png_structrp png_ptr)
 *
 * This only has an effect on GA and RGBA pixels.
 */
static void
image_transform_png_set_swap_alpha_set(const image_transform *this,
    transform_display *that, png_structp pp, png_infop pi)
{
   png_set_swap_alpha(pp);
   this->next->set(this->next, that, pp, pi);
}

static void
image_transform_png_set_swap_alpha_mod(const image_transform *this,
    image_pixel *that, png_const_structp pp,
    const transform_display *display)
{
   if (that->colour_type == PNG_COLOR_TYPE_GA ||
       that->colour_type == PNG_COLOR_TYPE_RGBA)
      that->alpha_first = 1;

   this->next->mod(this->next, that, pp, display);
}

static int
image_transform_png_set_swap_alpha_add(image_transform *this,
    const image_transform **that, png_byte colour_type, png_byte bit_depth)
{
   UNUSED(bit_depth)

   this->next = *that;
   *that = this;

   return colour_type == PNG_COLOR_TYPE_GA ||
       colour_type == PNG_COLOR_TYPE_RGBA;
}

IT(swap_alpha);
#undef PT
#define PT ITSTRUCT(swap_alpha)

#endif /* PNG_READ_SWAP_ALPHA_SUPPORTED */

/* png_set_swap */
#ifdef PNG_READ_SWAP_SUPPORTED
/* Byte swap 16-bit components.
 *
 *  png_set_swap(png_structrp png_ptr)
 */
static void
image_transform_png_set_swap_set(const image_transform *this,
    transform_display *that, png_structp pp, png_infop pi)
{
   png_set_swap(pp);
   this->next->set(this->next, that, pp, pi);
}

static void
image_transform_png_set_swap_mod(const image_transform *this,
    image_pixel *that, png_const_structp pp,
    const transform_display *display)
{
   if (that->bit_depth == 16)
      that->swap16 = 1;

   this->next->mod(this->next, that, pp, display);
}

static int
image_transform_png_set_swap_add(image_transform *this,
    const image_transform **that, png_byte colour_type, png_byte bit_depth)
{
   UNUSED(colour_type)

   this->next = *that;
   *that = this;

   return bit_depth == 16;
}

IT(swap);
#undef PT
#define PT ITSTRUCT(swap)

#endif /* PNG_READ_SWAP_SUPPORTED */

#ifdef PNG_READ_FILLER_SUPPORTED
/* Add a filler byte to 8-bit Gray or 24-bit RGB images.
 *
 *  png_set_filler, (png_structp png_ptr, png_uint_32 filler, int flags));
 *
 * Flags:
 *
 *  PNG_FILLER_BEFORE
 *  PNG_FILLER_AFTER
 */
#define data ITDATA(filler)
static struct
{
   png_uint_32 filler;
   int         flags;
} data;

static void
image_transform_png_set_filler_set(const image_transform *this,
    transform_display *that, png_structp pp, png_infop pi)
{
   /* Need a random choice for 'before' and 'after' as well as for the
    * filler.  The 'filler' value has all 32 bits set, but only bit_depth
    * will be used.  At this point we don't know bit_depth.
    */
   data.filler = random_u32();
   data.flags = random_choice();

   png_set_filler(pp, data.filler, data.flags);

   /* The standard display handling stuff also needs to know that
    * there is a filler, so set that here.
    */
   that->this.filler = 1;

   this->next->set(this->next, that, pp, pi);
}

static void
image_transform_png_set_filler_mod(const image_transform *this,
    image_pixel *that, png_const_structp pp,
    const transform_display *display)
{
   if (that->bit_depth >= 8 &&
       (that->colour_type == PNG_COLOR_TYPE_RGB ||
        that->colour_type == PNG_COLOR_TYPE_GRAY))
   {
      const unsigned int max = (1U << that->bit_depth)-1;
      that->alpha = data.filler & max;
      that->alphaf = ((double)that->alpha) / max;
      that->alphae = 0;

      /* The filler has been stored in the alpha channel, we must record
       * that this has been done for the checking later on, the color
       * type is faked to have an alpha channel, but libpng won't report
       * this; the app has to know the extra channel is there and this
       * was recording in standard_display::filler above.
       */
      that->colour_type |= 4; /* alpha added */
      that->alpha_first = data.flags == PNG_FILLER_BEFORE;
   }

   this->next->mod(this->next, that, pp, display);
}

static int
image_transform_png_set_filler_add(image_transform *this,
    const image_transform **that, png_byte colour_type, png_byte bit_depth)
{
   this->next = *that;
   *that = this;

   return bit_depth >= 8 && (colour_type == PNG_COLOR_TYPE_RGB ||
           colour_type == PNG_COLOR_TYPE_GRAY);
}

#undef data
IT(filler);
#undef PT
#define PT ITSTRUCT(filler)

/* png_set_add_alpha, (png_structp png_ptr, png_uint_32 filler, int flags)); */
/* Add an alpha byte to 8-bit Gray or 24-bit RGB images. */
#define data ITDATA(add_alpha)
static struct
{
   png_uint_32 filler;
   int         flags;
} data;

static void
image_transform_png_set_add_alpha_set(const image_transform *this,
    transform_display *that, png_structp pp, png_infop pi)
{
   /* Need a random choice for 'before' and 'after' as well as for the
    * filler.  The 'filler' value has all 32 bits set, but only bit_depth
    * will be used.  At this point we don't know bit_depth.
    */
   data.filler = random_u32();
   data.flags = random_choice();

   png_set_add_alpha(pp, data.filler, data.flags);
   this->next->set(this->next, that, pp, pi);
}

static void
image_transform_png_set_add_alpha_mod(const image_transform *this,
    image_pixel *that, png_const_structp pp,
    const transform_display *display)
{
   if (that->bit_depth >= 8 &&
       (that->colour_type == PNG_COLOR_TYPE_RGB ||
        that->colour_type == PNG_COLOR_TYPE_GRAY))
   {
      const unsigned int max = (1U << that->bit_depth)-1;
      that->alpha = data.filler & max;
      that->alphaf = ((double)that->alpha) / max;
      that->alphae = 0;

      that->colour_type |= 4; /* alpha added */
      that->alpha_first = data.flags == PNG_FILLER_BEFORE;
   }

   this->next->mod(this->next, that, pp, display);
}

static int
image_transform_png_set_add_alpha_add(image_transform *this,
    const image_transform **that, png_byte colour_type, png_byte bit_depth)
{
   this->next = *that;
   *that = this;

   return bit_depth >= 8 && (colour_type == PNG_COLOR_TYPE_RGB ||
           colour_type == PNG_COLOR_TYPE_GRAY);
}

#undef data
IT(add_alpha);
#undef PT
#define PT ITSTRUCT(add_alpha)

#endif /* PNG_READ_FILLER_SUPPORTED */

/* png_set_packing */
#ifdef PNG_READ_PACK_SUPPORTED
/* Use 1 byte per pixel in 1, 2, or 4-bit depth files.
 *
 *  png_set_packing(png_structrp png_ptr)
 *
 * This should only affect grayscale and palette images with less than 8 bits
 * per pixel.
 */
static void
image_transform_png_set_packing_set(const image_transform *this,
    transform_display *that, png_structp pp, png_infop pi)
{
   png_set_packing(pp);
   that->unpacked = 1;
   this->next->set(this->next, that, pp, pi);
}

static void
image_transform_png_set_packing_mod(const image_transform *this,
    image_pixel *that, png_const_structp pp,
    const transform_display *display)
{
   /* The general expand case depends on what the colour type is,
    * low bit-depth pixel values are unpacked into bytes without
    * scaling, so sample_depth is not changed.
    */
   if (that->bit_depth < 8) /* grayscale or palette */
      that->bit_depth = 8;

   this->next->mod(this->next, that, pp, display);
}

static int
image_transform_png_set_packing_add(image_transform *this,
    const image_transform **that, png_byte colour_type, png_byte bit_depth)
{
   UNUSED(colour_type)

   this->next = *that;
   *that = this;

   /* Nothing should happen unless the bit depth is less than 8: */
   return bit_depth < 8;
}

IT(packing);
#undef PT
#define PT ITSTRUCT(packing)

#endif /* PNG_READ_PACK_SUPPORTED */

/* png_set_packswap */
#ifdef PNG_READ_PACKSWAP_SUPPORTED
/* Swap pixels packed into bytes; reverses the order on screen so that
 * the high order bits correspond to the rightmost pixels.
 *
 *  png_set_packswap(png_structrp png_ptr)
 */
static void
image_transform_png_set_packswap_set(const image_transform *this,
    transform_display *that, png_structp pp, png_infop pi)
{
   png_set_packswap(pp);
   that->this.littleendian = 1;
   this->next->set(this->next, that, pp, pi);
}

static void
image_transform_png_set_packswap_mod(const image_transform *this,
    image_pixel *that, png_const_structp pp,
    const transform_display *display)
{
   if (that->bit_depth < 8)
      that->littleendian = 1;

   this->next->mod(this->next, that, pp, display);
}

static int
image_transform_png_set_packswap_add(image_transform *this,
    const image_transform **that, png_byte colour_type, png_byte bit_depth)
{
   UNUSED(colour_type)

   this->next = *that;
   *that = this;

   return bit_depth < 8;
}

IT(packswap);
#undef PT
#define PT ITSTRUCT(packswap)

#endif /* PNG_READ_PACKSWAP_SUPPORTED */


/* png_set_invert_mono */
#ifdef PNG_READ_INVERT_MONO_SUPPORTED
/* Invert the gray channel
 *
 *  png_set_invert_mono(png_structrp png_ptr)
 */
static void
image_transform_png_set_invert_mono_set(const image_transform *this,
    transform_display *that, png_structp pp, png_infop pi)
{
   png_set_invert_mono(pp);
   this->next->set(this->next, that, pp, pi);
}

static void
image_transform_png_set_invert_mono_mod(const image_transform *this,
    image_pixel *that, png_const_structp pp,
    const transform_display *display)
{
   if (that->colour_type & 4)
      that->mono_inverted = 1;

   this->next->mod(this->next, that, pp, display);
}

static int
image_transform_png_set_invert_mono_add(image_transform *this,
    const image_transform **that, png_byte colour_type, png_byte bit_depth)
{
   UNUSED(bit_depth)

   this->next = *that;
   *that = this;

   /* Only has an effect on pixels with no colour: */
   return (colour_type & 2) == 0;
}

IT(invert_mono);
#undef PT
#define PT ITSTRUCT(invert_mono)

#endif /* PNG_READ_INVERT_MONO_SUPPORTED */

#ifdef PNG_READ_SHIFT_SUPPORTED
/* png_set_shift(png_structp, png_const_color_8p true_bits)
 *
 * The output pixels will be shifted by the given true_bits
 * values.
 */
#define data ITDATA(shift)
static png_color_8 data;

static void
image_transform_png_set_shift_set(const image_transform *this,
    transform_display *that, png_structp pp, png_infop pi)
{
   /* Get a random set of shifts.  The shifts need to do something
    * to test the transform, so they are limited to the bit depth
    * of the input image.  Notice that in the following the 'gray'
    * field is randomized independently.  This acts as a check that
    * libpng does use the correct field.
    */
   const unsigned int depth = that->this.bit_depth;

   data.red = (png_byte)/*SAFE*/(random_mod(depth)+1);
   data.green = (png_byte)/*SAFE*/(random_mod(depth)+1);
   data.blue = (png_byte)/*SAFE*/(random_mod(depth)+1);
   data.gray = (png_byte)/*SAFE*/(random_mod(depth)+1);
   data.alpha = (png_byte)/*SAFE*/(random_mod(depth)+1);

   png_set_shift(pp, &data);
   this->next->set(this->next, that, pp, pi);
}

static void
image_transform_png_set_shift_mod(const image_transform *this,
    image_pixel *that, png_const_structp pp,
    const transform_display *display)
{
   /* Copy the correct values into the sBIT fields, libpng does not do
    * anything to palette data:
    */
   if (that->colour_type != PNG_COLOR_TYPE_PALETTE)
   {
       that->sig_bits = 1;

       /* The sBIT fields are reset to the values previously sent to
        * png_set_shift according to the colour type.
        * does.
        */
       if (that->colour_type & 2) /* RGB channels */
       {
          that->red_sBIT = data.red;
          that->green_sBIT = data.green;
          that->blue_sBIT = data.blue;
       }

       else /* One grey channel */
          that->red_sBIT = that->green_sBIT = that->blue_sBIT = data.gray;

       that->alpha_sBIT = data.alpha;
   }

   this->next->mod(this->next, that, pp, display);
}

static int
image_transform_png_set_shift_add(image_transform *this,
    const image_transform **that, png_byte colour_type, png_byte bit_depth)
{
   UNUSED(bit_depth)

   this->next = *that;
   *that = this;

   return colour_type != PNG_COLOR_TYPE_PALETTE;
}

IT(shift);
#undef PT
#define PT ITSTRUCT(shift)

#endif /* PNG_READ_SHIFT_SUPPORTED */

#ifdef THIS_IS_THE_PROFORMA
static void
image_transform_png_set_@_set(const image_transform *this,
    transform_display *that, png_structp pp, png_infop pi)
{
   png_set_@(pp);
   this->next->set(this->next, that, pp, pi);
}

static void
image_transform_png_set_@_mod(const image_transform *this,
    image_pixel *that, png_const_structp pp,
    const transform_display *display)
{
   this->next->mod(this->next, that, pp, display);
}

static int
image_transform_png_set_@_add(image_transform *this,
    const image_transform **that, png_byte colour_type, png_byte bit_depth)
{
   this->next = *that;
   *that = this;

   return 1;
}

IT(@);
#endif


/* This may just be 'end' if all the transforms are disabled! */
static image_transform *const image_transform_first = &PT;

static void
transform_enable(const char *name)
{
   /* Everything starts out enabled, so if we see an 'enable' disabled
    * everything else the first time round.
    */
   static int all_disabled = 0;
   int found_it = 0;
   image_transform *list = image_transform_first;

   while (list != &image_transform_end)
   {
      if (strcmp(list->name, name) == 0)
      {
         list->enable = 1;
         found_it = 1;
      }
      else if (!all_disabled)
         list->enable = 0;

      list = list->list;
   }

   all_disabled = 1;

   if (!found_it)
   {
      fprintf(stderr, "pngvalid: --transform-enable=%s: unknown transform\n",
         name);
      exit(99);
   }
}

static void
transform_disable(const char *name)
{
   image_transform *list = image_transform_first;

   while (list != &image_transform_end)
   {
      if (strcmp(list->name, name) == 0)
      {
         list->enable = 0;
         return;
      }

      list = list->list;
   }

   fprintf(stderr, "pngvalid: --transform-disable=%s: unknown transform\n",
      name);
   exit(99);
}

static void
image_transform_reset_count(void)
{
   image_transform *next = image_transform_first;
   int count = 0;

   while (next != &image_transform_end)
   {
      next->local_use = 0;
      next->next = 0;
      next = next->list;
      ++count;
   }

   /* This can only happen if we every have more than 32 transforms (excluding
    * the end) in the list.
    */
   if (count > 32) abort();
}

static int
image_transform_test_counter(png_uint_32 counter, unsigned int max)
{
   /* Test the list to see if there is any point contining, given a current
    * counter and a 'max' value.
    */
   image_transform *next = image_transform_first;

   while (next != &image_transform_end)
   {
      /* For max 0 or 1 continue until the counter overflows: */
      counter >>= 1;

      /* Continue if any entry hasn't reacked the max. */
      if (max > 1 && next->local_use < max)
         return 1;
      next = next->list;
   }

   return max <= 1 && counter == 0;
}

static png_uint_32
image_transform_add(const image_transform **this, unsigned int max,
   png_uint_32 counter, char *name, size_t sizeof_name, size_t *pos,
   png_byte colour_type, png_byte bit_depth)
{
   for (;;) /* until we manage to add something */
   {
      png_uint_32 mask;
      image_transform *list;

      /* Find the next counter value, if the counter is zero this is the start
       * of the list.  This routine always returns the current counter (not the
       * next) so it returns 0 at the end and expects 0 at the beginning.
       */
      if (counter == 0) /* first time */
      {
         image_transform_reset_count();
         if (max <= 1)
            counter = 1;
         else
            counter = random_32();
      }
      else /* advance the counter */
      {
         switch (max)
         {
            case 0:  ++counter; break;
            case 1:  counter <<= 1; break;
            default: counter = random_32(); break;
         }
      }

      /* Now add all these items, if possible */
      *this = &image_transform_end;
      list = image_transform_first;
      mask = 1;

      /* Go through the whole list adding anything that the counter selects: */
      while (list != &image_transform_end)
      {
         if ((counter & mask) != 0 && list->enable &&
             (max == 0 || list->local_use < max))
         {
            /* Candidate to add: */
            if (list->add(list, this, colour_type, bit_depth) || max == 0)
            {
               /* Added, so add to the name too. */
               *pos = safecat(name, sizeof_name, *pos, " +");
               *pos = safecat(name, sizeof_name, *pos, list->name);
            }

            else
            {
               /* Not useful and max>0, so remove it from *this: */
               *this = list->next;
               list->next = 0;

               /* And, since we know it isn't useful, stop it being added again
                * in this run:
                */
               list->local_use = max;
            }
         }

         mask <<= 1;
         list = list->list;
      }

      /* Now if anything was added we have something to do. */
      if (*this != &image_transform_end)
         return counter;

      /* Nothing added, but was there anything in there to add? */
      if (!image_transform_test_counter(counter, max))
         return 0;
   }
}

static void
perform_transform_test(png_modifier *pm)
{
   png_byte colour_type = 0;
   png_byte bit_depth = 0;
   unsigned int palette_number = 0;

   while (next_format(&colour_type, &bit_depth, &palette_number, pm->test_lbg,
            pm->test_tRNS))
   {
      png_uint_32 counter = 0;
      size_t base_pos;
      char name[64];

      base_pos = safecat(name, sizeof name, 0, "transform:");

      for (;;)
      {
         size_t pos = base_pos;
         const image_transform *list = 0;

         /* 'max' is currently hardwired to '1'; this should be settable on the
          * command line.
          */
         counter = image_transform_add(&list, 1/*max*/, counter,
            name, sizeof name, &pos, colour_type, bit_depth);

         if (counter == 0)
            break;

         /* The command line can change this to checking interlaced images. */
         do
         {
            pm->repeat = 0;
            transform_test(pm, FILEID(colour_type, bit_depth, palette_number,
               pm->interlace_type, 0, 0, 0), list, name);

            if (fail(pm))
               return;
         }
         while (pm->repeat);
      }
   }
}
#endif /* PNG_READ_TRANSFORMS_SUPPORTED */

/********************************* GAMMA TESTS ********************************/
#ifdef PNG_READ_GAMMA_SUPPORTED
/* Reader callbacks and implementations, where they differ from the standard
 * ones.
 */
typedef struct gamma_display
{
   standard_display this;

   /* Parameters */
   png_modifier*    pm;
   double           file_gamma;
   double           screen_gamma;
   double           background_gamma;
   png_byte         sbit;
   int              threshold_test;
   int              use_input_precision;
   int              scale16;
   int              expand16;
   int              do_background;
   png_color_16     background_color;

   /* Local variables */
   double       maxerrout;
   double       maxerrpc;
   double       maxerrabs;
} gamma_display;

#define ALPHA_MODE_OFFSET 4

static void
gamma_display_init(gamma_display *dp, png_modifier *pm, png_uint_32 id,
    double file_gamma, double screen_gamma, png_byte sbit, int threshold_test,
    int use_input_precision, int scale16, int expand16,
    int do_background, const png_color_16 *pointer_to_the_background_color,
    double background_gamma)
{
   /* Standard fields */
   standard_display_init(&dp->this, &pm->this, id, do_read_interlace,
      pm->use_update_info);

   /* Parameter fields */
   dp->pm = pm;
   dp->file_gamma = file_gamma;
   dp->screen_gamma = screen_gamma;
   dp->background_gamma = background_gamma;
   dp->sbit = sbit;
   dp->threshold_test = threshold_test;
   dp->use_input_precision = use_input_precision;
   dp->scale16 = scale16;
   dp->expand16 = expand16;
   dp->do_background = do_background;
   if (do_background && pointer_to_the_background_color != 0)
      dp->background_color = *pointer_to_the_background_color;
   else
      memset(&dp->background_color, 0, sizeof dp->background_color);

   /* Local variable fields */
   dp->maxerrout = dp->maxerrpc = dp->maxerrabs = 0;
}

static void
gamma_info_imp(gamma_display *dp, png_structp pp, png_infop pi)
{
   /* Reuse the standard stuff as appropriate. */
   standard_info_part1(&dp->this, pp, pi);

   /* If requested strip 16 to 8 bits - this is handled automagically below
    * because the output bit depth is read from the library.  Note that there
    * are interactions with sBIT but, internally, libpng makes sbit at most
    * PNG_MAX_GAMMA_8 prior to 1.7 when doing the following.
    */
   if (dp->scale16)
#     ifdef PNG_READ_SCALE_16_TO_8_SUPPORTED
         png_set_scale_16(pp);
#     else
         /* The following works both in 1.5.4 and earlier versions: */
#        ifdef PNG_READ_16_TO_8_SUPPORTED
            png_set_strip_16(pp);
#        else
            png_error(pp, "scale16 (16 to 8 bit conversion) not supported");
#        endif
#     endif

   if (dp->expand16)
#     ifdef PNG_READ_EXPAND_16_SUPPORTED
         png_set_expand_16(pp);
#     else
         png_error(pp, "expand16 (8 to 16 bit conversion) not supported");
#     endif

   if (dp->do_background >= ALPHA_MODE_OFFSET)
   {
#     ifdef PNG_READ_ALPHA_MODE_SUPPORTED
      {
         /* This tests the alpha mode handling, if supported. */
         int mode = dp->do_background - ALPHA_MODE_OFFSET;

         /* The gamma value is the output gamma, and is in the standard,
          * non-inverted, represenation.  It provides a default for the PNG file
          * gamma, but since the file has a gAMA chunk this does not matter.
          */
         const double sg = dp->screen_gamma;
#        ifndef PNG_FLOATING_POINT_SUPPORTED
            const png_fixed_point g = fix(sg);
#        endif

#        ifdef PNG_FLOATING_POINT_SUPPORTED
            png_set_alpha_mode(pp, mode, sg);
#        else
            png_set_alpha_mode_fixed(pp, mode, g);
#        endif

         /* However, for the standard Porter-Duff algorithm the output defaults
          * to be linear, so if the test requires non-linear output it must be
          * corrected here.
          */
         if (mode == PNG_ALPHA_STANDARD && sg != 1)
         {
#           ifdef PNG_FLOATING_POINT_SUPPORTED
               png_set_gamma(pp, sg, dp->file_gamma);
#           else
               png_fixed_point f = fix(dp->file_gamma);
               png_set_gamma_fixed(pp, g, f);
#           endif
         }
      }
#     else
         png_error(pp, "alpha mode handling not supported");
#     endif
   }

   else
   {
      /* Set up gamma processing. */
#     ifdef PNG_FLOATING_POINT_SUPPORTED
         png_set_gamma(pp, dp->screen_gamma, dp->file_gamma);
#     else
      {
         png_fixed_point s = fix(dp->screen_gamma);
         png_fixed_point f = fix(dp->file_gamma);
         png_set_gamma_fixed(pp, s, f);
      }
#     endif

      if (dp->do_background)
      {
#     ifdef PNG_READ_BACKGROUND_SUPPORTED
         /* NOTE: this assumes the caller provided the correct background gamma!
          */
         const double bg = dp->background_gamma;
#        ifndef PNG_FLOATING_POINT_SUPPORTED
            const png_fixed_point g = fix(bg);
#        endif

#        ifdef PNG_FLOATING_POINT_SUPPORTED
            png_set_background(pp, &dp->background_color, dp->do_background,
               0/*need_expand*/, bg);
#        else
            png_set_background_fixed(pp, &dp->background_color,
               dp->do_background, 0/*need_expand*/, g);
#        endif
#     else
         png_error(pp, "png_set_background not supported");
#     endif
      }
   }

   {
      int i = dp->this.use_update_info;
      /* Always do one call, even if use_update_info is 0. */
      do
         png_read_update_info(pp, pi);
      while (--i > 0);
   }

   /* Now we may get a different cbRow: */
   standard_info_part2(&dp->this, pp, pi, 1 /*images*/);
}

static void PNGCBAPI
gamma_info(png_structp pp, png_infop pi)
{
   gamma_info_imp(voidcast(gamma_display*, png_get_progressive_ptr(pp)), pp,
      pi);
}

/* Validate a single component value - the routine gets the input and output
 * sample values as unscaled PNG component values along with a cache of all the
 * information required to validate the values.
 */
typedef struct validate_info
{
   png_const_structp  pp;
   gamma_display *dp;
   png_byte sbit;
   int use_input_precision;
   int do_background;
   int scale16;
   unsigned int sbit_max;
   unsigned int isbit_shift;
   unsigned int outmax;

   double gamma_correction; /* Overall correction required. */
   double file_inverse;     /* Inverse of file gamma. */
   double screen_gamma;
   double screen_inverse;   /* Inverse of screen gamma. */

   double background_red;   /* Linear background value, red or gray. */
   double background_green;
   double background_blue;

   double maxabs;
   double maxpc;
   double maxcalc;
   double maxout;
   double maxout_total;     /* Total including quantization error */
   double outlog;
   int    outquant;
}
validate_info;

static void
init_validate_info(validate_info *vi, gamma_display *dp, png_const_structp pp,
    int in_depth, int out_depth)
{
   const unsigned int outmax = (1U<<out_depth)-1;

   vi->pp = pp;
   vi->dp = dp;

   if (dp->sbit > 0 && dp->sbit < in_depth)
   {
      vi->sbit = dp->sbit;
      vi->isbit_shift = in_depth - dp->sbit;
   }

   else
   {
      vi->sbit = (png_byte)in_depth;
      vi->isbit_shift = 0;
   }

   vi->sbit_max = (1U << vi->sbit)-1;

   /* This mimics the libpng threshold test, '0' is used to prevent gamma
    * correction in the validation test.
    */
   vi->screen_gamma = dp->screen_gamma;
   if (fabs(vi->screen_gamma-1) < PNG_GAMMA_THRESHOLD)
      vi->screen_gamma = vi->screen_inverse = 0;
   else
      vi->screen_inverse = 1/vi->screen_gamma;

   vi->use_input_precision = dp->use_input_precision;
   vi->outmax = outmax;
   vi->maxabs = abserr(dp->pm, in_depth, out_depth);
   vi->maxpc = pcerr(dp->pm, in_depth, out_depth);
   vi->maxcalc = calcerr(dp->pm, in_depth, out_depth);
   vi->maxout = outerr(dp->pm, in_depth, out_depth);
   vi->outquant = output_quantization_factor(dp->pm, in_depth, out_depth);
   vi->maxout_total = vi->maxout + vi->outquant * .5;
   vi->outlog = outlog(dp->pm, in_depth, out_depth);

   if ((dp->this.colour_type & PNG_COLOR_MASK_ALPHA) != 0 ||
      (dp->this.colour_type == 3 && dp->this.is_transparent) ||
      ((dp->this.colour_type == 0 || dp->this.colour_type == 2) &&
       dp->this.has_tRNS))
   {
      vi->do_background = dp->do_background;

      if (vi->do_background != 0)
      {
         const double bg_inverse = 1/dp->background_gamma;
         double r, g, b;

         /* Caller must at least put the gray value into the red channel */
         r = dp->background_color.red; r /= outmax;
         g = dp->background_color.green; g /= outmax;
         b = dp->background_color.blue; b /= outmax;

#     if 0
         /* libpng doesn't do this optimization, if we do pngvalid will fail.
          */
         if (fabs(bg_inverse-1) >= PNG_GAMMA_THRESHOLD)
#     endif
         {
            r = pow(r, bg_inverse);
            g = pow(g, bg_inverse);
            b = pow(b, bg_inverse);
         }

         vi->background_red = r;
         vi->background_green = g;
         vi->background_blue = b;
      }
   }
   else /* Do not expect any background processing */
      vi->do_background = 0;

   if (vi->do_background == 0)
      vi->background_red = vi->background_green = vi->background_blue = 0;

   vi->gamma_correction = 1/(dp->file_gamma*dp->screen_gamma);
   if (fabs(vi->gamma_correction-1) < PNG_GAMMA_THRESHOLD)
      vi->gamma_correction = 0;

   vi->file_inverse = 1/dp->file_gamma;
   if (fabs(vi->file_inverse-1) < PNG_GAMMA_THRESHOLD)
      vi->file_inverse = 0;

   vi->scale16 = dp->scale16;
}

/* This function handles composition of a single non-alpha component.  The
 * argument is the input sample value, in the range 0..1, and the alpha value.
 * The result is the composed, linear, input sample.  If alpha is less than zero
 * this is the alpha component and the function should not be called!
 */
static double
gamma_component_compose(int do_background, double input_sample, double alpha,
   double background, int *compose)
{
   switch (do_background)
   {
#ifdef PNG_READ_BACKGROUND_SUPPORTED
      case PNG_BACKGROUND_GAMMA_SCREEN:
      case PNG_BACKGROUND_GAMMA_FILE:
      case PNG_BACKGROUND_GAMMA_UNIQUE:
         /* Standard PNG background processing. */
         if (alpha < 1)
         {
            if (alpha > 0)
            {
               input_sample = input_sample * alpha + background * (1-alpha);
               if (compose != NULL)
                  *compose = 1;
            }

            else
               input_sample = background;
         }
         break;
#endif

#ifdef PNG_READ_ALPHA_MODE_SUPPORTED
      case ALPHA_MODE_OFFSET + PNG_ALPHA_STANDARD:
      case ALPHA_MODE_OFFSET + PNG_ALPHA_BROKEN:
         /* The components are premultiplied in either case and the output is
          * gamma encoded (to get standard Porter-Duff we expect the output
          * gamma to be set to 1.0!)
          */
      case ALPHA_MODE_OFFSET + PNG_ALPHA_OPTIMIZED:
         /* The optimization is that the partial-alpha entries are linear
          * while the opaque pixels are gamma encoded, but this only affects the
          * output encoding.
          */
         if (alpha < 1)
         {
            if (alpha > 0)
            {
               input_sample *= alpha;
               if (compose != NULL)
                  *compose = 1;
            }

            else
               input_sample = 0;
         }
         break;
#endif

      default:
         /* Standard cases where no compositing is done (so the component
          * value is already correct.)
          */
         UNUSED(alpha)
         UNUSED(background)
         UNUSED(compose)
         break;
   }

   return input_sample;
}

/* This API returns the encoded *input* component, in the range 0..1 */
static double
gamma_component_validate(const char *name, const validate_info *vi,
    const unsigned int id, const unsigned int od,
    const double alpha /* <0 for the alpha channel itself */,
    const double background /* component background value */)
{
   const unsigned int isbit = id >> vi->isbit_shift;
   const unsigned int sbit_max = vi->sbit_max;
   const unsigned int outmax = vi->outmax;
   const int do_background = vi->do_background;

   double i;

   /* First check on the 'perfect' result obtained from the digitized input
    * value, id, and compare this against the actual digitized result, 'od'.
    * 'i' is the input result in the range 0..1:
    */
   i = isbit; i /= sbit_max;

   /* Check for the fast route: if we don't do any background composition or if
    * this is the alpha channel ('alpha' < 0) or if the pixel is opaque then
    * just use the gamma_correction field to correct to the final output gamma.
    */
   if (alpha == 1 /* opaque pixel component */ || !do_background
#ifdef PNG_READ_ALPHA_MODE_SUPPORTED
      || do_background == ALPHA_MODE_OFFSET + PNG_ALPHA_PNG
#endif
      || (alpha < 0 /* alpha channel */
#ifdef PNG_READ_ALPHA_MODE_SUPPORTED
      && do_background != ALPHA_MODE_OFFSET + PNG_ALPHA_BROKEN
#endif
      ))
   {
      /* Then get the gamma corrected version of 'i' and compare to 'od', any
       * error less than .5 is insignificant - just quantization of the output
       * value to the nearest digital value (nevertheless the error is still
       * recorded - it's interesting ;-)
       */
      double encoded_sample = i;
      double encoded_error;

      /* alpha less than 0 indicates the alpha channel, which is always linear
       */
      if (alpha >= 0 && vi->gamma_correction > 0)
         encoded_sample = pow(encoded_sample, vi->gamma_correction);
      encoded_sample *= outmax;

      encoded_error = fabs(od-encoded_sample);

      if (encoded_error > vi->dp->maxerrout)
         vi->dp->maxerrout = encoded_error;

      if (encoded_error < vi->maxout_total && encoded_error < vi->outlog)
         return i;
   }

   /* The slow route - attempt to do linear calculations. */
   /* There may be an error, or background processing is required, so calculate
    * the actual sample values - unencoded light intensity values.  Note that in
    * practice these are not completely unencoded because they include a
    * 'viewing correction' to decrease or (normally) increase the perceptual
    * contrast of the image.  There's nothing we can do about this - we don't
    * know what it is - so assume the unencoded value is perceptually linear.
    */
   {
      double input_sample = i; /* In range 0..1 */
      double output, error, encoded_sample, encoded_error;
      double es_lo, es_hi;
      int compose = 0;           /* Set to one if composition done */
      int output_is_encoded;     /* Set if encoded to screen gamma */
      int log_max_error = 1;     /* Check maximum error values */
      png_const_charp pass = 0;  /* Reason test passes (or 0 for fail) */

      /* Convert to linear light (with the above caveat.)  The alpha channel is
       * already linear.
       */
      if (alpha >= 0)
      {
         int tcompose;

         if (vi->file_inverse > 0)
            input_sample = pow(input_sample, vi->file_inverse);

         /* Handle the compose processing: */
         tcompose = 0;
         input_sample = gamma_component_compose(do_background, input_sample,
            alpha, background, &tcompose);

         if (tcompose)
            compose = 1;
      }

      /* And similarly for the output value, but we need to check the background
       * handling to linearize it correctly.
       */
      output = od;
      output /= outmax;

      output_is_encoded = vi->screen_gamma > 0;

      if (alpha < 0) /* The alpha channel */
      {
#ifdef PNG_READ_ALPHA_MODE_SUPPORTED
         if (do_background != ALPHA_MODE_OFFSET + PNG_ALPHA_BROKEN)
#endif
         {
            /* In all other cases the output alpha channel is linear already,
             * don't log errors here, they are much larger in linear data.
             */
            output_is_encoded = 0;
            log_max_error = 0;
         }
      }

#ifdef PNG_READ_ALPHA_MODE_SUPPORTED
      else /* A component */
      {
         if (do_background == ALPHA_MODE_OFFSET + PNG_ALPHA_OPTIMIZED &&
            alpha < 1) /* the optimized case - linear output */
         {
            if (alpha > 0) log_max_error = 0;
            output_is_encoded = 0;
         }
      }
#endif

      if (output_is_encoded)
         output = pow(output, vi->screen_gamma);

      /* Calculate (or recalculate) the encoded_sample value and repeat the
       * check above (unnecessary if we took the fast route, but harmless.)
       */
      encoded_sample = input_sample;
      if (output_is_encoded)
         encoded_sample = pow(encoded_sample, vi->screen_inverse);
      encoded_sample *= outmax;

      encoded_error = fabs(od-encoded_sample);

      /* Don't log errors in the alpha channel, or the 'optimized' case,
       * neither are significant to the overall perception.
       */
      if (log_max_error && encoded_error > vi->dp->maxerrout)
         vi->dp->maxerrout = encoded_error;

      if (encoded_error < vi->maxout_total)
      {
         if (encoded_error < vi->outlog)
            return i;

         /* Test passed but error is bigger than the log limit, record why the
          * test passed:
          */
         pass = "less than maxout:\n";
      }

      /* i: the original input value in the range 0..1
       *
       * pngvalid calculations:
       *  input_sample: linear result; i linearized and composed, range 0..1
       *  encoded_sample: encoded result; input_sample scaled to ouput bit depth
       *
       * libpng calculations:
       *  output: linear result; od scaled to 0..1 and linearized
       *  od: encoded result from libpng
       */

      /* Now we have the numbers for real errors, both absolute values as as a
       * percentage of the correct value (output):
       */
      error = fabs(input_sample-output);

      if (log_max_error && error > vi->dp->maxerrabs)
         vi->dp->maxerrabs = error;

      /* The following is an attempt to ignore the tendency of quantization to
       * dominate the percentage errors for lower result values:
       */
      if (log_max_error && input_sample > .5)
      {
         double percentage_error = error/input_sample;
         if (percentage_error > vi->dp->maxerrpc)
            vi->dp->maxerrpc = percentage_error;
      }

      /* Now calculate the digitization limits for 'encoded_sample' using the
       * 'max' values.  Note that maxout is in the encoded space but maxpc and
       * maxabs are in linear light space.
       *
       * First find the maximum error in linear light space, range 0..1:
       */
      {
         double tmp = input_sample * vi->maxpc;
         if (tmp < vi->maxabs) tmp = vi->maxabs;
         /* If 'compose' is true the composition was done in linear space using
          * integer arithmetic.  This introduces an extra error of +/- 0.5 (at
          * least) in the integer space used.  'maxcalc' records this, taking
          * into account the possibility that even for 16 bit output 8 bit space
          * may have been used.
          */
         if (compose && tmp < vi->maxcalc) tmp = vi->maxcalc;

         /* The 'maxout' value refers to the encoded result, to compare with
          * this encode input_sample adjusted by the maximum error (tmp) above.
          */
         es_lo = encoded_sample - vi->maxout;

         if (es_lo > 0 && input_sample-tmp > 0)
         {
            double low_value = input_sample-tmp;
            if (output_is_encoded)
               low_value = pow(low_value, vi->screen_inverse);
            low_value *= outmax;
            if (low_value < es_lo) es_lo = low_value;

            /* Quantize this appropriately: */
            es_lo = ceil(es_lo / vi->outquant - .5) * vi->outquant;
         }

         else
            es_lo = 0;

         es_hi = encoded_sample + vi->maxout;

         if (es_hi < outmax && input_sample+tmp < 1)
         {
            double high_value = input_sample+tmp;
            if (output_is_encoded)
               high_value = pow(high_value, vi->screen_inverse);
            high_value *= outmax;
            if (high_value > es_hi) es_hi = high_value;

            es_hi = floor(es_hi / vi->outquant + .5) * vi->outquant;
         }

         else
            es_hi = outmax;
      }

      /* The primary test is that the final encoded value returned by the
       * library should be between the two limits (inclusive) that were
       * calculated above.
       */
      if (od >= es_lo && od <= es_hi)
      {
         /* The value passes, but we may need to log the information anyway. */
         if (encoded_error < vi->outlog)
            return i;

         if (pass == 0)
            pass = "within digitization limits:\n";
      }

      {
         /* There has been an error in processing, or we need to log this
          * value.
          */
         double is_lo, is_hi;

         /* pass is set at this point if either of the tests above would have
          * passed.  Don't do these additional tests here - just log the
          * original [es_lo..es_hi] values.
          */
         if (pass == 0 && vi->use_input_precision && vi->dp->sbit)
         {
            /* Ok, something is wrong - this actually happens in current libpng
             * 16-to-8 processing.  Assume that the input value (id, adjusted
             * for sbit) can be anywhere between value-.5 and value+.5 - quite a
             * large range if sbit is low.
             *
             * NOTE: at present because the libpng gamma table stuff has been
             * changed to use a rounding algorithm to correct errors in 8-bit
             * calculations the precise sbit calculation (a shift) has been
             * lost.  This can result in up to a +/-1 error in the presence of
             * an sbit less than the bit depth.
             */
#           if PNG_LIBPNG_VER < 10700
#              define SBIT_ERROR .5
#           else
#              define SBIT_ERROR 1.
#           endif
            double tmp = (isbit - SBIT_ERROR)/sbit_max;

            if (tmp <= 0)
               tmp = 0;

            else if (alpha >= 0 && vi->file_inverse > 0 && tmp < 1)
               tmp = pow(tmp, vi->file_inverse);

            tmp = gamma_component_compose(do_background, tmp, alpha, background,
               NULL);

            if (output_is_encoded && tmp > 0 && tmp < 1)
               tmp = pow(tmp, vi->screen_inverse);

            is_lo = ceil(outmax * tmp - vi->maxout_total);

            if (is_lo < 0)
               is_lo = 0;

            tmp = (isbit + SBIT_ERROR)/sbit_max;

            if (tmp >= 1)
               tmp = 1;

            else if (alpha >= 0 && vi->file_inverse > 0 && tmp < 1)
               tmp = pow(tmp, vi->file_inverse);

            tmp = gamma_component_compose(do_background, tmp, alpha, background,
               NULL);

            if (output_is_encoded && tmp > 0 && tmp < 1)
               tmp = pow(tmp, vi->screen_inverse);

            is_hi = floor(outmax * tmp + vi->maxout_total);

            if (is_hi > outmax)
               is_hi = outmax;

            if (!(od < is_lo || od > is_hi))
            {
               if (encoded_error < vi->outlog)
                  return i;

               pass = "within input precision limits:\n";
            }

            /* One last chance.  If this is an alpha channel and the 16to8
             * option has been used and 'inaccurate' scaling is used then the
             * bit reduction is obtained by simply using the top 8 bits of the
             * value.
             *
             * This is only done for older libpng versions when the 'inaccurate'
             * (chop) method of scaling was used.
             */
#           ifndef PNG_READ_16_TO_8_ACCURATE_SCALE_SUPPORTED
#              if PNG_LIBPNG_VER < 10504
                  /* This may be required for other components in the future,
                   * but at present the presence of gamma correction effectively
                   * prevents the errors in the component scaling (I don't quite
                   * understand why, but since it's better this way I care not
                   * to ask, JB 20110419.)
                   */
                  if (pass == 0 && alpha < 0 && vi->scale16 && vi->sbit > 8 &&
                     vi->sbit + vi->isbit_shift == 16)
                  {
                     tmp = ((id >> 8) - .5)/255;

                     if (tmp > 0)
                     {
                        is_lo = ceil(outmax * tmp - vi->maxout_total);
                        if (is_lo < 0) is_lo = 0;
                     }

                     else
                        is_lo = 0;

                     tmp = ((id >> 8) + .5)/255;

                     if (tmp < 1)
                     {
                        is_hi = floor(outmax * tmp + vi->maxout_total);
                        if (is_hi > outmax) is_hi = outmax;
                     }

                     else
                        is_hi = outmax;

                     if (!(od < is_lo || od > is_hi))
                     {
                        if (encoded_error < vi->outlog)
                           return i;

                        pass = "within 8 bit limits:\n";
                     }
                  }
#              endif
#           endif
         }
         else /* !use_input_precision */
            is_lo = es_lo, is_hi = es_hi;

         /* Attempt to output a meaningful error/warning message: the message
          * output depends on the background/composite operation being performed
          * because this changes what parameters were actually used above.
          */
         {
            size_t pos = 0;
            /* Need either 1/255 or 1/65535 precision here; 3 or 6 decimal
             * places.  Just use outmax to work out which.
             */
            int precision = (outmax >= 1000 ? 6 : 3);
            int use_input=1, use_background=0, do_compose=0;
            char msg[256];

            if (pass != 0)
               pos = safecat(msg, sizeof msg, pos, "\n\t");

            /* Set up the various flags, the output_is_encoded flag above
             * is also used below.  do_compose is just a double check.
             */
            switch (do_background)
            {
#           ifdef PNG_READ_BACKGROUND_SUPPORTED
               case PNG_BACKGROUND_GAMMA_SCREEN:
               case PNG_BACKGROUND_GAMMA_FILE:
               case PNG_BACKGROUND_GAMMA_UNIQUE:
                  use_background = (alpha >= 0 && alpha < 1);
                  /*FALL THROUGH*/
#           endif
#           ifdef PNG_READ_ALPHA_MODE_SUPPORTED
               case ALPHA_MODE_OFFSET + PNG_ALPHA_STANDARD:
               case ALPHA_MODE_OFFSET + PNG_ALPHA_BROKEN:
               case ALPHA_MODE_OFFSET + PNG_ALPHA_OPTIMIZED:
#           endif /* ALPHA_MODE_SUPPORTED */
               do_compose = (alpha > 0 && alpha < 1);
               use_input = (alpha != 0);
               break;

            default:
               break;
            }

            /* Check the 'compose' flag */
            if (compose != do_compose)
               png_error(vi->pp, "internal error (compose)");

            /* 'name' is the component name */
            pos = safecat(msg, sizeof msg, pos, name);
            pos = safecat(msg, sizeof msg, pos, "(");
            pos = safecatn(msg, sizeof msg, pos, id);
            if (use_input || pass != 0/*logging*/)
            {
               if (isbit != id)
               {
                  /* sBIT has reduced the precision of the input: */
                  pos = safecat(msg, sizeof msg, pos, ", sbit(");
                  pos = safecatn(msg, sizeof msg, pos, vi->sbit);
                  pos = safecat(msg, sizeof msg, pos, "): ");
                  pos = safecatn(msg, sizeof msg, pos, isbit);
               }
               pos = safecat(msg, sizeof msg, pos, "/");
               /* The output is either "id/max" or "id sbit(sbit): isbit/max" */
               pos = safecatn(msg, sizeof msg, pos, vi->sbit_max);
            }
            pos = safecat(msg, sizeof msg, pos, ")");

            /* A component may have been multiplied (in linear space) by the
             * alpha value, 'compose' says whether this is relevant.
             */
            if (compose || pass != 0)
            {
               /* If any form of composition is being done report our
                * calculated linear value here (the code above doesn't record
                * the input value before composition is performed, so what
                * gets reported is the value after composition.)
                */
               if (use_input || pass != 0)
               {
                  if (vi->file_inverse > 0)
                  {
                     pos = safecat(msg, sizeof msg, pos, "^");
                     pos = safecatd(msg, sizeof msg, pos, vi->file_inverse, 2);
                  }

                  else
                     pos = safecat(msg, sizeof msg, pos, "[linear]");

                  pos = safecat(msg, sizeof msg, pos, "*(alpha)");
                  pos = safecatd(msg, sizeof msg, pos, alpha, precision);
               }

               /* Now record the *linear* background value if it was used
                * (this function is not passed the original, non-linear,
                * value but it is contained in the test name.)
                */
               if (use_background)
               {
                  pos = safecat(msg, sizeof msg, pos, use_input ? "+" : " ");
                  pos = safecat(msg, sizeof msg, pos, "(background)");
                  pos = safecatd(msg, sizeof msg, pos, background, precision);
                  pos = safecat(msg, sizeof msg, pos, "*");
                  pos = safecatd(msg, sizeof msg, pos, 1-alpha, precision);
               }
            }

            /* Report the calculated value (input_sample) and the linearized
             * libpng value (output) unless this is just a component gamma
             * correction.
             */
            if (compose || alpha < 0 || pass != 0)
            {
               pos = safecat(msg, sizeof msg, pos,
                  pass != 0 ? " =\n\t" : " = ");
               pos = safecatd(msg, sizeof msg, pos, input_sample, precision);
               pos = safecat(msg, sizeof msg, pos, " (libpng: ");
               pos = safecatd(msg, sizeof msg, pos, output, precision);
               pos = safecat(msg, sizeof msg, pos, ")");

               /* Finally report the output gamma encoding, if any. */
               if (output_is_encoded)
               {
                  pos = safecat(msg, sizeof msg, pos, " ^");
                  pos = safecatd(msg, sizeof msg, pos, vi->screen_inverse, 2);
                  pos = safecat(msg, sizeof msg, pos, "(to screen) =");
               }

               else
                  pos = safecat(msg, sizeof msg, pos, " [screen is linear] =");
            }

            if ((!compose && alpha >= 0) || pass != 0)
            {
               if (pass != 0) /* logging */
                  pos = safecat(msg, sizeof msg, pos, "\n\t[overall:");

               /* This is the non-composition case, the internal linear
                * values are irrelevant (though the log below will reveal
                * them.)  Output a much shorter warning/error message and report
                * the overall gamma correction.
                */
               if (vi->gamma_correction > 0)
               {
                  pos = safecat(msg, sizeof msg, pos, " ^");
                  pos = safecatd(msg, sizeof msg, pos, vi->gamma_correction, 2);
                  pos = safecat(msg, sizeof msg, pos, "(gamma correction) =");
               }

               else
                  pos = safecat(msg, sizeof msg, pos,
                     " [no gamma correction] =");

               if (pass != 0)
                  pos = safecat(msg, sizeof msg, pos, "]");
            }

            /* This is our calculated encoded_sample which should (but does
             * not) match od:
             */
            pos = safecat(msg, sizeof msg, pos, pass != 0 ? "\n\t" : " ");
            pos = safecatd(msg, sizeof msg, pos, is_lo, 1);
            pos = safecat(msg, sizeof msg, pos, " < ");
            pos = safecatd(msg, sizeof msg, pos, encoded_sample, 1);
            pos = safecat(msg, sizeof msg, pos, " (libpng: ");
            pos = safecatn(msg, sizeof msg, pos, od);
            pos = safecat(msg, sizeof msg, pos, ")");
            pos = safecat(msg, sizeof msg, pos, "/");
            pos = safecatn(msg, sizeof msg, pos, outmax);
            pos = safecat(msg, sizeof msg, pos, " < ");
            pos = safecatd(msg, sizeof msg, pos, is_hi, 1);

            if (pass == 0) /* The error condition */
            {
#              ifdef PNG_WARNINGS_SUPPORTED
                  png_warning(vi->pp, msg);
#              else
                  store_warning(vi->pp, msg);
#              endif
            }

            else /* logging this value */
               store_verbose(&vi->dp->pm->this, vi->pp, pass, msg);
         }
      }
   }

   return i;
}

static void
gamma_image_validate(gamma_display *dp, png_const_structp pp,
   png_infop pi)
{
   /* Get some constants derived from the input and output file formats: */
   const png_store* const ps = dp->this.ps;
   const png_byte in_ct = dp->this.colour_type;
   const png_byte in_bd = dp->this.bit_depth;
   const png_uint_32 w = dp->this.w;
   const png_uint_32 h = dp->this.h;
   const size_t cbRow = dp->this.cbRow;
   const png_byte out_ct = png_get_color_type(pp, pi);
   const png_byte out_bd = png_get_bit_depth(pp, pi);

   /* There are three sources of error, firstly the quantization in the
    * file encoding, determined by sbit and/or the file depth, secondly
    * the output (screen) gamma and thirdly the output file encoding.
    *
    * Since this API receives the screen and file gamma in double
    * precision it is possible to calculate an exact answer given an input
    * pixel value.  Therefore we assume that the *input* value is exact -
    * sample/maxsample - calculate the corresponding gamma corrected
    * output to the limits of double precision arithmetic and compare with
    * what libpng returns.
    *
    * Since the library must quantize the output to 8 or 16 bits there is
    * a fundamental limit on the accuracy of the output of +/-.5 - this
    * quantization limit is included in addition to the other limits
    * specified by the paramaters to the API.  (Effectively, add .5
    * everywhere.)
    *
    * The behavior of the 'sbit' paramter is defined by section 12.5
    * (sample depth scaling) of the PNG spec.  That section forces the
    * decoder to assume that the PNG values have been scaled if sBIT is
    * present:
    *
    *     png-sample = floor( input-sample * (max-out/max-in) + .5);
    *
    * This means that only a subset of the possible PNG values should
    * appear in the input. However, the spec allows the encoder to use a
    * variety of approximations to the above and doesn't require any
    * restriction of the values produced.
    *
    * Nevertheless the spec requires that the upper 'sBIT' bits of the
    * value stored in a PNG file be the original sample bits.
    * Consequently the code below simply scales the top sbit bits by
    * (1<<sbit)-1 to obtain an original sample value.
    *
    * Because there is limited precision in the input it is arguable that
    * an acceptable result is any valid result from input-.5 to input+.5.
    * The basic tests below do not do this, however if 'use_input_precision'
    * is set a subsequent test is performed above.
    */
   const unsigned int samples_per_pixel = (out_ct & 2U) ? 3U : 1U;
   int processing;
   png_uint_32 y;
   const store_palette_entry *in_palette = dp->this.palette;
   const int in_is_transparent = dp->this.is_transparent;
   int process_tRNS;
   int out_npalette = -1;
   int out_is_transparent = 0; /* Just refers to the palette case */
   store_palette out_palette;
   validate_info vi;

   /* Check for row overwrite errors */
   store_image_check(dp->this.ps, pp, 0);

   /* Supply the input and output sample depths here - 8 for an indexed image,
    * otherwise the bit depth.
    */
   init_validate_info(&vi, dp, pp, in_ct==3?8:in_bd, out_ct==3?8:out_bd);

   processing = (vi.gamma_correction > 0 && !dp->threshold_test)
      || in_bd != out_bd || in_ct != out_ct || vi.do_background;
   process_tRNS = dp->this.has_tRNS && vi.do_background;

   /* TODO: FIX THIS: MAJOR BUG!  If the transformations all happen inside
    * the palette there is no way of finding out, because libpng fails to
    * update the palette on png_read_update_info.  Indeed, libpng doesn't
    * even do the required work until much later, when it doesn't have any
    * info pointer.  Oops.  For the moment 'processing' is turned off if
    * out_ct is palette.
    */
   if (in_ct == 3 && out_ct == 3)
      processing = 0;

   if (processing && out_ct == 3)
      out_is_transparent = read_palette(out_palette, &out_npalette, pp, pi);

   for (y=0; y<h; ++y)
   {
      png_const_bytep pRow = store_image_row(ps, pp, 0, y);
      png_byte std[STANDARD_ROWMAX];

      transform_row(pp, std, in_ct, in_bd, y);

      if (processing)
      {
         unsigned int x;

         for (x=0; x<w; ++x)
         {
            double alpha = 1; /* serves as a flag value */

            /* Record the palette index for index images. */
            const unsigned int in_index =
               in_ct == 3 ? sample(std, 3, in_bd, x, 0, 0, 0) : 256;
            const unsigned int out_index =
               out_ct == 3 ? sample(std, 3, out_bd, x, 0, 0, 0) : 256;

            /* Handle input alpha - png_set_background will cause the output
             * alpha to disappear so there is nothing to check.
             */
            if ((in_ct & PNG_COLOR_MASK_ALPHA) != 0 ||
                (in_ct == 3 && in_is_transparent))
            {
               const unsigned int input_alpha = in_ct == 3 ?
                  dp->this.palette[in_index].alpha :
                  sample(std, in_ct, in_bd, x, samples_per_pixel, 0, 0);

               unsigned int output_alpha = 65536 /* as a flag value */;

               if (out_ct == 3)
               {
                  if (out_is_transparent)
                     output_alpha = out_palette[out_index].alpha;
               }

               else if ((out_ct & PNG_COLOR_MASK_ALPHA) != 0)
                  output_alpha = sample(pRow, out_ct, out_bd, x,
                     samples_per_pixel, 0, 0);

               if (output_alpha != 65536)
                  alpha = gamma_component_validate("alpha", &vi, input_alpha,
                     output_alpha, -1/*alpha*/, 0/*background*/);

               else /* no alpha in output */
               {
                  /* This is a copy of the calculation of 'i' above in order to
                   * have the alpha value to use in the background calculation.
                   */
                  alpha = input_alpha >> vi.isbit_shift;
                  alpha /= vi.sbit_max;
               }
            }

            else if (process_tRNS)
            {
               /* alpha needs to be set appropriately for this pixel, it is
                * currently 1 and needs to be 0 for an input pixel which matches
                * the values in tRNS.
                */
               switch (in_ct)
               {
                  case 0: /* gray */
                     if (sample(std, in_ct, in_bd, x, 0, 0, 0) ==
                           dp->this.transparent.red)
                        alpha = 0;
                     break;

                  case 2: /* RGB */
                     if (sample(std, in_ct, in_bd, x, 0, 0, 0) ==
                           dp->this.transparent.red &&
                         sample(std, in_ct, in_bd, x, 1, 0, 0) ==
                           dp->this.transparent.green &&
                         sample(std, in_ct, in_bd, x, 2, 0, 0) ==
                           dp->this.transparent.blue)
                        alpha = 0;
                     break;

                  default:
                     break;
               }
            }

            /* Handle grayscale or RGB components. */
            if ((in_ct & PNG_COLOR_MASK_COLOR) == 0) /* grayscale */
               (void)gamma_component_validate("gray", &vi,
                  sample(std, in_ct, in_bd, x, 0, 0, 0),
                  sample(pRow, out_ct, out_bd, x, 0, 0, 0),
                  alpha/*component*/, vi.background_red);
            else /* RGB or palette */
            {
               (void)gamma_component_validate("red", &vi,
                  in_ct == 3 ? in_palette[in_index].red :
                     sample(std, in_ct, in_bd, x, 0, 0, 0),
                  out_ct == 3 ? out_palette[out_index].red :
                     sample(pRow, out_ct, out_bd, x, 0, 0, 0),
                  alpha/*component*/, vi.background_red);

               (void)gamma_component_validate("green", &vi,
                  in_ct == 3 ? in_palette[in_index].green :
                     sample(std, in_ct, in_bd, x, 1, 0, 0),
                  out_ct == 3 ? out_palette[out_index].green :
                     sample(pRow, out_ct, out_bd, x, 1, 0, 0),
                  alpha/*component*/, vi.background_green);

               (void)gamma_component_validate("blue", &vi,
                  in_ct == 3 ? in_palette[in_index].blue :
                     sample(std, in_ct, in_bd, x, 2, 0, 0),
                  out_ct == 3 ? out_palette[out_index].blue :
                     sample(pRow, out_ct, out_bd, x, 2, 0, 0),
                  alpha/*component*/, vi.background_blue);
            }
         }
      }

      else if (memcmp(std, pRow, cbRow) != 0)
      {
         char msg[64];

         /* No transform is expected on the threshold tests. */
         sprintf(msg, "gamma: below threshold row %lu changed",
            (unsigned long)y);

         png_error(pp, msg);
      }
   } /* row (y) loop */

   dp->this.ps->validated = 1;
}

static void PNGCBAPI
gamma_end(png_structp ppIn, png_infop pi)
{
   png_const_structp pp = ppIn;
   gamma_display *dp = voidcast(gamma_display*, png_get_progressive_ptr(pp));

   if (!dp->this.speed)
      gamma_image_validate(dp, pp, pi);
   else
      dp->this.ps->validated = 1;
}

/* A single test run checking a gamma transformation.
 *
 * maxabs: maximum absolute error as a fraction
 * maxout: maximum output error in the output units
 * maxpc:  maximum percentage error (as a percentage)
 */
static void
gamma_test(png_modifier *pmIn, const png_byte colour_typeIn,
    const png_byte bit_depthIn, const int palette_numberIn,
    const int interlace_typeIn,
    const double file_gammaIn, const double screen_gammaIn,
    const png_byte sbitIn, const int threshold_testIn,
    const char *name,
    const int use_input_precisionIn, const int scale16In,
    const int expand16In, const int do_backgroundIn,
    const png_color_16 *bkgd_colorIn, double bkgd_gammaIn)
{
   gamma_display d;
   context(&pmIn->this, fault);

   gamma_display_init(&d, pmIn, FILEID(colour_typeIn, bit_depthIn,
      palette_numberIn, interlace_typeIn, 0, 0, 0),
      file_gammaIn, screen_gammaIn, sbitIn,
      threshold_testIn, use_input_precisionIn, scale16In,
      expand16In, do_backgroundIn, bkgd_colorIn, bkgd_gammaIn);

   Try
   {
      png_structp pp;
      png_infop pi;
      gama_modification gama_mod;
      srgb_modification srgb_mod;
      sbit_modification sbit_mod;

      /* For the moment don't use the png_modifier support here. */
      d.pm->encoding_counter = 0;
      modifier_set_encoding(d.pm); /* Just resets everything */
      d.pm->current_gamma = d.file_gamma;

      /* Make an appropriate modifier to set the PNG file gamma to the
       * given gamma value and the sBIT chunk to the given precision.
       */
      d.pm->modifications = NULL;
      gama_modification_init(&gama_mod, d.pm, d.file_gamma);
      srgb_modification_init(&srgb_mod, d.pm, 127 /*delete*/);
      if (d.sbit > 0)
         sbit_modification_init(&sbit_mod, d.pm, d.sbit);

      modification_reset(d.pm->modifications);

      /* Get a png_struct for reading the image. */
      pp = set_modifier_for_read(d.pm, &pi, d.this.id, name);
      standard_palette_init(&d.this);

      /* Introduce the correct read function. */
      if (d.pm->this.progressive)
      {
         /* Share the row function with the standard implementation. */
         png_set_progressive_read_fn(pp, &d, gamma_info, progressive_row,
            gamma_end);

         /* Now feed data into the reader until we reach the end: */
         modifier_progressive_read(d.pm, pp, pi);
      }
      else
      {
         /* modifier_read expects a png_modifier* */
         png_set_read_fn(pp, d.pm, modifier_read);

         /* Check the header values: */
         png_read_info(pp, pi);

         /* Process the 'info' requirements. Only one image is generated */
         gamma_info_imp(&d, pp, pi);

         sequential_row(&d.this, pp, pi, -1, 0);

         if (!d.this.speed)
            gamma_image_validate(&d, pp, pi);
         else
            d.this.ps->validated = 1;
      }

      modifier_reset(d.pm);

      if (d.pm->log && !d.threshold_test && !d.this.speed)
         fprintf(stderr, "%d bit %s %s: max error %f (%.2g, %2g%%)\n",
            d.this.bit_depth, colour_types[d.this.colour_type], name,
            d.maxerrout, d.maxerrabs, 100*d.maxerrpc);

      /* Log the summary values too. */
      if (d.this.colour_type == 0 || d.this.colour_type == 4)
      {
         switch (d.this.bit_depth)
         {
         case 1:
            break;

         case 2:
            if (d.maxerrout > d.pm->error_gray_2)
               d.pm->error_gray_2 = d.maxerrout;

            break;

         case 4:
            if (d.maxerrout > d.pm->error_gray_4)
               d.pm->error_gray_4 = d.maxerrout;

            break;

         case 8:
            if (d.maxerrout > d.pm->error_gray_8)
               d.pm->error_gray_8 = d.maxerrout;

            break;

         case 16:
            if (d.maxerrout > d.pm->error_gray_16)
               d.pm->error_gray_16 = d.maxerrout;

            break;

         default:
            png_error(pp, "bad bit depth (internal: 1)");
         }
      }

      else if (d.this.colour_type == 2 || d.this.colour_type == 6)
      {
         switch (d.this.bit_depth)
         {
         case 8:

            if (d.maxerrout > d.pm->error_color_8)
               d.pm->error_color_8 = d.maxerrout;

            break;

         case 16:

            if (d.maxerrout > d.pm->error_color_16)
               d.pm->error_color_16 = d.maxerrout;

            break;

         default:
            png_error(pp, "bad bit depth (internal: 2)");
         }
      }

      else if (d.this.colour_type == 3)
      {
         if (d.maxerrout > d.pm->error_indexed)
            d.pm->error_indexed = d.maxerrout;
      }
   }

   Catch(fault)
      modifier_reset(voidcast(png_modifier*,(void*)fault));
}

static void gamma_threshold_test(png_modifier *pm, png_byte colour_type,
    png_byte bit_depth, int interlace_type, double file_gamma,
    double screen_gamma)
{
   size_t pos = 0;
   char name[64];
   pos = safecat(name, sizeof name, pos, "threshold ");
   pos = safecatd(name, sizeof name, pos, file_gamma, 3);
   pos = safecat(name, sizeof name, pos, "/");
   pos = safecatd(name, sizeof name, pos, screen_gamma, 3);

   (void)gamma_test(pm, colour_type, bit_depth, 0/*palette*/, interlace_type,
      file_gamma, screen_gamma, 0/*sBIT*/, 1/*threshold test*/, name,
      0 /*no input precision*/,
      0 /*no scale16*/, 0 /*no expand16*/, 0 /*no background*/, 0 /*hence*/,
      0 /*no background gamma*/);
}

static void
perform_gamma_threshold_tests(png_modifier *pm)
{
   png_byte colour_type = 0;
   png_byte bit_depth = 0;
   unsigned int palette_number = 0;

   /* Don't test more than one instance of each palette - it's pointless, in
    * fact this test is somewhat excessive since libpng doesn't make this
    * decision based on colour type or bit depth!
    *
    * CHANGED: now test two palettes and, as a side effect, images with and
    * without tRNS.
    */
   while (next_format(&colour_type, &bit_depth, &palette_number,
                      pm->test_lbg_gamma_threshold, pm->test_tRNS))
      if (palette_number < 2)
   {
      double test_gamma = 1.0;
      while (test_gamma >= .4)
      {
         /* There's little point testing the interlacing vs non-interlacing,
          * but this can be set from the command line.
          */
         gamma_threshold_test(pm, colour_type, bit_depth, pm->interlace_type,
            test_gamma, 1/test_gamma);
         test_gamma *= .95;
      }

      /* And a special test for sRGB */
      gamma_threshold_test(pm, colour_type, bit_depth, pm->interlace_type,
          .45455, 2.2);

      if (fail(pm))
         return;
   }
}

static void gamma_transform_test(png_modifier *pm,
   const png_byte colour_type, const png_byte bit_depth,
   const int palette_number,
   const int interlace_type, const double file_gamma,
   const double screen_gamma, const png_byte sbit,
   const int use_input_precision, const int scale16)
{
   size_t pos = 0;
   char name[64];

   if (sbit != bit_depth && sbit != 0)
   {
      pos = safecat(name, sizeof name, pos, "sbit(");
      pos = safecatn(name, sizeof name, pos, sbit);
      pos = safecat(name, sizeof name, pos, ") ");
   }

   else
      pos = safecat(name, sizeof name, pos, "gamma ");

   if (scale16)
      pos = safecat(name, sizeof name, pos, "16to8 ");

   pos = safecatd(name, sizeof name, pos, file_gamma, 3);
   pos = safecat(name, sizeof name, pos, "->");
   pos = safecatd(name, sizeof name, pos, screen_gamma, 3);

   gamma_test(pm, colour_type, bit_depth, palette_number, interlace_type,
      file_gamma, screen_gamma, sbit, 0, name, use_input_precision,
      scale16, pm->test_gamma_expand16, 0 , 0, 0);
}

static void perform_gamma_transform_tests(png_modifier *pm)
{
   png_byte colour_type = 0;
   png_byte bit_depth = 0;
   unsigned int palette_number = 0;

   while (next_format(&colour_type, &bit_depth, &palette_number,
                      pm->test_lbg_gamma_transform, pm->test_tRNS))
   {
      unsigned int i, j;

      for (i=0; i<pm->ngamma_tests; ++i) for (j=0; j<pm->ngamma_tests; ++j)
         if (i != j)
         {
            gamma_transform_test(pm, colour_type, bit_depth, palette_number,
               pm->interlace_type, 1/pm->gammas[i], pm->gammas[j], 0/*sBIT*/,
               pm->use_input_precision, 0 /*do not scale16*/);

            if (fail(pm))
               return;
         }
   }
}

static void perform_gamma_sbit_tests(png_modifier *pm)
{
   png_byte sbit;

   /* The only interesting cases are colour and grayscale, alpha is ignored here
    * for overall speed.  Only bit depths where sbit is less than the bit depth
    * are tested.
    */
   for (sbit=pm->sbitlow; sbit<(1<<READ_BDHI); ++sbit)
   {
      png_byte colour_type = 0, bit_depth = 0;
      unsigned int npalette = 0;

      while (next_format(&colour_type, &bit_depth, &npalette,
                         pm->test_lbg_gamma_sbit, pm->test_tRNS))
         if ((colour_type & PNG_COLOR_MASK_ALPHA) == 0 &&
            ((colour_type == 3 && sbit < 8) ||
            (colour_type != 3 && sbit < bit_depth)))
      {
         unsigned int i;

         for (i=0; i<pm->ngamma_tests; ++i)
         {
            unsigned int j;

            for (j=0; j<pm->ngamma_tests; ++j) if (i != j)
            {
               gamma_transform_test(pm, colour_type, bit_depth, npalette,
                  pm->interlace_type, 1/pm->gammas[i], pm->gammas[j],
                  sbit, pm->use_input_precision_sbit, 0 /*scale16*/);

               if (fail(pm))
                  return;
            }
         }
      }
   }
}

/* Note that this requires a 16 bit source image but produces 8 bit output, so
 * we only need the 16bit write support, but the 16 bit images are only
 * generated if DO_16BIT is defined.
 */
#ifdef DO_16BIT
static void perform_gamma_scale16_tests(png_modifier *pm)
{
#  ifndef PNG_MAX_GAMMA_8
#     define PNG_MAX_GAMMA_8 11
#  endif
#  if defined PNG_MAX_GAMMA_8 || PNG_LIBPNG_VER < 10700
#     define SBIT_16_TO_8 PNG_MAX_GAMMA_8
#  else
#     define SBIT_16_TO_8 16
#  endif
   /* Include the alpha cases here. Note that sbit matches the internal value
    * used by the library - otherwise we will get spurious errors from the
    * internal sbit style approximation.
    *
    * The threshold test is here because otherwise the 16 to 8 conversion will
    * proceed *without* gamma correction, and the tests above will fail (but not
    * by much) - this could be fixed, it only appears with the -g option.
    */
   unsigned int i, j;
   for (i=0; i<pm->ngamma_tests; ++i)
   {
      for (j=0; j<pm->ngamma_tests; ++j)
      {
         if (i != j &&
             fabs(pm->gammas[j]/pm->gammas[i]-1) >= PNG_GAMMA_THRESHOLD)
         {
            gamma_transform_test(pm, 0, 16, 0, pm->interlace_type,
               1/pm->gammas[i], pm->gammas[j], SBIT_16_TO_8,
               pm->use_input_precision_16to8, 1 /*scale16*/);

            if (fail(pm))
               return;

            gamma_transform_test(pm, 2, 16, 0, pm->interlace_type,
               1/pm->gammas[i], pm->gammas[j], SBIT_16_TO_8,
               pm->use_input_precision_16to8, 1 /*scale16*/);

            if (fail(pm))
               return;

            gamma_transform_test(pm, 4, 16, 0, pm->interlace_type,
               1/pm->gammas[i], pm->gammas[j], SBIT_16_TO_8,
               pm->use_input_precision_16to8, 1 /*scale16*/);

            if (fail(pm))
               return;

            gamma_transform_test(pm, 6, 16, 0, pm->interlace_type,
               1/pm->gammas[i], pm->gammas[j], SBIT_16_TO_8,
               pm->use_input_precision_16to8, 1 /*scale16*/);

            if (fail(pm))
               return;
         }
      }
   }
}
#endif /* 16 to 8 bit conversion */

#if defined(PNG_READ_BACKGROUND_SUPPORTED) ||\
   defined(PNG_READ_ALPHA_MODE_SUPPORTED)
static void gamma_composition_test(png_modifier *pm,
   const png_byte colour_type, const png_byte bit_depth,
   const int palette_number,
   const int interlace_type, const double file_gamma,
   const double screen_gamma,
   const int use_input_precision, const int do_background,
   const int expand_16)
{
   size_t pos = 0;
   png_const_charp base;
   double bg;
   char name[128];
   png_color_16 background;

   /* Make up a name and get an appropriate background gamma value. */
   switch (do_background)
   {
      default:
         base = "";
         bg = 4; /* should not be used */
         break;
      case PNG_BACKGROUND_GAMMA_SCREEN:
         base = " bckg(Screen):";
         bg = 1/screen_gamma;
         break;
      case PNG_BACKGROUND_GAMMA_FILE:
         base = " bckg(File):";
         bg = file_gamma;
         break;
      case PNG_BACKGROUND_GAMMA_UNIQUE:
         base = " bckg(Unique):";
         /* This tests the handling of a unique value, the math is such that the
          * value tends to be <1, but is neither screen nor file (even if they
          * match!)
          */
         bg = (file_gamma + screen_gamma) / 3;
         break;
#ifdef PNG_READ_ALPHA_MODE_SUPPORTED
      case ALPHA_MODE_OFFSET + PNG_ALPHA_PNG:
         base = " alpha(PNG)";
         bg = 4; /* should not be used */
         break;
      case ALPHA_MODE_OFFSET + PNG_ALPHA_STANDARD:
         base = " alpha(Porter-Duff)";
         bg = 4; /* should not be used */
         break;
      case ALPHA_MODE_OFFSET + PNG_ALPHA_OPTIMIZED:
         base = " alpha(Optimized)";
         bg = 4; /* should not be used */
         break;
      case ALPHA_MODE_OFFSET + PNG_ALPHA_BROKEN:
         base = " alpha(Broken)";
         bg = 4; /* should not be used */
         break;
#endif
   }

   /* Use random background values - the background is always presented in the
    * output space (8 or 16 bit components).
    */
   if (expand_16 || bit_depth == 16)
   {
      png_uint_32 r = random_32();

      background.red = (png_uint_16)r;
      background.green = (png_uint_16)(r >> 16);
      r = random_32();
      background.blue = (png_uint_16)r;
      background.gray = (png_uint_16)(r >> 16);

      /* In earlier libpng versions, those where DIGITIZE is set, any background
       * gamma correction in the expand16 case was done using 8-bit gamma
       * correction tables, resulting in larger errors.  To cope with those
       * cases use a 16-bit background value which will handle this gamma
       * correction.
       */
#     if DIGITIZE
         if (expand_16 && (do_background == PNG_BACKGROUND_GAMMA_UNIQUE ||
                           do_background == PNG_BACKGROUND_GAMMA_FILE) &&
            fabs(bg*screen_gamma-1) > PNG_GAMMA_THRESHOLD)
         {
            /* The background values will be looked up in an 8-bit table to do
             * the gamma correction, so only select values which are an exact
             * match for the 8-bit table entries:
             */
            background.red = (png_uint_16)((background.red >> 8) * 257);
            background.green = (png_uint_16)((background.green >> 8) * 257);
            background.blue = (png_uint_16)((background.blue >> 8) * 257);
            background.gray = (png_uint_16)((background.gray >> 8) * 257);
         }
#     endif
   }

   else /* 8 bit colors */
   {
      png_uint_32 r = random_32();

      background.red = (png_byte)r;
      background.green = (png_byte)(r >> 8);
      background.blue = (png_byte)(r >> 16);
      background.gray = (png_byte)(r >> 24);
   }

   background.index = 193; /* rgb(193,193,193) to detect errors */

   if (!(colour_type & PNG_COLOR_MASK_COLOR))
   {
      /* Because, currently, png_set_background is always called with
       * 'need_expand' false in this case and because the gamma test itself
       * doesn't cause an expand to 8-bit for lower bit depths the colour must
       * be reduced to the correct range.
       */
      if (bit_depth < 8)
         background.gray &= (png_uint_16)((1U << bit_depth)-1);

      /* Grayscale input, we do not convert to RGB (TBD), so we must set the
       * background to gray - else libpng seems to fail.
       */
      background.red = background.green = background.blue = background.gray;
   }

   pos = safecat(name, sizeof name, pos, "gamma ");
   pos = safecatd(name, sizeof name, pos, file_gamma, 3);
   pos = safecat(name, sizeof name, pos, "->");
   pos = safecatd(name, sizeof name, pos, screen_gamma, 3);

   pos = safecat(name, sizeof name, pos, base);
   if (do_background < ALPHA_MODE_OFFSET)
   {
      /* Include the background color and gamma in the name: */
      pos = safecat(name, sizeof name, pos, "(");
      /* This assumes no expand gray->rgb - the current code won't handle that!
       */
      if (colour_type & PNG_COLOR_MASK_COLOR)
      {
         pos = safecatn(name, sizeof name, pos, background.red);
         pos = safecat(name, sizeof name, pos, ",");
         pos = safecatn(name, sizeof name, pos, background.green);
         pos = safecat(name, sizeof name, pos, ",");
         pos = safecatn(name, sizeof name, pos, background.blue);
      }
      else
         pos = safecatn(name, sizeof name, pos, background.gray);
      pos = safecat(name, sizeof name, pos, ")^");
      pos = safecatd(name, sizeof name, pos, bg, 3);
   }

   gamma_test(pm, colour_type, bit_depth, palette_number, interlace_type,
      file_gamma, screen_gamma, 0/*sBIT*/, 0, name, use_input_precision,
      0/*strip 16*/, expand_16, do_background, &background, bg);
}


static void
perform_gamma_composition_tests(png_modifier *pm, int do_background,
   int expand_16)
{
   png_byte colour_type = 0;
   png_byte bit_depth = 0;
   unsigned int palette_number = 0;

   /* Skip the non-alpha cases - there is no setting of a transparency colour at
    * present.
    *
    * TODO: incorrect; the palette case sets tRNS and, now RGB and gray do,
    * however the palette case fails miserably so is commented out below.
    */
   while (next_format(&colour_type, &bit_depth, &palette_number,
                      pm->test_lbg_gamma_composition, pm->test_tRNS))
      if ((colour_type & PNG_COLOR_MASK_ALPHA) != 0
#if 0 /* TODO: FIXME */
          /*TODO: FIXME: this should work */
          || colour_type == 3
#endif
          || (colour_type != 3 && palette_number != 0))
   {
      unsigned int i, j;

      /* Don't skip the i==j case here - it's relevant. */
      for (i=0; i<pm->ngamma_tests; ++i) for (j=0; j<pm->ngamma_tests; ++j)
      {
         gamma_composition_test(pm, colour_type, bit_depth, palette_number,
            pm->interlace_type, 1/pm->gammas[i], pm->gammas[j],
            pm->use_input_precision, do_background, expand_16);

         if (fail(pm))
            return;
      }
   }
}
#endif /* READ_BACKGROUND || READ_ALPHA_MODE */

static void
init_gamma_errors(png_modifier *pm)
{
   /* Use -1 to catch tests that were not actually run */
   pm->error_gray_2 = pm->error_gray_4 = pm->error_gray_8 = -1.;
   pm->error_color_8 = -1.;
   pm->error_indexed = -1.;
   pm->error_gray_16 = pm->error_color_16 = -1.;
}

static void
print_one(const char *leader, double err)
{
   if (err != -1.)
      printf(" %s %.5f\n", leader, err);
}

static void
summarize_gamma_errors(png_modifier *pm, png_const_charp who, int low_bit_depth,
   int indexed)
{
   fflush(stderr);

   if (who)
      printf("\nGamma correction with %s:\n", who);

   else
      printf("\nBasic gamma correction:\n");

   if (low_bit_depth)
   {
      print_one(" 2 bit gray: ", pm->error_gray_2);
      print_one(" 4 bit gray: ", pm->error_gray_4);
      print_one(" 8 bit gray: ", pm->error_gray_8);
      print_one(" 8 bit color:", pm->error_color_8);
      if (indexed)
         print_one(" indexed:    ", pm->error_indexed);
   }

   print_one("16 bit gray: ", pm->error_gray_16);
   print_one("16 bit color:", pm->error_color_16);

   fflush(stdout);
}

static void
perform_gamma_test(png_modifier *pm, int summary)
{
   /*TODO: remove this*/
   /* Save certain values for the temporary overrides below. */
   unsigned int calculations_use_input_precision =
      pm->calculations_use_input_precision;
#  ifdef PNG_READ_BACKGROUND_SUPPORTED
      double maxout8 = pm->maxout8;
#  endif

   /* First some arbitrary no-transform tests: */
   if (!pm->this.speed && pm->test_gamma_threshold)
   {
      perform_gamma_threshold_tests(pm);

      if (fail(pm))
         return;
   }

   /* Now some real transforms. */
   if (pm->test_gamma_transform)
   {
      if (summary)
      {
         fflush(stderr);
         printf("Gamma correction error summary\n\n");
         printf("The printed value is the maximum error in the pixel values\n");
         printf("calculated by the libpng gamma correction code.  The error\n");
         printf("is calculated as the difference between the output pixel\n");
         printf("value (always an integer) and the ideal value from the\n");
         printf("libpng specification (typically not an integer).\n\n");

         printf("Expect this value to be less than .5 for 8 bit formats,\n");
         printf("less than 1 for formats with fewer than 8 bits and a small\n");
         printf("number (typically less than 5) for the 16 bit formats.\n");
         printf("For performance reasons the value for 16 bit formats\n");
         printf("increases when the image file includes an sBIT chunk.\n");
         fflush(stdout);
      }

      init_gamma_errors(pm);
      /*TODO: remove this.  Necessary because the current libpng
       * implementation works in 8 bits:
       */
      if (pm->test_gamma_expand16)
         pm->calculations_use_input_precision = 1;
      perform_gamma_transform_tests(pm);
      if (!calculations_use_input_precision)
         pm->calculations_use_input_precision = 0;

      if (summary)
         summarize_gamma_errors(pm, 0/*who*/, 1/*low bit depth*/, 1/*indexed*/);

      if (fail(pm))
         return;
   }

   /* The sbit tests produce much larger errors: */
   if (pm->test_gamma_sbit)
   {
      init_gamma_errors(pm);
      perform_gamma_sbit_tests(pm);

      if (summary)
         summarize_gamma_errors(pm, "sBIT", pm->sbitlow < 8U, 1/*indexed*/);

      if (fail(pm))
         return;
   }

#ifdef DO_16BIT /* Should be READ_16BIT_SUPPORTED */
   if (pm->test_gamma_scale16)
   {
      /* The 16 to 8 bit strip operations: */
      init_gamma_errors(pm);
      perform_gamma_scale16_tests(pm);

      if (summary)
      {
         fflush(stderr);
         printf("\nGamma correction with 16 to 8 bit reduction:\n");
         printf(" 16 bit gray:  %.5f\n", pm->error_gray_16);
         printf(" 16 bit color: %.5f\n", pm->error_color_16);
         fflush(stdout);
      }

      if (fail(pm))
         return;
   }
#endif

#ifdef PNG_READ_BACKGROUND_SUPPORTED
   if (pm->test_gamma_background)
   {
      init_gamma_errors(pm);

      /*TODO: remove this.  Necessary because the current libpng
       * implementation works in 8 bits:
       */
      if (pm->test_gamma_expand16)
      {
         pm->calculations_use_input_precision = 1;
         pm->maxout8 = .499; /* because the 16 bit background is smashed */
      }
      perform_gamma_composition_tests(pm, PNG_BACKGROUND_GAMMA_UNIQUE,
         pm->test_gamma_expand16);
      if (!calculations_use_input_precision)
         pm->calculations_use_input_precision = 0;
      pm->maxout8 = maxout8;

      if (summary)
         summarize_gamma_errors(pm, "background", 1, 0/*indexed*/);

      if (fail(pm))
         return;
   }
#endif

#ifdef PNG_READ_ALPHA_MODE_SUPPORTED
   if (pm->test_gamma_alpha_mode)
   {
      int do_background;

      init_gamma_errors(pm);

      /*TODO: remove this.  Necessary because the current libpng
       * implementation works in 8 bits:
       */
      if (pm->test_gamma_expand16)
         pm->calculations_use_input_precision = 1;
      for (do_background = ALPHA_MODE_OFFSET + PNG_ALPHA_STANDARD;
         do_background <= ALPHA_MODE_OFFSET + PNG_ALPHA_BROKEN && !fail(pm);
         ++do_background)
         perform_gamma_composition_tests(pm, do_background,
            pm->test_gamma_expand16);
      if (!calculations_use_input_precision)
         pm->calculations_use_input_precision = 0;

      if (summary)
         summarize_gamma_errors(pm, "alpha mode", 1, 0/*indexed*/);

      if (fail(pm))
         return;
   }
#endif
}
#endif /* PNG_READ_GAMMA_SUPPORTED */
#endif /* PNG_READ_SUPPORTED */

/* INTERLACE MACRO VALIDATION */
/* This is copied verbatim from the specification, it is simply the pass
 * number in which each pixel in each 8x8 tile appears.  The array must
 * be indexed adam7[y][x] and notice that the pass numbers are based at
 * 1, not 0 - the base libpng uses.
 */
static const
png_byte adam7[8][8] =
{
   { 1,6,4,6,2,6,4,6 },
   { 7,7,7,7,7,7,7,7 },
   { 5,6,5,6,5,6,5,6 },
   { 7,7,7,7,7,7,7,7 },
   { 3,6,4,6,3,6,4,6 },
   { 7,7,7,7,7,7,7,7 },
   { 5,6,5,6,5,6,5,6 },
   { 7,7,7,7,7,7,7,7 }
};

/* This routine validates all the interlace support macros in png.h for
 * a variety of valid PNG widths and heights.  It uses a number of similarly
 * named internal routines that feed off the above array.
 */
static png_uint_32
png_pass_start_row(int pass)
{
   int x, y;
   ++pass;
   for (y=0; y<8; ++y) for (x=0; x<8; ++x) if (adam7[y][x] == pass)
      return y;
   return 0xf;
}

static png_uint_32
png_pass_start_col(int pass)
{
   int x, y;
   ++pass;
   for (x=0; x<8; ++x) for (y=0; y<8; ++y) if (adam7[y][x] == pass)
      return x;
   return 0xf;
}

static int
png_pass_row_shift(int pass)
{
   int x, y, base=(-1), inc=8;
   ++pass;
   for (y=0; y<8; ++y) for (x=0; x<8; ++x) if (adam7[y][x] == pass)
   {
      if (base == (-1))
         base = y;
      else if (base == y)
         {}
      else if (inc == y-base)
         base=y;
      else if (inc == 8)
         inc = y-base, base=y;
      else if (inc != y-base)
         return 0xff; /* error - more than one 'inc' value! */
   }

   if (base == (-1)) return 0xfe; /* error - no row in pass! */

   /* The shift is always 1, 2 or 3 - no pass has all the rows! */
   switch (inc)
   {
case 2: return 1;
case 4: return 2;
case 8: return 3;
default: break;
   }

   /* error - unrecognized 'inc' */
   return (inc << 8) + 0xfd;
}

static int
png_pass_col_shift(int pass)
{
   int x, y, base=(-1), inc=8;
   ++pass;
   for (x=0; x<8; ++x) for (y=0; y<8; ++y) if (adam7[y][x] == pass)
   {
      if (base == (-1))
         base = x;
      else if (base == x)
         {}
      else if (inc == x-base)
         base=x;
      else if (inc == 8)
         inc = x-base, base=x;
      else if (inc != x-base)
         return 0xff; /* error - more than one 'inc' value! */
   }

   if (base == (-1)) return 0xfe; /* error - no row in pass! */

   /* The shift is always 1, 2 or 3 - no pass has all the rows! */
   switch (inc)
   {
case 1: return 0; /* pass 7 has all the columns */
case 2: return 1;
case 4: return 2;
case 8: return 3;
default: break;
   }

   /* error - unrecognized 'inc' */
   return (inc << 8) + 0xfd;
}

static png_uint_32
png_row_from_pass_row(png_uint_32 yIn, int pass)
{
   /* By examination of the array: */
   switch (pass)
   {
case 0: return yIn * 8;
case 1: return yIn * 8;
case 2: return yIn * 8 + 4;
case 3: return yIn * 4;
case 4: return yIn * 4 + 2;
case 5: return yIn * 2;
case 6: return yIn * 2 + 1;
default: break;
   }

   return 0xff; /* bad pass number */
}

static png_uint_32
png_col_from_pass_col(png_uint_32 xIn, int pass)
{
   /* By examination of the array: */
   switch (pass)
   {
case 0: return xIn * 8;
case 1: return xIn * 8 + 4;
case 2: return xIn * 4;
case 3: return xIn * 4 + 2;
case 4: return xIn * 2;
case 5: return xIn * 2 + 1;
case 6: return xIn;
default: break;
   }

   return 0xff; /* bad pass number */
}

static int
png_row_in_interlace_pass(png_uint_32 y, int pass)
{
   /* Is row 'y' in pass 'pass'? */
   int x;
   y &= 7;
   ++pass;
   for (x=0; x<8; ++x) if (adam7[y][x] == pass)
      return 1;

   return 0;
}

static int
png_col_in_interlace_pass(png_uint_32 x, int pass)
{
   /* Is column 'x' in pass 'pass'? */
   int y;
   x &= 7;
   ++pass;
   for (y=0; y<8; ++y) if (adam7[y][x] == pass)
      return 1;

   return 0;
}

static png_uint_32
png_pass_rows(png_uint_32 height, int pass)
{
   png_uint_32 tiles = height>>3;
   png_uint_32 rows = 0;
   unsigned int x, y;

   height &= 7;
   ++pass;
   for (y=0; y<8; ++y) for (x=0; x<8; ++x) if (adam7[y][x] == pass)
   {
      rows += tiles;
      if (y < height) ++rows;
      break; /* i.e. break the 'x', column, loop. */
   }

   return rows;
}

static png_uint_32
png_pass_cols(png_uint_32 width, int pass)
{
   png_uint_32 tiles = width>>3;
   png_uint_32 cols = 0;
   unsigned int x, y;

   width &= 7;
   ++pass;
   for (x=0; x<8; ++x) for (y=0; y<8; ++y) if (adam7[y][x] == pass)
   {
      cols += tiles;
      if (x < width) ++cols;
      break; /* i.e. break the 'y', row, loop. */
   }

   return cols;
}

static void
perform_interlace_macro_validation(void)
{
   /* The macros to validate, first those that depend only on pass:
    *
    * PNG_PASS_START_ROW(pass)
    * PNG_PASS_START_COL(pass)
    * PNG_PASS_ROW_SHIFT(pass)
    * PNG_PASS_COL_SHIFT(pass)
    */
   int pass;

   for (pass=0; pass<7; ++pass)
   {
      png_uint_32 m, f, v;

      m = PNG_PASS_START_ROW(pass);
      f = png_pass_start_row(pass);
      if (m != f)
      {
         fprintf(stderr, "PNG_PASS_START_ROW(%d) = %u != %x\n", pass, m, f);
         exit(99);
      }

      m = PNG_PASS_START_COL(pass);
      f = png_pass_start_col(pass);
      if (m != f)
      {
         fprintf(stderr, "PNG_PASS_START_COL(%d) = %u != %x\n", pass, m, f);
         exit(99);
      }

      m = PNG_PASS_ROW_SHIFT(pass);
      f = png_pass_row_shift(pass);
      if (m != f)
      {
         fprintf(stderr, "PNG_PASS_ROW_SHIFT(%d) = %u != %x\n", pass, m, f);
         exit(99);
      }

      m = PNG_PASS_COL_SHIFT(pass);
      f = png_pass_col_shift(pass);
      if (m != f)
      {
         fprintf(stderr, "PNG_PASS_COL_SHIFT(%d) = %u != %x\n", pass, m, f);
         exit(99);
      }

      /* Macros that depend on the image or sub-image height too:
       *
       * PNG_PASS_ROWS(height, pass)
       * PNG_PASS_COLS(width, pass)
       * PNG_ROW_FROM_PASS_ROW(yIn, pass)
       * PNG_COL_FROM_PASS_COL(xIn, pass)
       * PNG_ROW_IN_INTERLACE_PASS(y, pass)
       * PNG_COL_IN_INTERLACE_PASS(x, pass)
       */
      for (v=0;;)
      {
         /* The first two tests overflow if the pass row or column is outside
          * the possible range for a 32-bit result.  In fact the values should
          * never be outside the range for a 31-bit result, but checking for 32
          * bits here ensures that if an app uses a bogus pass row or column
          * (just so long as it fits in a 32 bit integer) it won't get a
          * possibly dangerous overflow.
          */
         /* First the base 0 stuff: */
         if (v < png_pass_rows(0xFFFFFFFFU, pass))
         {
            m = PNG_ROW_FROM_PASS_ROW(v, pass);
            f = png_row_from_pass_row(v, pass);
            if (m != f)
            {
               fprintf(stderr, "PNG_ROW_FROM_PASS_ROW(%u, %d) = %u != %x\n",
                  v, pass, m, f);
               exit(99);
            }
         }

         if (v < png_pass_cols(0xFFFFFFFFU, pass))
         {
            m = PNG_COL_FROM_PASS_COL(v, pass);
            f = png_col_from_pass_col(v, pass);
            if (m != f)
            {
               fprintf(stderr, "PNG_COL_FROM_PASS_COL(%u, %d) = %u != %x\n",
                  v, pass, m, f);
               exit(99);
            }
         }

         m = PNG_ROW_IN_INTERLACE_PASS(v, pass);
         f = png_row_in_interlace_pass(v, pass);
         if (m != f)
         {
            fprintf(stderr, "PNG_ROW_IN_INTERLACE_PASS(%u, %d) = %u != %x\n",
               v, pass, m, f);
            exit(99);
         }

         m = PNG_COL_IN_INTERLACE_PASS(v, pass);
         f = png_col_in_interlace_pass(v, pass);
         if (m != f)
         {
            fprintf(stderr, "PNG_COL_IN_INTERLACE_PASS(%u, %d) = %u != %x\n",
               v, pass, m, f);
            exit(99);
         }

         /* Then the base 1 stuff: */
         ++v;
         m = PNG_PASS_ROWS(v, pass);
         f = png_pass_rows(v, pass);
         if (m != f)
         {
            fprintf(stderr, "PNG_PASS_ROWS(%u, %d) = %u != %x\n",
               v, pass, m, f);
            exit(99);
         }

         m = PNG_PASS_COLS(v, pass);
         f = png_pass_cols(v, pass);
         if (m != f)
         {
            fprintf(stderr, "PNG_PASS_COLS(%u, %d) = %u != %x\n",
               v, pass, m, f);
            exit(99);
         }

         /* Move to the next v - the stepping algorithm starts skipping
          * values above 1024.
          */
         if (v > 1024)
         {
            if (v == PNG_UINT_31_MAX)
               break;

            v = (v << 1) ^ v;
            if (v >= PNG_UINT_31_MAX)
               v = PNG_UINT_31_MAX-1;
         }
      }
   }
}

/* Test color encodings. These values are back-calculated from the published
 * chromaticities.  The values are accurate to about 14 decimal places; 15 are
 * given.  These values are much more accurate than the ones given in the spec,
 * which typically don't exceed 4 decimal places.  This allows testing of the
 * libpng code to its theoretical accuracy of 4 decimal places.  (If pngvalid
 * used the published errors the 'slack' permitted would have to be +/-.5E-4 or
 * more.)
 *
 * The png_modifier code assumes that encodings[0] is sRGB and treats it
 * specially: do not change the first entry in this list!
 */
static const color_encoding test_encodings[] =
{
/* sRGB: must be first in this list! */
/*gamma:*/ { 1/2.2,
/*red:  */ { 0.412390799265959, 0.212639005871510, 0.019330818715592 },
/*green:*/ { 0.357584339383878, 0.715168678767756, 0.119194779794626 },
/*blue: */ { 0.180480788401834, 0.072192315360734, 0.950532152249660} },
/* Kodak ProPhoto (wide gamut) */
/*gamma:*/ { 1/1.6 /*approximate: uses 1.8 power law compared to sRGB 2.4*/,
/*red:  */ { 0.797760489672303, 0.288071128229293, 0.000000000000000 },
/*green:*/ { 0.135185837175740, 0.711843217810102, 0.000000000000000 },
/*blue: */ { 0.031349349581525, 0.000085653960605, 0.825104602510460} },
/* Adobe RGB (1998) */
/*gamma:*/ { 1/(2+51./256),
/*red:  */ { 0.576669042910131, 0.297344975250536, 0.027031361386412 },
/*green:*/ { 0.185558237906546, 0.627363566255466, 0.070688852535827 },
/*blue: */ { 0.188228646234995, 0.075291458493998, 0.991337536837639} },
/* Adobe Wide Gamut RGB */
/*gamma:*/ { 1/(2+51./256),
/*red:  */ { 0.716500716779386, 0.258728243040113, 0.000000000000000 },
/*green:*/ { 0.101020574397477, 0.724682314948566, 0.051211818965388 },
/*blue: */ { 0.146774385252705, 0.016589442011321, 0.773892783545073} },
/* Fake encoding which selects just the green channel */
/*gamma:*/ { 1.45/2.2, /* the 'Mac' gamma */
/*red:  */ { 0.716500716779386, 0.000000000000000, 0.000000000000000 },
/*green:*/ { 0.101020574397477, 1.000000000000000, 0.051211818965388 },
/*blue: */ { 0.146774385252705, 0.000000000000000, 0.773892783545073} },
};

/* signal handler
 *
 * This attempts to trap signals and escape without crashing.  It needs a
 * context pointer so that it can throw an exception (call longjmp) to recover
 * from the condition; this is handled by making the png_modifier used by 'main'
 * into a global variable.
 */
static png_modifier pm;

static void signal_handler(int signum)
{

   size_t pos = 0;
   char msg[64];

   pos = safecat(msg, sizeof msg, pos, "caught signal: ");

   switch (signum)
   {
      case SIGABRT:
         pos = safecat(msg, sizeof msg, pos, "abort");
         break;

      case SIGFPE:
         pos = safecat(msg, sizeof msg, pos, "floating point exception");
         break;

      case SIGILL:
         pos = safecat(msg, sizeof msg, pos, "illegal instruction");
         break;

      case SIGINT:
         pos = safecat(msg, sizeof msg, pos, "interrupt");
         break;

      case SIGSEGV:
         pos = safecat(msg, sizeof msg, pos, "invalid memory access");
         break;

      case SIGTERM:
         pos = safecat(msg, sizeof msg, pos, "termination request");
         break;

      default:
         pos = safecat(msg, sizeof msg, pos, "unknown ");
         pos = safecatn(msg, sizeof msg, pos, signum);
         break;
   }

   store_log(&pm.this, NULL/*png_structp*/, msg, 1/*error*/);

   /* And finally throw an exception so we can keep going, unless this is
    * SIGTERM in which case stop now.
    */
   if (signum != SIGTERM)
   {
      struct exception_context *the_exception_context =
         &pm.this.exception_context;

      Throw &pm.this;
   }

   else
      exit(1);
}

/* main program */
int main(int argc, char **argv)
{
   int summary = 1;  /* Print the error summary at the end */
   int memstats = 0; /* Print memory statistics at the end */

   /* Create the given output file on success: */
   const char *touch = NULL;

   /* This is an array of standard gamma values (believe it or not I've seen
    * every one of these mentioned somewhere.)
    *
    * In the following list the most useful values are first!
    */
   static double
      gammas[]={2.2, 1.0, 2.2/1.45, 1.8, 1.5, 2.4, 2.5, 2.62, 2.9};

   /* This records the command and arguments: */
   size_t cp = 0;
   char command[1024];

   anon_context(&pm.this);

   gnu_volatile(summary)
   gnu_volatile(memstats)
   gnu_volatile(touch)

   /* Add appropriate signal handlers, just the ANSI specified ones: */
   signal(SIGABRT, signal_handler);
   signal(SIGFPE, signal_handler);
   signal(SIGILL, signal_handler);
   signal(SIGINT, signal_handler);
   signal(SIGSEGV, signal_handler);
   signal(SIGTERM, signal_handler);

#ifdef HAVE_FEENABLEEXCEPT
   /* Only required to enable FP exceptions on platforms where they start off
    * disabled; this is not necessary but if it is not done pngvalid will likely
    * end up ignoring FP conditions that other platforms fault.
    */
   feenableexcept(FE_DIVBYZERO | FE_INVALID | FE_OVERFLOW);
#endif

   modifier_init(&pm);

   /* Preallocate the image buffer, because we know how big it needs to be,
    * note that, for testing purposes, it is deliberately mis-aligned by tag
    * bytes either side.  All rows have an additional five bytes of padding for
    * overwrite checking.
    */
   store_ensure_image(&pm.this, NULL, 2, TRANSFORM_ROWMAX, TRANSFORM_HEIGHTMAX);

   /* Don't give argv[0], it's normally some horrible libtool string: */
   cp = safecat(command, sizeof command, cp, "pngvalid");

   /* Default to error on warning: */
   pm.this.treat_warnings_as_errors = 1;

   /* Default assume_16_bit_calculations appropriately; this tells the checking
    * code that 16-bit arithmetic is used for 8-bit samples when it would make a
    * difference.
    */
   pm.assume_16_bit_calculations = PNG_LIBPNG_VER >= 10700;

   /* Currently 16 bit expansion happens at the end of the pipeline, so the
    * calculations are done in the input bit depth not the output.
    *
    * TODO: fix this
    */
   pm.calculations_use_input_precision = 1U;

   /* Store the test gammas */
   pm.gammas = gammas;
   pm.ngammas = ARRAY_SIZE(gammas);
   pm.ngamma_tests = 0; /* default to off */

   /* Low bit depth gray images don't do well in the gamma tests, until
    * this is fixed turn them off for some gamma cases:
    */
#  ifdef PNG_WRITE_tRNS_SUPPORTED
      pm.test_tRNS = 1;
#  endif
   pm.test_lbg = PNG_LIBPNG_VER >= 10600;
   pm.test_lbg_gamma_threshold = 1;
   pm.test_lbg_gamma_transform = PNG_LIBPNG_VER >= 10600;
   pm.test_lbg_gamma_sbit = 1;
   pm.test_lbg_gamma_composition = PNG_LIBPNG_VER >= 10700;

   /* And the test encodings */
   pm.encodings = test_encodings;
   pm.nencodings = ARRAY_SIZE(test_encodings);

#  if PNG_LIBPNG_VER < 10700
      pm.sbitlow = 8U; /* because libpng doesn't do sBIT below 8! */
#  else
      pm.sbitlow = 1U;
#  endif

   /* The following allows results to pass if they correspond to anything in the
    * transformed range [input-.5,input+.5]; this is is required because of the
    * way libpng treates the 16_TO_8 flag when building the gamma tables in
    * releases up to 1.6.0.
    *
    * TODO: review this
    */
   pm.use_input_precision_16to8 = 1U;
   pm.use_input_precision_sbit = 1U; /* because libpng now rounds sBIT */

   /* Some default values (set the behavior for 'make check' here).
    * These values simply control the maximum error permitted in the gamma
    * transformations.  The practial limits for human perception are described
    * below (the setting for maxpc16), however for 8 bit encodings it isn't
    * possible to meet the accepted capabilities of human vision - i.e. 8 bit
    * images can never be good enough, regardless of encoding.
    */
   pm.maxout8 = .1;     /* Arithmetic error in *encoded* value */
   pm.maxabs8 = .00005; /* 1/20000 */
   pm.maxcalc8 = 1./255;  /* +/-1 in 8 bits for compose errors */
   pm.maxpc8 = .499;    /* I.e., .499% fractional error */
   pm.maxout16 = .499;  /* Error in *encoded* value */
   pm.maxabs16 = .00005;/* 1/20000 */
   pm.maxcalc16 =1./65535;/* +/-1 in 16 bits for compose errors */
#  if PNG_LIBPNG_VER < 10700
      pm.maxcalcG = 1./((1<<PNG_MAX_GAMMA_8)-1);
#  else
      pm.maxcalcG = 1./((1<<16)-1);
#  endif

   /* NOTE: this is a reasonable perceptual limit. We assume that humans can
    * perceive light level differences of 1% over a 100:1 range, so we need to
    * maintain 1 in 10000 accuracy (in linear light space), which is what the
    * following guarantees.  It also allows significantly higher errors at
    * higher 16 bit values, which is important for performance.  The actual
    * maximum 16 bit error is about +/-1.9 in the fixed point implementation but
    * this is only allowed for values >38149 by the following:
    */
   pm.maxpc16 = .005;   /* I.e., 1/200% - 1/20000 */

   /* Now parse the command line options. */
   while (--argc >= 1)
   {
      int catmore = 0; /* Set if the argument has an argument. */

      /* Record each argument for posterity: */
      cp = safecat(command, sizeof command, cp, " ");
      cp = safecat(command, sizeof command, cp, *++argv);

      if (strcmp(*argv, "-v") == 0)
         pm.this.verbose = 1;

      else if (strcmp(*argv, "-l") == 0)
         pm.log = 1;

      else if (strcmp(*argv, "-q") == 0)
         summary = pm.this.verbose = pm.log = 0;

      else if (strcmp(*argv, "-w") == 0 ||
               strcmp(*argv, "--strict") == 0)
         pm.this.treat_warnings_as_errors = 1; /* NOTE: this is the default! */

      else if (strcmp(*argv, "--nostrict") == 0)
         pm.this.treat_warnings_as_errors = 0;

      else if (strcmp(*argv, "--speed") == 0)
         pm.this.speed = 1, pm.ngamma_tests = pm.ngammas, pm.test_standard = 0,
            summary = 0;

      else if (strcmp(*argv, "--memory") == 0)
         memstats = 1;

      else if (strcmp(*argv, "--size") == 0)
         pm.test_size = 1;

      else if (strcmp(*argv, "--nosize") == 0)
         pm.test_size = 0;

      else if (strcmp(*argv, "--standard") == 0)
         pm.test_standard = 1;

      else if (strcmp(*argv, "--nostandard") == 0)
         pm.test_standard = 0;

      else if (strcmp(*argv, "--transform") == 0)
         pm.test_transform = 1;

      else if (strcmp(*argv, "--notransform") == 0)
         pm.test_transform = 0;

#ifdef PNG_READ_TRANSFORMS_SUPPORTED
      else if (strncmp(*argv, "--transform-disable=",
         sizeof "--transform-disable") == 0)
         {
         pm.test_transform = 1;
         transform_disable(*argv + sizeof "--transform-disable");
         }

      else if (strncmp(*argv, "--transform-enable=",
         sizeof "--transform-enable") == 0)
         {
         pm.test_transform = 1;
         transform_enable(*argv + sizeof "--transform-enable");
         }
#endif /* PNG_READ_TRANSFORMS_SUPPORTED */

      else if (strcmp(*argv, "--gamma") == 0)
         {
         /* Just do two gamma tests here (2.2 and linear) for speed: */
         pm.ngamma_tests = 2U;
         pm.test_gamma_threshold = 1;
         pm.test_gamma_transform = 1;
         pm.test_gamma_sbit = 1;
         pm.test_gamma_scale16 = 1;
         pm.test_gamma_background = 1; /* composition */
         pm.test_gamma_alpha_mode = 1;
         }

      else if (strcmp(*argv, "--nogamma") == 0)
         pm.ngamma_tests = 0;

      else if (strcmp(*argv, "--gamma-threshold") == 0)
         pm.ngamma_tests = 2U, pm.test_gamma_threshold = 1;

      else if (strcmp(*argv, "--nogamma-threshold") == 0)
         pm.test_gamma_threshold = 0;

      else if (strcmp(*argv, "--gamma-transform") == 0)
         pm.ngamma_tests = 2U, pm.test_gamma_transform = 1;

      else if (strcmp(*argv, "--nogamma-transform") == 0)
         pm.test_gamma_transform = 0;

      else if (strcmp(*argv, "--gamma-sbit") == 0)
         pm.ngamma_tests = 2U, pm.test_gamma_sbit = 1;

      else if (strcmp(*argv, "--nogamma-sbit") == 0)
         pm.test_gamma_sbit = 0;

      else if (strcmp(*argv, "--gamma-16-to-8") == 0)
         pm.ngamma_tests = 2U, pm.test_gamma_scale16 = 1;

      else if (strcmp(*argv, "--nogamma-16-to-8") == 0)
         pm.test_gamma_scale16 = 0;

      else if (strcmp(*argv, "--gamma-background") == 0)
         pm.ngamma_tests = 2U, pm.test_gamma_background = 1;

      else if (strcmp(*argv, "--nogamma-background") == 0)
         pm.test_gamma_background = 0;

      else if (strcmp(*argv, "--gamma-alpha-mode") == 0)
         pm.ngamma_tests = 2U, pm.test_gamma_alpha_mode = 1;

      else if (strcmp(*argv, "--nogamma-alpha-mode") == 0)
         pm.test_gamma_alpha_mode = 0;

      else if (strcmp(*argv, "--expand16") == 0)
         pm.test_gamma_expand16 = 1;

      else if (strcmp(*argv, "--noexpand16") == 0)
         pm.test_gamma_expand16 = 0;

      else if (strcmp(*argv, "--low-depth-gray") == 0)
         pm.test_lbg = pm.test_lbg_gamma_threshold =
            pm.test_lbg_gamma_transform = pm.test_lbg_gamma_sbit =
            pm.test_lbg_gamma_composition = 1;

      else if (strcmp(*argv, "--nolow-depth-gray") == 0)
         pm.test_lbg = pm.test_lbg_gamma_threshold =
            pm.test_lbg_gamma_transform = pm.test_lbg_gamma_sbit =
            pm.test_lbg_gamma_composition = 0;

#     ifdef PNG_WRITE_tRNS_SUPPORTED
         else if (strcmp(*argv, "--tRNS") == 0)
            pm.test_tRNS = 1;
#     endif

      else if (strcmp(*argv, "--notRNS") == 0)
         pm.test_tRNS = 0;

      else if (strcmp(*argv, "--more-gammas") == 0)
         pm.ngamma_tests = 3U;

      else if (strcmp(*argv, "--all-gammas") == 0)
         pm.ngamma_tests = pm.ngammas;

      else if (strcmp(*argv, "--progressive-read") == 0)
         pm.this.progressive = 1;

      else if (strcmp(*argv, "--use-update-info") == 0)
         ++pm.use_update_info; /* Can call multiple times */

      else if (strcmp(*argv, "--interlace") == 0)
      {
#        if CAN_WRITE_INTERLACE
            pm.interlace_type = PNG_INTERLACE_ADAM7;
#        else /* !CAN_WRITE_INTERLACE */
            fprintf(stderr, "pngvalid: no write interlace support\n");
            return SKIP;
#        endif /* !CAN_WRITE_INTERLACE */
      }

      else if (strcmp(*argv, "--use-input-precision") == 0)
         pm.use_input_precision = 1U;

      else if (strcmp(*argv, "--use-calculation-precision") == 0)
         pm.use_input_precision = 0;

      else if (strcmp(*argv, "--calculations-use-input-precision") == 0)
         pm.calculations_use_input_precision = 1U;

      else if (strcmp(*argv, "--assume-16-bit-calculations") == 0)
         pm.assume_16_bit_calculations = 1U;

      else if (strcmp(*argv, "--calculations-follow-bit-depth") == 0)
         pm.calculations_use_input_precision =
            pm.assume_16_bit_calculations = 0;

      else if (strcmp(*argv, "--exhaustive") == 0)
         pm.test_exhaustive = 1;

      else if (argc > 1 && strcmp(*argv, "--sbitlow") == 0)
         --argc, pm.sbitlow = (png_byte)atoi(*++argv), catmore = 1;

      else if (argc > 1 && strcmp(*argv, "--touch") == 0)
         --argc, touch = *++argv, catmore = 1;

      else if (argc > 1 && strncmp(*argv, "--max", 5) == 0)
      {
         --argc;

         if (strcmp(5+*argv, "abs8") == 0)
            pm.maxabs8 = atof(*++argv);

         else if (strcmp(5+*argv, "abs16") == 0)
            pm.maxabs16 = atof(*++argv);

         else if (strcmp(5+*argv, "calc8") == 0)
            pm.maxcalc8 = atof(*++argv);

         else if (strcmp(5+*argv, "calc16") == 0)
            pm.maxcalc16 = atof(*++argv);

         else if (strcmp(5+*argv, "out8") == 0)
            pm.maxout8 = atof(*++argv);

         else if (strcmp(5+*argv, "out16") == 0)
            pm.maxout16 = atof(*++argv);

         else if (strcmp(5+*argv, "pc8") == 0)
            pm.maxpc8 = atof(*++argv);

         else if (strcmp(5+*argv, "pc16") == 0)
            pm.maxpc16 = atof(*++argv);

         else
         {
            fprintf(stderr, "pngvalid: %s: unknown 'max' option\n", *argv);
            exit(99);
         }

         catmore = 1;
      }

      else if (strcmp(*argv, "--log8") == 0)
         --argc, pm.log8 = atof(*++argv), catmore = 1;

      else if (strcmp(*argv, "--log16") == 0)
         --argc, pm.log16 = atof(*++argv), catmore = 1;

#ifdef PNG_SET_OPTION_SUPPORTED
      else if (strncmp(*argv, "--option=", 9) == 0)
      {
         /* Syntax of the argument is <option>:{on|off} */
         const char *arg = 9+*argv;
         unsigned char option=0, setting=0;

#ifdef PNG_ARM_NEON
         if (strncmp(arg, "arm-neon:", 9) == 0)
            option = PNG_ARM_NEON, arg += 9;

         else
#endif
#ifdef PNG_EXTENSIONS
         if (strncmp(arg, "extensions:", 11) == 0)
            option = PNG_EXTENSIONS, arg += 11;

         else
#endif
#ifdef PNG_MAXIMUM_INFLATE_WINDOW
         if (strncmp(arg, "max-inflate-window:", 19) == 0)
            option = PNG_MAXIMUM_INFLATE_WINDOW, arg += 19;

         else
#endif
         {
            fprintf(stderr, "pngvalid: %s: %s: unknown option\n", *argv, arg);
            exit(99);
         }

         if (strcmp(arg, "off") == 0)
            setting = PNG_OPTION_OFF;

         else if (strcmp(arg, "on") == 0)
            setting = PNG_OPTION_ON;

         else
         {
            fprintf(stderr,
               "pngvalid: %s: %s: unknown setting (use 'on' or 'off')\n",
               *argv, arg);
            exit(99);
         }

         pm.this.options[pm.this.noptions].option = option;
         pm.this.options[pm.this.noptions++].setting = setting;
      }
#endif /* PNG_SET_OPTION_SUPPORTED */

      else
      {
         fprintf(stderr, "pngvalid: %s: unknown argument\n", *argv);
         exit(99);
      }

      if (catmore) /* consumed an extra *argv */
      {
         cp = safecat(command, sizeof command, cp, " ");
         cp = safecat(command, sizeof command, cp, *argv);
      }
   }

   /* If pngvalid is run with no arguments default to a reasonable set of the
    * tests.
    */
   if (pm.test_standard == 0 && pm.test_size == 0 && pm.test_transform == 0 &&
      pm.ngamma_tests == 0)
   {
      /* Make this do all the tests done in the test shell scripts with the same
       * parameters, where possible.  The limitation is that all the progressive
       * read and interlace stuff has to be done in separate runs, so only the
       * basic 'standard' and 'size' tests are done.
       */
      pm.test_standard = 1;
      pm.test_size = 1;
      pm.test_transform = 1;
      pm.ngamma_tests = 2U;
   }

   if (pm.ngamma_tests > 0 &&
      pm.test_gamma_threshold == 0 && pm.test_gamma_transform == 0 &&
      pm.test_gamma_sbit == 0 && pm.test_gamma_scale16 == 0 &&
      pm.test_gamma_background == 0 && pm.test_gamma_alpha_mode == 0)
   {
      pm.test_gamma_threshold = 1;
      pm.test_gamma_transform = 1;
      pm.test_gamma_sbit = 1;
      pm.test_gamma_scale16 = 1;
      pm.test_gamma_background = 1;
      pm.test_gamma_alpha_mode = 1;
   }

   else if (pm.ngamma_tests == 0)
   {
      /* Nothing to test so turn everything off: */
      pm.test_gamma_threshold = 0;
      pm.test_gamma_transform = 0;
      pm.test_gamma_sbit = 0;
      pm.test_gamma_scale16 = 0;
      pm.test_gamma_background = 0;
      pm.test_gamma_alpha_mode = 0;
   }

   Try
   {
      /* Make useful base images */
      make_transform_images(&pm);

      /* Perform the standard and gamma tests. */
      if (pm.test_standard)
      {
         perform_interlace_macro_validation();
         perform_formatting_test(&pm.this);
#        ifdef PNG_READ_SUPPORTED
            perform_standard_test(&pm);
#        endif
         perform_error_test(&pm);
      }

      /* Various oddly sized images: */
      if (pm.test_size)
      {
         make_size_images(&pm.this);
#        ifdef PNG_READ_SUPPORTED
            perform_size_test(&pm);
#        endif
      }

#ifdef PNG_READ_TRANSFORMS_SUPPORTED
      /* Combinatorial transforms: */
      if (pm.test_transform)
         perform_transform_test(&pm);
#endif /* PNG_READ_TRANSFORMS_SUPPORTED */

#ifdef PNG_READ_GAMMA_SUPPORTED
      if (pm.ngamma_tests > 0)
         perform_gamma_test(&pm, summary);
#endif
   }

   Catch_anonymous
   {
      fprintf(stderr, "pngvalid: test aborted (probably failed in cleanup)\n");
      if (!pm.this.verbose)
      {
         if (pm.this.error[0] != 0)
            fprintf(stderr, "pngvalid: first error: %s\n", pm.this.error);

         fprintf(stderr, "pngvalid: run with -v to see what happened\n");
      }
      exit(1);
   }

   if (summary)
   {
      printf("%s: %s (%s point arithmetic)\n",
         (pm.this.nerrors || (pm.this.treat_warnings_as_errors &&
            pm.this.nwarnings)) ? "FAIL" : "PASS",
         command,
#if defined(PNG_FLOATING_ARITHMETIC_SUPPORTED) || PNG_LIBPNG_VER < 10500
         "floating"
#else
         "fixed"
#endif
         );
   }

   if (memstats)
   {
      printf("Allocated memory statistics (in bytes):\n"
         "\tread  %lu maximum single, %lu peak, %lu total\n"
         "\twrite %lu maximum single, %lu peak, %lu total\n",
         (unsigned long)pm.this.read_memory_pool.max_max,
         (unsigned long)pm.this.read_memory_pool.max_limit,
         (unsigned long)pm.this.read_memory_pool.max_total,
         (unsigned long)pm.this.write_memory_pool.max_max,
         (unsigned long)pm.this.write_memory_pool.max_limit,
         (unsigned long)pm.this.write_memory_pool.max_total);
   }

   /* Do this here to provoke memory corruption errors in memory not directly
    * allocated by libpng - not a complete test, but better than nothing.
    */
   store_delete(&pm.this);

   /* Error exit if there are any errors, and maybe if there are any
    * warnings.
    */
   if (pm.this.nerrors || (pm.this.treat_warnings_as_errors &&
       pm.this.nwarnings))
   {
      if (!pm.this.verbose)
         fprintf(stderr, "pngvalid: %s\n", pm.this.error);

      fprintf(stderr, "pngvalid: %d errors, %d warnings\n", pm.this.nerrors,
          pm.this.nwarnings);

      exit(1);
   }

   /* Success case. */
   if (touch != NULL)
   {
      FILE *fsuccess = fopen(touch, "wt");

      if (fsuccess != NULL)
      {
         int error = 0;
         fprintf(fsuccess, "PNG validation succeeded\n");
         fflush(fsuccess);
         error = ferror(fsuccess);

         if (fclose(fsuccess) || error)
         {
            fprintf(stderr, "%s: write failed\n", touch);
            exit(1);
         }
      }

      else
      {
         fprintf(stderr, "%s: open failed\n", touch);
         exit(1);
      }
   }

   /* This is required because some very minimal configurations do not use it:
    */
   UNUSED(fail)
   return 0;
}
#else /* write or low level APIs not supported */
int main(void)
{
   fprintf(stderr,
      "pngvalid: no low level write support in libpng, all tests skipped\n");
   /* So the test is skipped: */
   return SKIP;
}
#endif<|MERGE_RESOLUTION|>--- conflicted
+++ resolved
@@ -1,11 +1,7 @@
 
 /* pngvalid.c - validate libpng by constructing then reading png files.
  *
-<<<<<<< HEAD
- * Last changed in libpng 1.6.26 [October 20, 2016]
-=======
  * Last changed in libpng 1.6.27 [(PENDING RELEASE)]
->>>>>>> 7ed5c08f
  * Copyright (c) 2014-2016 John Cunningham Bowler
  *
  * This code is released under the libpng license.
