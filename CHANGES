--- conflicted
+++ resolved
@@ -5675,15 +5675,11 @@
 Version 1.6.24[August 4, 2016]
   No changes.
 
-Version 1.6.25beta01 [August 10, 2016]
-<<<<<<< HEAD
+Version 1.6.25beta01 [August 11, 2016]
   Return NULL from png_malloc_array() with a warning instead of calling
     png_error() on failure.
   Reject oversized iCCP profile immediately.
-=======
-  Reject oversized iCCP profile immediately.
-  Clean up PNG_DEBUG compile of pngtest.c.
->>>>>>> 92a7c79d
+  Cleaned up PNG_DEBUG compile of pngtest.c.
 
 Send comments/corrections/commendations to png-mng-implement at lists.sf.net
 (subscription required; visit
